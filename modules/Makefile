# Copyright 2004-2015 Cray Inc.
# Other additional copyright holders may be indicated within.
# 
# The entirety of this work is licensed under the Apache License,
# Version 2.0 (the "License"); you may not use this file except
# in compliance with the License.
# 
# You may obtain a copy of the License at
# 
#     http://www.apache.org/licenses/LICENSE-2.0
# 
# Unless required by applicable law or agreed to in writing, software
# distributed under the License is distributed on an "AS IS" BASIS,
# WITHOUT WARRANTIES OR CONDITIONS OF ANY KIND, either express or implied.
# See the License for the specific language governing permissions and
# limitations under the License.

ifndef CHPL_MAKE_HOME
export CHPL_MAKE_HOME=$(shell pwd)/..
endif

CHPL_MAKE_HOST_TARGET = --target
include $(CHPL_MAKE_HOME)/make/Makefile.base

SYS_MODULES_DIR=standard/gen/$(CHPL_MAKE_PLATFORM)-$(CHPL_MAKE_COMPILER)
SYS_CTYPES_MODULE_DOC=standard/gen/doc/SysCTypes.chpl
SYS_CTYPES_MODULE=$(SYS_MODULES_DIR)/SysCTypes.chpl

default: all

all: $(SYS_CTYPES_MODULE)
	-@($(CHPL_MAKE_HOME)/util/chpltags -r . > /dev/null 2>&1 && echo "Updating TAGS...")

clean: FORCE

cleanall: FORCE

clobber: FORCE clean-documentation
	rm -rf standard/gen

depend:

MAKE_SYS_BASIC_TYPES=$(CHPL_MAKE_HOME)/util/config/makeSysBasicTypes

$(SYS_CTYPES_MODULE): $(MAKE_SYS_BASIC_TYPES)
	mkdir -p $(@D)
# When makeSysBasicTypes call fails, delete the SysCTypes.chpl file that is
# created, but still make sure the command fails.
	cd $(@D) && ( $(MAKE_SYS_BASIC_TYPES) > $(@F) || { rm -f $(@F) && false ; } )

$(SYS_CTYPES_MODULE_DOC): $(MAKE_SYS_BASIC_TYPES)
	mkdir -p $(@D)
# When makeSysBasicTypes call fails, delete the SysCTypes.chpl file that is
# created, but still make sure the command fails.
	cd $(@D) && ( $(MAKE_SYS_BASIC_TYPES) --doc > $(@F) || { rm -f $(@F) && false ; } )


MODULES_TO_DOCUMENT = \
	standard/BitOps.chpl \
	standard/Buffers.chpl \
<<<<<<< HEAD
	standard/Curl.chpl \
	standard/GMP.chpl \
	standard/HDFS.chpl \
	standard/HDFSiterator.chpl \
	standard/Help.chpl \
	standard/IO.chpl \
	standard/Random.chpl \
	standard/Regexp.chpl \
	standard/Sys.chpl \
=======
	standard/List.chpl \
	standard/Random.chpl \
	standard/Sort.chpl \
>>>>>>> a9ff584c
	$(SYS_CTYPES_MODULE_DOC)

documentation: $(SYS_CTYPES_MODULE_DOC)
	$(CHPLDOC) $(MODULES_TO_DOCUMENT)

clean-documentation:
	rm -rf ./docs

FORCE:
<|MERGE_RESOLUTION|>--- conflicted
+++ resolved
@@ -58,21 +58,17 @@
 MODULES_TO_DOCUMENT = \
 	standard/BitOps.chpl \
 	standard/Buffers.chpl \
-<<<<<<< HEAD
 	standard/Curl.chpl \
 	standard/GMP.chpl \
 	standard/HDFS.chpl \
 	standard/HDFSiterator.chpl \
 	standard/Help.chpl \
 	standard/IO.chpl \
+	standard/List.chpl \
 	standard/Random.chpl \
 	standard/Regexp.chpl \
+	standard/Sort.chpl \
 	standard/Sys.chpl \
-=======
-	standard/List.chpl \
-	standard/Random.chpl \
-	standard/Sort.chpl \
->>>>>>> a9ff584c
 	$(SYS_CTYPES_MODULE_DOC)
 
 documentation: $(SYS_CTYPES_MODULE_DOC)
