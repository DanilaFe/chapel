/*
 * Copyright 2020-2023 Hewlett Packard Enterprise Development LP
 * Copyright 2004-2019 Cray Inc.
 * Other additional copyright holders may be indicated within.
 *
 * The entirety of this work is licensed under the Apache License,
 * Version 2.0 (the "License"); you may not use this file except
 * in compliance with the License.
 *
 * You may obtain a copy of the License at
 *
 *     http://www.apache.org/licenses/LICENSE-2.0
 *
 * Unless required by applicable law or agreed to in writing, software
 * distributed under the License is distributed on an "AS IS" BASIS,
 * WITHOUT WARRANTIES OR CONDITIONS OF ANY KIND, either express or implied.
 * See the License for the specific language governing permissions and
 * limitations under the License.
 */

/*  Support for atomic operations on pointers to 'unmanaged' classes.

  .. warning::

    This module has several platform restrictions in its current state:

      - It relies on Chapel ``extern`` code blocks and so requires that
        the Chapel compiler is built with LLVM enabled.
      - Currently only ``CHPL_TARGET_ARCH=x86_64`` is supported as it uses
        the x86-64 instruction: CMPXCHG16B_.
      - The implementation relies on ``GCC`` style inline assembly, and so
        is restricted to a ``CHPL_TARGET_COMPILER`` value of ``gnu``,
        ``clang``, or ``llvm``.

    .. _CMPXCHG16B: https://www.felixcloutier.com/x86/cmpxchg8b:cmpxchg16b

  This module provides support for performing atomic operations on pointers
  to  ``unmanaged`` classes, which can be thought of as building blocks for
  creating non-blocking algorithms and data structures.

  .. note::

    Only ``unmanaged`` classes are supported as they are represented, internally,
    as raw 64-bit or 128-bit pointers. We do not support ``shared`` or ``owned``
    objects as they are essentially wrappers around an ``unmanaged`` object, and
    ``borrowed`` objects require a static lifetime.

  Global Atomics
  --------------

  By default, the ``AtomicObject`` can support atomic operations on potentially remote
  objects. This does add some additional overhead and can be turned off during initialization.

  .. code-block:: chpl

    var atomicVar : AtomicObject(unmanaged Obj, hasGlobalSupport=false);


  .. warning::

    Currently, ``AtomicObject`` only supports up to 65535 locales, and also works on
    the assumption that only the lowest 48 bits of the virtual address space will ever
    be used. An exascale solution that allows for an arbitrary number of compute nodes
    and for the entire 64-bit address space to be utilized is future work that is in-progress.

  .. note::

    When ``hasGlobalSupport=true`` and ``hasABASupport=false``, it will enable RDMA atomics,
    I.E when ``CHPL_NETWORK_ATOMICS!="none"``, which is provides a significant improvement
    in performance on systems where they are support, notable on a Cray-XC.

  .. warning::

    Currently, ``hasGlobalSupport=true`` is necessary when using it from multiple locales, even
    if it is intended to be used locally. This is due to there being no compiler primitive to create
    a 'wide' class, nor a way to cast a wide-pointer to create a wide class.

  ABA Wrapper
  -----------

  The 'ABA' problem occurs when a task *T1* reads the value *A* from location *L*,
  another task *T2* writes *B* to *L*, and another task *T3* writes the value *A* to *L*;
  once *T1* checks to see if *L* has changed, it will incorrectly assume that it has not.
  To make this more concrete, think of *A* and *B* both as a node in a linked list;
  *T1* reads *A*, *T2* allocates a new node *B* and writes it to *L* and deletes *A*,
  and *T3* allocates a new node which just so happens to be the same piece of memory that
  *A* had before and writes it to *L*. Atomic operations such the ``compareAndSwap``
  will succeed despite the fact that the nodes are not the same as it will perform
  the operation based on the virtual address.

  The ``ABA`` wrapper is one solution to this problem by coupling a 64-bit count alongside
  the normal 64-bit virtual address or the 48-bits of virtual address and 16-bit locality
  information. ``AtomicObject`` has its own ABA variants of its API, which can both take and return
  ``ABA`` wrappers. Examples of how they can be used can be observed below. It is safe to
  mix-and-match both ABA and non-ABA variants of the API, but only the ABA variants will advance
  the ABA counter.

  .. code-block:: chpl

    var atomicVar : AtomicObject(unmanaged Obj, hasABASupport=true);
    var obj1 = new unmanaged Obj();
    var obj2 = new unmanaged Obj();
    atomicVar.write(obj1);
    var a = atomicVar.readABA();
    var b = atomicVar.writeABA(obj2);
    atomicVar.writeABA(obj1);
    assert(atomicVar.compareAndSwap(obj1, obj2) == false, "This should always fail!");

  .. note::

    We ``forward`` all accesses to the ``ABA`` wrapper to the object it is wrapping
    so that whether or not the ABA versions of the ``AtomicObject`` API is used, it
    becomes as transparent as possible. This applies to all method and field accesses.


*/
prototype module AtomicObjects {
  use ChplConfig;
  private use IO;
  private use OS.POSIX;

  if CHPL_TARGET_ARCH != "x86_64" {
    compilerWarning("The AtomicObjects package module cannot support CHPL_TARGET_ARCH=", CHPL_TARGET_ARCH, ", only x86_64 is supported.");
  }

  // Declaration of ``CMPXCHG16B`` primitives.
  extern {
    #include <stdint.h>
    #include <stdio.h>
    #include <stdlib.h>

    typedef struct uint128 {
      uint64_t lo;
      uint64_t hi;
    } uint128_t;

    // src: Address of a 16-byte aligned address or else General Protection Fault (GPF)
    // cmp: Expected value
    // with: New value to replace old
    // Returns: If successful or not
    static inline int _cas128bit(uint128_t *src, uint128_t *cmp, uint128_t *with) {
      char result;
      __asm__ __volatile__ ("lock; cmpxchg16b (%6);"
        "setz %7; "
        : "=a" (cmp->lo),
        "=d" (cmp->hi)
        : "0" (cmp->lo),
        "1" (cmp->hi),
        "b" (with->lo),
        "c" (with->hi),
        "r" (src),
        "m" (result)
        : "cc", "memory");
        return result;
    }

    typedef struct uint128 uint128_t;

    // srcvp: Address of a 16-byte aligned address or else General Protection Fault (GPF)
    // cmpvp: Expected value
    // withvp: New value to replace old
    // Returns: If successful or not
    static inline int cas128bit(void *srcvp, void *cmpvp, void *withvp) {
      uint128_t __attribute__ ((aligned (16))) cmp_val = * (uint128_t *) cmpvp;
      uint128_t __attribute__ ((aligned (16))) with_val = * (uint128_t *) withvp;
      uint128_t *src = srcvp;
      uint128_t *cmp = &cmp_val;
      uint128_t *with = &with_val;
      char result = _cas128bit(src, cmp, with);
      *(uint128_t *) cmpvp = cmp_val;
      return result;
    }

    static inline void write128bit(void *srcvp, void *valvp) {
      uint128_t __attribute__ ((aligned (16))) with_val = * (uint128_t *) valvp;
      uint128_t __attribute__ ((aligned (16))) cmp_val = * (uint128_t *) srcvp;
      uint128_t *src = srcvp;
      uint128_t *cmp = &cmp_val;
      uint128_t *with = &with_val;
      while (!_cas128bit(src, cmp, with)) ;
    }

    // Special-case which will update the ABA count of valvp to be
    // one plus the srcvp. This is needed as ABA count needs to be monotonically
    // increasing.
    static inline void write128bit_special(void *srcvp, void *valvp) {
      uint128_t __attribute__ ((aligned (16))) with_val = * (uint128_t *) valvp;
      uint128_t __attribute__ ((aligned (16))) cmp_val = * (uint128_t *) srcvp;
      uint128_t *src = srcvp;
      uint128_t *cmp = &cmp_val;
      uint128_t *with = &with_val;

      with->hi = cmp->hi + 1;
      while (!_cas128bit(src, cmp, with)) {
        with->hi = cmp->hi + 1;
      }
    }

    // srcvp: Address of a 16-byte aligned address or else General Protection Fault (GPF)
    // valvp: New value to replace the old
    // retvalp: Stores the old value
    static inline void exchange128bit(void *srcvp, void *valvp, void *retvalvp) {
      uint128_t __attribute__ ((aligned (16))) with_val = * (uint128_t *) valvp;
      uint128_t __attribute__ ((aligned (16))) cmp_val = * (uint128_t *) srcvp;
      uint128_t *src = srcvp;
      uint128_t *cmp = &cmp_val;
      uint128_t *with = &with_val;
      while (!_cas128bit(src, cmp, with)) ;
      *(uint128_t *) retvalvp = cmp_val;
    }

    // Special-case which will update the ABA count of valvp to be
    // one plus the srcvp. This is needed as ABA count needs to be monotonically
    // increasing.
    static inline void exchange128bit_special(void *srcvp, void *valvp, void *retvalvp) {
      uint128_t __attribute__ ((aligned (16))) with_val = * (uint128_t *) valvp;
      uint128_t __attribute__ ((aligned (16))) cmp_val = * (uint128_t *) srcvp;
      uint128_t *src = srcvp;
      uint128_t *cmp = &cmp_val;
      uint128_t *with = &with_val;

      with->hi = cmp->hi + 1;
      while (!_cas128bit(src, cmp, with)) {
        with->hi = cmp->hi + 1;
      }
      *(uint128_t *) retvalvp = cmp_val;
    }

    static inline void read128bit(void *srcvp, void *dstvp) {
      uint128_t __attribute__ ((aligned (16))) src_val = * (uint128_t *) srcvp;
      uint128_t __attribute__ ((aligned (16))) cmp_val = src_val;
      uint128_t __attribute__ ((aligned (16))) with_val = src_val;
      uint128_t *src = srcvp;
      uint128_t *cmp = &cmp_val;
      uint128_t *with = &with_val;
      _cas128bit(src, cmp, with);
      *(uint128_t *)dstvp = cmp_val;
    }
  }

  @chpldoc.nodoc
  extern type atomic_uint_least64_t;

  @chpldoc.nodoc
  extern type wide_ptr_t;

  @chpldoc.nodoc
  extern type c_nodeid_t;

  @chpldoc.nodoc
  extern proc chpl_return_wide_ptr_node(c_nodeid_t, c_void_ptr) : wide_ptr_t;

  if numLocales >= 2**16 {
    writeln("[WARNING]: AtomicObjects currently only supports up to 65535 locales!");
  }

  @chpldoc.nodoc
  param compressedAddrMask = 0x0000FFFFFFFFFFFF;
  @chpldoc.nodoc
  param compressedLocaleIdMask = 0xFFFF;
  @chpldoc.nodoc
  param tableLocaleIdMask = 0xFFFFFFFF;
  @chpldoc.nodoc
  param tableIdxMask = 0xFFFFFFFF;
  @chpldoc.nodoc
  param compressedLocIdOffset = 48;

  @chpldoc.nodoc
  inline proc castToObj(type objType, addr) {
    return __primitive("cast", objType?, uintToCVoidPtr(addr));
  }

  @chpldoc.nodoc
  inline proc uintToCVoidPtr(addr) {
    return __primitive("cast", c_void_ptr, addr);
  }

  @chpldoc.nodoc
  // This is busted: $CHPL_HOME/test/optimizations/widepointers/return.future
  inline proc widePointerCheck(obj) {
    if !__primitive("is wide pointer", obj) {
      compilerError(
          "Dummy object created was not a wide pointer!",
          " Assumption: Inside a 'local' block"
          );
    }
  }

  @chpldoc.nodoc
  inline proc getAddrAndLocality(obj) : (locale, uint(64)) {
    return (obj.locale, getAddr(obj));
  }

  @chpldoc.nodoc
  inline proc getAddr(obj) : uint(64) {
    return __primitive("cast", uint(64), __primitive("_wide_get_addr", obj));
  }


  @chpldoc.nodoc
  /*
     Compresses an object into a descriptor.
  */
  proc compress(obj : ?objType) : uint {
    if obj == nil then return 0;

    // Perform compression by packing the 48 usable bits of the virtual
    // address with 16 bits of the locale/node id.
    var locId : uint(64) = obj.locale.id : uint(64);
    var addr = getAddr(obj);
    var ret = (locId << compressedLocIdOffset) | (addr & compressedAddrMask);
    if boundsChecking then assert(decompress(objType, ret) == obj);
    return ret;
  }

  @chpldoc.nodoc
  /*
     Decompresses a descriptor into the wide pointer object.
  */
  proc decompress(type objType, descr:uint) : objType? {
    if descr == 0 then return nil;

    // If we have less than 2^16 locales, then we know we performed the
    // faster compression method so we need to decompress it in the same way...
    var locId = descr >> compressedLocIdOffset;
    var addr = descr & compressedAddrMask;
    if _local || locId == here.id then return castToObj(objType, addr);

    // We've created the wide pointer, but unfortunately Chapel does not support
    // the ability to cast it to the actual object, so we have to do some
    // trickery to get it to work. What we do is we allocate a wide pointer on
    // the stack and memcpy our wideptr into the other. This is needed so we
    // have the same type.
    //
    // It would be better if we could write something like
    //    return wideptr: objType?;
    var wideptr = chpl_return_wide_ptr_node(locId, uintToCVoidPtr(addr));
    var newObj : objType?;
    // Ensure that newObj is a wide pointer
    on Locales[here.id] do newObj = nil;
<<<<<<< HEAD
    memcpy(c_ptrTo(newObj), c_ptrTo(wideptr), 16);
=======
    c_memcpy(c_addrOf(newObj), c_addrOf(wideptr), 16);
>>>>>>> d0c89a71
    return newObj;
  }

  /*
     Wrapper for an object protected by an ABA counter. This type forwards to the object
     represented by its underlying pointer and hence can be used as if it were the object
     itself, via 'forwarding'. This type should not be created by the user, and instead
     should be created by LocalAtomicObject. The object protected by this ABA wrapper can
     be extracted via 'getObject'.
  */
  record ABA {
    type __ABA_objType;
    @chpldoc.nodoc
    var __ABA_ptr : uint(64);
    @chpldoc.nodoc
    var __ABA_cnt : uint(64);

    @chpldoc.nodoc
    proc init(type __ABA_objType, ptr : uint(64), cnt : uint(64)) {
      this.__ABA_objType = __ABA_objType;
      this.__ABA_ptr = ptr;
      this.__ABA_cnt = cnt;
    }

    @chpldoc.nodoc
    proc init(obj : ?objType, cnt : uint(64)) {
      this.__ABA_objType = objType;
      this.__ABA_ptr = compress(obj);
      this.__ABA_cnt = cnt;
    }

    proc init(type __ABA_objType) {
      this.__ABA_objType = __ABA_objType;
    }

    proc init=(other : ABA(?objType)) {
      this.__ABA_objType = objType;
      this.__ABA_ptr = other.__ABA_ptr;
      this.__ABA_cnt = other.__ABA_cnt;
    }

    inline proc getObject() : __ABA_objType? {
      return decompress(__ABA_objType, __ABA_ptr);
    }

    inline proc getABACount() {
      return __ABA_cnt;
    }

    @chpldoc.nodoc
    proc readThis(f) throws {
      compilerWarning("Reading an ABA is not supported");
    }

    proc init(type __ABA_objType, r: fileReader) {
      this.init(__ABA_objType);
      compilerWarning("Reading an ABA is not supported");
    }

    /* Writes an ABA */
    proc writeThis(f) throws {
      f.write("(ABA){cnt=", this.__ABA_cnt, ", obj=", this.getObject(), "}");
    }

    forwarding this.getObject()!;
  }
  operator ABA.=(ref lhs: ABA, const ref rhs: lhs.type) {
    lhs.__ABA_ptr = rhs.__ABA_ptr;
    lhs.__ABA_cnt = rhs.__ABA_cnt;
  }

  @chpldoc.nodoc
  record _ABAInternal {
    type objType;
    @chpldoc.nodoc
    var _ABA_ptr : atomic uint(64);
    @chpldoc.nodoc
    var _ABA_cnt : atomic uint(64);

    proc init(type objType, ptr : uint(64), cnt : uint(64)) {
      this.objType = objType;
      this.complete();
      this._ABA_ptr.write(ptr);
      this._ABA_cnt.write(cnt);
    }

    proc init(type objType, ptr : uint(64)) {
      this.objType = objType;
      this.complete();
      this._ABA_ptr.write(ptr);
    }

    proc init(type objType) {
      this.objType = objType;
    }
  }

  /*
    Special case operator that compares two ``ABA`` wrappers.
  */
  operator ABA.==(const ref aba1 : ABA, const ref aba2 : ABA) {
    return aba1.__ABA_cnt == aba2.__ABA_cnt && aba1.__ABA_ptr == aba2.__ABA_ptr;
  }

  operator ABA.!=(const ref aba1 : ABA, const ref aba2 : ABA) {
    return aba1.__ABA_cnt != aba2.__ABA_cnt || aba1.__ABA_ptr != aba2.__ABA_ptr;
  }

  record AtomicObject {
    type objType;
    // If this atomic instance provides ABA support
    param hasABASupport : bool;
    // If this atomic instance provides global atomics
    param hasGlobalSupport : bool;
    var atomicVar : if hasABASupport then _ddata(_ABAInternal(objType?)) else atomic uint(64);

    proc init(type objType, param hasABASupport = false, param hasGlobalSupport = !_local) {
      if !isUnmanagedClass(objType) {
        compilerError ("LocalAtomicObject must take a 'unmanaged' type, not ", objType : string);
      }
      this.objType = objType;
      this.hasABASupport = hasABASupport;
      this.hasGlobalSupport = hasGlobalSupport;
      this.complete();
      if hasABASupport {
        var ptr : c_void_ptr;
        var retval = posix_memalign(c_addrOf(ptr), 16, c_sizeof(ABA(objType?)));
        if retval then halt();
        this.atomicVar = ptr:_ddata(_ABAInternal(objType?));
        memset(ptr, 0, c_sizeof(ABA(objType?)));
      }
    }

    proc init(type objType, defaultValue : objType, param hasABASupport = false, param hasGlobalSupport = !_local) {
      init(objType, hasABASupport, hasGlobalSupport);
      var ptr : uint(64);
      if hasGlobalSupport {
        ptr = compress(defaultValue);
      } else {
        ptr = getAddr(defaultValue);
      }

      if hasABASupport {
        atomicVar[0]._ABA_ptr.write(ptr);
      } else {
        atomicVar.write(ptr);
      }
    }

    @chpldoc.nodoc
    inline proc atomicVariable ref {
      if hasABASupport {
        return atomicVar[0]._ABA_ptr;
      } else {
        return atomicVar;
      }
    }

    // Object(objType) -> Pointer(uint(64))
    @chpldoc.nodoc
    inline proc toPointer(obj:objType?) : uint(64) {
      if hasGlobalSupport {
        return compress(obj);
      } else {
        // Check if an object is non-local when 'hasGlobalSupport' is false
        // Note: Both `_local` and `boundsChecking` are compile-time constants
        // and will compile this away.
        if !_local && boundsChecking {
          localityCheck(obj);
        }
        return getAddr(obj);
      }
    }

    // Pointer(uint(64)) -> Object(objType)
    @chpldoc.nodoc
    inline proc fromPointer(ptr : uint(64)) : objType? {
      if hasGlobalSupport {
        return decompress(objType, ptr);
      } else {
        return castToObj(objType, ptr);
      }
    }

    @chpldoc.nodoc
    inline proc localityCheck(objs...) {
      if boundsChecking && (|| reduce [obj in objs] obj.locale != this.locale) then
        halt("Locality check failed on ", for obj in objs do getAddrAndLocality(obj), " when expected to be hosted on ", this.locale);
    }

    // Called from ABA API, which ensures that the ABA API is only called on an
    // AtomicObject which supports data
    @chpldoc.nodoc
    inline proc doABACheck() param {
      if !hasABASupport {
        compilerError("Attempt to use ABA API from AtomicObject(hasABASupport=", hasABASupport, ", hasGlobalSupport=", hasGlobalSupport, ")");
      }
    }

    proc readABA() : ABA(objType?) {
      doABACheck();
      var ret : ABA(objType?);
      on this {
        var dest : ABA(objType?);
        read128bit(atomicVar:c_void_ptr, c_addrOf(dest));
        ret = dest;
      }
      return ret;
    }

    proc read() : objType? {
      return fromPointer(atomicVariable.read());
    }

    proc compareAndSwap(expectedObj : objType?, newObj : objType?) : bool {
      return atomicVariable.compareAndSwap(toPointer(expectedObj), toPointer(newObj));
    }

    proc compareAndSwapABA(expectedObj : ABA(objType?), newObj : objType?) : bool {
      doABACheck();
      var ret : bool;
      on this {
        var cmp = expectedObj;
        // Note that no 'cas128bit_special' is needed here as the 'cas128bit' will detect
        // a change from the expectedObj passed, which of course includes the _ABA_cnt.
        var val = new ABA(objType?, toPointer(newObj), atomicVar[0]._ABA_cnt.read() + 1);
        ret = cas128bit(atomicVar:c_void_ptr, c_addrOf(cmp), c_addrOf(val)) : bool;
      }
      return ret;
    }

    proc compareAndSwapABA(expectedObj : ABA(objType?), newObj : ABA(objType?)) : bool {
      compareAndSwapABA(expectedObj, newObj.getObject());
    }

    proc write(newObj:objType?) {
      atomicVariable.write(toPointer(newObj));
    }

    proc write(newObj:ABA(objType?)) {
      write(newObj.getObject());
    }

    proc writeABA(newObj: ABA(objType?)) {
      doABACheck();
      write128bit(atomicVar:c_void_ptr, c_addrOf(newObj));
    }

    proc writeABA(newObj: objType?) {
      doABACheck();
      // Note: We do not invoke `write128bit` here as we _must_ ensure that _ABA_cnt
      // is one plus the previous, otherwise we inject a race condition where a task
      // gets preempted after reading the _ABA_cnt but _before_ it finishes the
      // `write128bit` operation; this race condition makes it possible for an older
      // _ABA_cnt to be written back, which by itself opens the possibility for other
      // ABA race conditions that we're trying to solve. 'write128bit_special' solves this
      // by setting the 'with' upper 64-bits equal to one plus the actual 'cmp' upper 64-bits.
      write128bit_special(new ABA(objType?, toPointer(newObj), 0));
    }

    inline proc exchange(newObj:objType?) : objType? {
      return fromPointer(atomicVariable.exchange(toPointer(newObj)));
    }

    inline proc exchangeABA(newObj : objType?) : ABA(objType?) {
      doABACheck();
      var ret : ABA(objType?);
      on this {
        var retval : ABA(objType?);
        var _newObj = newObj;
        var val = new ABA(objType?, toPointer(newObj), 0);
        exchange128bit_special(atomicVar:c_void_ptr, c_addrOf(_newObj), c_addrOf(retval));
        ret = retval;
      }

      return ret;
    }

    inline proc exchangeABA(newObj: ABA(objType?)) : ABA(objType?) {
      doABACheck();
      var ret : ABA(objType?);
      on this {
        var retval : ABA(objType?);
        var _newObj = newObj;
        var val = newObj;
        exchange128bit(atomicVar:c_void_ptr, c_addrOf(_newObj), c_addrOf(retval));
        ret = retval;
      }

      return ret;
    }

    @chpldoc.nodoc
    proc readThis(f) throws {
      compilerWarning("Reading an AtomicObject is not supported");
    }

    proc init(type objType,
              param hasABASupport: bool,
              param hasGlobalSupport: bool,
              r: fileReader) {
      init(objType, hasABASupport, hasGlobalSupport);
      compilerWarning("Reading an AtomicObject is not supported");
    }

    proc writeThis(f) throws {
      f.write(atomicVariable.read());
    }
  }
}<|MERGE_RESOLUTION|>--- conflicted
+++ resolved
@@ -338,11 +338,7 @@
     var newObj : objType?;
     // Ensure that newObj is a wide pointer
     on Locales[here.id] do newObj = nil;
-<<<<<<< HEAD
-    memcpy(c_ptrTo(newObj), c_ptrTo(wideptr), 16);
-=======
-    c_memcpy(c_addrOf(newObj), c_addrOf(wideptr), 16);
->>>>>>> d0c89a71
+    memcpy(c_addrOf(newObj), c_addrOf(wideptr), 16);
     return newObj;
   }
 
