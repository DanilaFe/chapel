--- conflicted
+++ resolved
@@ -982,7 +982,6 @@
     chpl_time = new time(hour, minute, second, microsecond, tzinfo);
   }
 
-<<<<<<< HEAD
   /* Initialize a new `datetime` value from the given `year`, `month`, `day`,
      `hour`, `minute`, `second`, `microsecond` and timezone.  The `year`,
      `month`, and `day` arguments are required, the rest are optional.
@@ -993,15 +992,13 @@
     chpl_time = new time(hour, minute, second, microsecond);
   }
 
-=======
   /* Initialize a new `datetime` value from the given `date` and `time` */
   proc datetime.init(d: date, t: time) {
     chpl_date = d;
     chpl_time = t;
   }
->>>>>>> bcc4ac31
+
   /* Return a `datetime` value representing the current time and date */
-  deprecated "'datetime.today()' is deprecated, please use 'date.today()' or 'datetime.now()' instead"
   proc type datetime.today() {
     return this.now();
   }
