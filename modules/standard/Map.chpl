--- conflicted
+++ resolved
@@ -388,27 +388,34 @@
         var val: valType;
         table.fillSlot(slot, k, val);
       }
-      ref result = table.table[slot].val;
-      return result;
-    }
-
-    proc ref this(k: keyType) ref throws {
+      return table.table[slot].val;
+    }
+
+    pragma "no doc"
+    proc const this(k: keyType) const throws
+      where shouldReturnRvalueByValue(valType) &&
+            !isNonNilableClass(valType) {
       _warnForParSafeIndexing();
 
       _enter(); defer _leave();
-<<<<<<< HEAD
       var (found, slot) = table.findFullSlot(k);
       if !found then
         throw new KeyNotFoundError(k);
       const result = table.table[slot].val;
-=======
+      ref result = table.table[slot].val;
+      return result;
+    }
+
+    proc ref this(k: keyType) ref throws {
+      _warnForParSafeIndexing();
+
+      _enter(); defer _leave();
 
       var (_, slot) = table.findAvailableSlot(k);
       if !table.isSlotFull(slot) {
         throw new KeyNotFoundError(k:string);
       }
       ref result = table.table[slot].val;
->>>>>>> 856af3e8
       return result;
     }
 
@@ -424,26 +431,6 @@
       return result;
     }
 
-<<<<<<< HEAD
-    pragma "no doc"
-    proc const this(k: keyType) throws
-      where isNonNilableClass(valType) {
-      _enter(); defer _leave();
-      var (found, slot) = table.findFullSlot(k);
-      if !found then
-        throw new KeyNotFoundError(k);
-      try! {
-        var result = table.table[slot].val.borrow();
-        if isNonNilableClass(valType) {
-          return result!;
-        } else {
-          return result;
-        }
-      }
-    }
-
-=======
->>>>>>> 856af3e8
     /* Get a borrowed reference to the element at position `k`.
      */
     @deprecated(notes="'map.getBorrowed' is deprecated. Please rely on '[]' accessors instead.")
