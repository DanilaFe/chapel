/*
 * Copyright 2020-2023 Hewlett Packard Enterprise Development LP
 * Copyright 2004-2019 Cray Inc.
 * Other additional copyright holders may be indicated within.
 *
 * The entirety of this work is licensed under the Apache License,
 * Version 2.0 (the "License"); you may not use this file except
 * in compliance with the License.
 *
 * You may obtain a copy of the License at
 *
 *     http://www.apache.org/licenses/LICENSE-2.0
 *
 * Unless required by applicable law or agreed to in writing, software
 * distributed under the License is distributed on an "AS IS" BASIS,
 * WITHOUT WARRANTIES OR CONDITIONS OF ANY KIND, either express or implied.
 * See the License for the specific language governing permissions and
 * limitations under the License.
 */

/*
  This module contains the implementation of Chapel's standard 'list' type.

  A list is a lightweight container similar to an array that is suitable for
  building up and iterating over a collection of elements in a structured
  manner.

  The highly parallel nature of Chapel means that great care should be taken
  when performing operations that may invalidate references to list elements.
  Inserts and removals into the middle of a list are example operations that
  may invalidate references. Appending an element to the end of a list will
  never invalidate references to elements contained in the list.

  The following operations may invalidate references to elements contained in
  a list:

      - insert
      - remove
      - sort
      - pop
      - clear

  Additionally, all references to list elements are invalidated when the list
  is deinitialized.

  Lists are not parallel safe by default, but can be made parallel safe by
  setting the param formal `parSafe` to true in any list constructor. When
  constructed from another list, the new list will inherit the parallel safety
  mode of its originating list.

  Inserts and removals into a list are O(n) worst case and should be performed
  with care. Appends into a list have an amortized speed of O(1). Indexing
  into a list is O(1).
*/
module List {
  import ChapelLocks;
  private use HaltWrappers;
  private use Sort;
  private use Math;

  @chpldoc.nodoc
  private const _initialCapacity = 8;

  @chpldoc.nodoc
  private const _initialArrayCapacity = 16;

  @chpldoc.nodoc
  private param _sanityChecks = false;

  //
  // Some asserts are useful while developing, but can be turned off when the
  // implementation is correct.
  //
  private inline proc _sanity(expr: bool) {
    if _sanityChecks then
      assert(expr);
  }

  //
  // We can change the lock type later. Use a spinlock for now, even if it
  // is suboptimal in cases where long critical sections have high
  // contention (IE, lots of tasks trying to insert into the middle of this
  // list, or any operation that is O(n)).
  //
  @chpldoc.nodoc
  type _lockType = ChapelLocks.chpl_LocalSpinlock;

  //
  // Use a wrapper class to let list methods have a const ref receiver even
  // when `parSafe` is `true` and the list lock is used.
  //
  @chpldoc.nodoc
  class _LockWrapper {
    var lock$ = new _lockType();

    inline proc lock() {
      lock$.lock();
    }

    inline proc unlock() {
      lock$.unlock();
    }
  }

  /* Check that element type is supported by list */
  @chpldoc.nodoc
  proc _checkType(type eltType) param {
    if isGenericType(eltType) {
      compilerWarning("creating a list with element type " +
                      eltType:string);
      if isClassType(eltType) && !isGenericType(eltType:borrowed) {
        compilerWarning("which is a class type with generic management");
      }
      compilerError("list element type cannot currently be generic");
      // In the future we might support it if the list is not default-inited
    }
  }

  @chpldoc.nodoc
  proc _dummyFieldType(type t) type {
    if isBorrowedClass(t) {
      return t?;
    } else {
      return nothing;
    }
  }

  private use IO;

  /*
    A list is a lightweight container suitable for building up and iterating
    over a collection of elements in a structured manner. Unlike a stack, the
    list type also supports inserts or removals into the middle of the list.
    The list type is close in spirit to its Python counterpart, with fast O(1)
    random access and append operations.

    The list type is not parallel safe by default. For situations in which
    such protections are desirable, parallel safety can be enabled by setting
    `parSafe = true` in any list constructor.

    Unlike an array, the set of indices of a list is always `0..<size`.
  */
  record list {

    /* The type of the elements contained in this list. */
    type eltType;

    /* If `true`, this list will perform parallel safe operations. */
    param parSafe = false;

    @chpldoc.nodoc
    var _size = 0;

    @chpldoc.nodoc
    var _lock$ = if parSafe then new _LockWrapper() else none;

    @chpldoc.nodoc
    var _arrays: _ddata(_ddata(eltType)) = nil;

    @chpldoc.nodoc
    var _arrayCapacity = 0;

    @chpldoc.nodoc
    var _totalCapacity = 0;

    //
    // If the list element type is a borrowed class, instantiate this dummy
    // field as a `borrowed c?` and let it default initialize to `nil`.
    // Otherwise, instantiate it as a `nothing` and let the compiler fold
    // it away. See #15575.
    //
    @chpldoc.nodoc
    var _dummyFieldToForceBorrowChecking: _dummyFieldType(eltType);

    /*
      Initializes an empty list.

      :arg eltType: The type of the elements of this list.

      :arg parSafe: If `true`, this list will use parallel safe operations.
      :type parSafe: `param bool`
    */
    proc init(type eltType, param parSafe=false) {
      _checkType(eltType);
      this.eltType = eltType;
      this.parSafe = parSafe;
      this.complete();
      this._firstTimeInitializeArrays();
    }

    /*
      Initializes a list containing elements that are copy initialized from
      the elements contained in another list.

      Used in new expressions.

      :arg other: The list to initialize from.

      :arg parSafe: If `true`, this list will use parallel safe operations.
      :type parSafe: `param bool`
    */
    proc init(other: list(?t), param parSafe=false) {
      if !isCopyableType(this.type.eltType) then
        compilerError("Cannot copy list with element type that " +
                      "cannot be copied");
      this.eltType = t;
      this.parSafe = parSafe;
      this.complete();
      _commonInitFromIterable(other);
    }

    /*
      Initializes a list containing elements that are copy initialized from
      the elements contained in an array.

      Used in new expressions.

      :arg other: The array to initialize from.

      :arg parSafe: If `true`, this list will use parallel safe operations.
      :type parSafe: `param bool`
    */
    proc init(other: [?d] ?t, param parSafe=false) {
      _checkType(t);
      if !isCopyableType(t) then
        compilerError("Cannot construct list from array with element " +
                      "type that cannot be copied");

      this.eltType = t;
      this.parSafe = parSafe;
      this.complete();
      _commonInitFromIterable(other);
    }

    /*
      Initializes a list containing elements that are copy initialized from
      the elements yielded by a range.

      Used in new expressions.

      .. note::

        Attempting to initialize a list from an unbounded range will trigger
        a compiler error.

      :arg other: The range to initialize from.

      :arg parSafe: If `true`, this list will use parallel safe operations.
      :type parSafe: `param bool`
    */
    proc init(other: range(?t), param parSafe=false) {
      _checkType(t);
      this.eltType = t;
      this.parSafe = parSafe;

      if other.bounds != boundKind.both {
        param e = this.type:string;
        param f = other.type:string;
        param msg = "Cannot init " + e + " from unbounded " + f;
        compilerError(msg);
      }

      this.complete();
      _commonInitFromIterable(other);
    }

    /*
      Initializes a list containing elements that are copy initialized from
      the elements yielded by an iterator expression.

      Used in new expressions.

      :arg other: The iterator expression to initialize from.

      :arg parSafe: If `true`, this list will use parallel safe operations.
      :type parSafe: `param bool`
    */
    proc init(other: _iteratorRecord, param parSafe=false) {
      // get the type yielded by the iterator
      type t = __primitive("scalar promotion type", other.type);

      _checkType(t);
      this.eltType = t;
      this.parSafe = parSafe;

      this.complete();
      _commonInitFromIterable(other);
    }


    /*
      Initializes a list containing elements that are copy initialized from
      the elements contained in another list.

      ``this.parSafe`` will default to ``false`` if it is not yet set.

      :arg other: The list to initialize from.
    */
    proc init=(other: list) {
      if !isCopyableType(this.type.eltType) then
        compilerError("Cannot copy list with element type that " +
                      "cannot be copied");

      // set eltType to other.eltType if it was not already provided in lhs type
      this.eltType = if this.type.eltType != ?
                     then this.type.eltType
                     else other.eltType;
      // set parSafe to false if it was not already provided in lhs type
      this.parSafe = if this.type.parSafe != ?
                     then this.type.parSafe
                     else false;

      this.complete();
      _commonInitFromIterable(other);
    }

    /*
      Initializes a list containing elements that are copy initialized from
      the elements contained in an array.

      ``this.parSafe`` will default to ``false`` if it is not yet set.

      :arg other: The array to initialize from.
    */
    proc init=(other: []) {
      if !isCopyableType(other.eltType) then
        compilerError("Cannot copy list from array with element type " +
                      "that cannot be copied");

      // set eltType to other.eltType if it was not already provided in lhs type
      this.eltType = if this.type.eltType != ?
                     then this.type.eltType
                     else other.eltType;
      // set parSafe to false if it was not already provided in lhs type
      this.parSafe = if this.type.parSafe != ?
                     then this.type.parSafe
                     else false;

      this.complete();
      _commonInitFromIterable(other);
    }

    /*
      Initializes a list containing elements that are copy initialized from
      the elements yielded by a range.

      ``this.parSafe`` will default to ``false`` if it is not yet set.

      .. note::

        Attempting to initialize a list from an unbounded range will trigger
        a compiler error.

      :arg other: The range to initialize from.
    */
    proc init=(other: range(?)) {
      if other.bounds != boundKind.both {
        param e = this.type:string;
        param f = other.type:string;
        param msg = "Cannot init " + e + " from unbounded " + f;
        compilerError(msg);
      }

      // set eltType to other.idxType if it was not already provided in lhs type
      this.eltType = if this.type.eltType != ?
                     then this.type.eltType
                     else other.idxType;
      // set parSafe to false if it was not already provided in lhs type
      this.parSafe = if this.type.parSafe != ?
                     then this.type.parSafe
                     else false;

      this.complete();
      _commonInitFromIterable(other);
    }

    /*
      Initializes a list containing elements that are copy initialized from
      the elements yielded by an iterator expression.

      ``this.parSafe`` will default to ``false`` if it is not yet set.

      :arg other: The iterator expression to initialize from.
    */
    proc init=(other: _iteratorRecord) {
      // get the type yielded by the iterator
      type t = __primitive("scalar promotion type", other.type);

      // set eltType to other.idxType if it was not already provided in lhs type
      this.eltType = if this.type.eltType != ?
                     then this.type.eltType
                     else t;
      // set parSafe to false if it was not already provided in lhs type
      this.parSafe = if this.type.parSafe != ?
                     then this.type.parSafe
                     else false;

      this.complete();
      _commonInitFromIterable(other);
    }

    @chpldoc.nodoc
    proc _commonInitFromIterable(iterable) lifetime this < iterable {
      this._firstTimeInitializeArrays();
      for x in iterable do
        pushBack(x);
    }

    @chpldoc.nodoc
    proc _firstTimeInitializeArrays() {
      _sanity(_arrays == nil);
      _sanity(_totalCapacity == 0);
      _sanity(_size == 0);
      _arrays = _makeBlockArray(_initialArrayCapacity);
      _arrayCapacity = _initialArrayCapacity;
      _arrays[0] = _makeArray(_initialCapacity);
      _totalCapacity = _initialCapacity;
    }

    @chpldoc.nodoc
    inline proc deinit() {
      _fireAllDestructors();
      _freeAllArrays();
      _sanity(_totalCapacity == 0);
      _sanity(_size == 0);
      _sanity(_arrays == nil);
    }

    @chpldoc.nodoc
    inline proc _destroy(ref item: eltType) {
      chpl__autoDestroy(item);
    }

    pragma "unsafe"
    @chpldoc.nodoc
    inline proc _move(ref src: ?t, ref dst: t) lifetime src == dst {
      __primitive("=", dst, src);
    }

    @chpldoc.nodoc
    inline proc _getArrayCapacity(array: int): int {
      const exp = array + log2(_initialCapacity);
      const result = 2 ** exp;
      return result;
    }

    @chpldoc.nodoc
    inline proc _getArrayIdx(zpos: int): int {
      const adj = zpos + _initialCapacity;
      const result = log2(adj) - log2(_initialCapacity);
      return result;
    }

    @chpldoc.nodoc
    inline proc _getLastArrayIdx(): int {
      const result = _getArrayIdx(_size - 1);
      _sanity(result >= 0);
      return result;
    }

    @chpldoc.nodoc
    inline proc _getItemIdx(zpos: int): int {
      const adj = zpos + _initialCapacity;
      const result = adj ^ (1 << log2(adj));
      return result;
    }

    //
    // A helper function for getting a reference to a list element.
    // May be less important now that lists use 0-based indexing(?).
    //
    @chpldoc.nodoc
    inline proc const ref _getRef(idx: int) ref {
      _sanity(idx >= 0 && idx < _totalCapacity);
      const arrayIdx = _getArrayIdx(idx);
      const itemIdx = _getItemIdx(idx);
      const array = _arrays[arrayIdx];
      _sanity(array != nil);
      ref result = array[itemIdx];
      return result;
    }

    @chpldoc.nodoc
    inline proc _enter() {
      if parSafe then
        _lock$.lock();
    }

    @chpldoc.nodoc
    inline proc _leave() {
      if parSafe then
        _lock$.unlock();
    }

    @chpldoc.nodoc
    inline proc const _withinBounds(idx: int): bool {
      return (idx >= 0 && idx < _size);
    }

    //
    // This call assumes that a lock (acquired by `_enter`) is already
    // held (if parSafe==true), and releases it before throwing an error if
    // a bounds check fails.
    //
    @chpldoc.nodoc
    inline proc const _boundsCheckLeaveOnThrow(i: int, umsg: string="") throws {
      if !_withinBounds(i) {
        _leave();
        const msg = if umsg != "" then umsg else
          "Index out of bounds: " + i:string;
        throw new owned
          IllegalArgumentError(msg);
      }
    }

    @chpldoc.nodoc
    proc _makeBlockArray(size: int) {
      return _ddata_allocate(_ddata(eltType), size);
    }

    @chpldoc.nodoc
    proc _freeBlockArray(data: _ddata(_ddata(eltType)), size: int) {
      _ddata_free(data, size);
    }

    @chpldoc.nodoc
    proc _makeArray(size: int) {
      var callPostAlloc = false;
      var ret = _ddata_allocate_noinit(eltType, size, callPostAlloc);
      if callPostAlloc then _ddata_allocate_postalloc(ret, size);
      return ret;
    }

    @chpldoc.nodoc
    proc _freeArray(data: _ddata(eltType), size: int) {
      _ddata_free(data, size);
    }

    @chpldoc.nodoc
    proc _maybeAcquireMem(amount: int) {

      const remaining = _totalCapacity - _size;
      _sanity(remaining >= 0);

      if remaining >= amount then
        return;

      var lastArrayIdx = if _size == 0 then 0 else _getLastArrayIdx();
      var req = amount - remaining;

      while req > 0 {

        //
        // Double the block array if we've run out of space.
        //
        if lastArrayIdx >= (_arrayCapacity - 1) then
          on this {
            var _narrays = _makeBlockArray(_arrayCapacity * 2);

            for i in 0..#_arrayCapacity do
              _narrays[i] = _arrays[i];

            _freeBlockArray(_arrays, _arrayCapacity);
            _arrays = _narrays;
            _arrayCapacity *= 2;
          }

        //
        // Add a new block to the block array that is twice the size of the
        // previous block.
        //
        on this {
          const oldLast = _arrays[lastArrayIdx];
          const oldLastCapacity = _getArrayCapacity(lastArrayIdx);
          lastArrayIdx += 1;

          ref newLast = _arrays[lastArrayIdx];
          const newLastCapacity = oldLastCapacity * 2;

          _sanity(oldLast != nil);
          _sanity(newLast == nil);

          newLast = _makeArray(newLastCapacity);

          _totalCapacity += newLastCapacity;
          req -= newLastCapacity;
        }
      }
      return;
    }

    //
    // If the current size (occupied slots) minus a given amount is small
    // enough such that no slots in the last "sub-block" are occupied, then
    // preemptively free that block.
    //
    // This method _does not_ fire destructors!
    //
    @chpldoc.nodoc
    proc _maybeReleaseMem(amount: int) {

      //
      // If we're down to one single "sub array", then there's no sense in
      // doing anymore work (upon repeated appends/pops, we'd just have to
      // reinitialize/deinitialize the whole segment array repeatedly).
      //
      if _totalCapacity <= _initialCapacity then
        return;

      const lastArrayIdx = _getLastArrayIdx();
      _sanity(lastArrayIdx != 0);

      const lastArrayCapacity = _getArrayCapacity(lastArrayIdx);
      const threshold = _totalCapacity - lastArrayCapacity;
      const nsize = _size - amount;

      if nsize > threshold then
        return;

      ref array = _arrays[lastArrayIdx];
      _sanity(array != nil);

      _freeArray(array, lastArrayCapacity);
      _totalCapacity -= lastArrayCapacity;
      array = nil;
    }

    //
    // Shift elements including and after index `idx` so that they are moved
    // `shift` positions to the right in memory, possibly resizing. May
    // expand memory if necessary.
    //
    @chpldoc.nodoc
    proc ref _expand(idx: int, shift: int=1) {
      _sanity(_withinBounds(idx));

      if shift <= 0 then
        return;

      on this {
        _maybeAcquireMem(shift);

        for i in idx.._size-1 by -1 {
          ref src = _getRef(i);
          ref dst = _getRef(i + shift);
          _move(src, dst);
        }
      }
      return;
    }

    //
    // Shift all elements following "idx" one to the left.
    // May release memory if possible.
    //
    // This method does not fire destructors, so do so before calling it.
    //
    @chpldoc.nodoc
    proc ref _collapse(idx: int) {
      _sanity(_withinBounds(idx));

      if idx == _size-1 {
        on this do _maybeReleaseMem(1);
        return;
      }

      on this {
        for i in idx..(_size - 2) {
          ref src = _getRef(i + 1);
          ref dst = _getRef(i);
          _move(src, dst);
        }

        _maybeReleaseMem(1);
      }
      return;
    }

    //
    // Assumes that a copy of the input element has already been made at some
    // previous boundary, IE giving a parameter the "in" intent. Whatever
    // copy you've made, make sure that the "no auto destroy" pragma is
    // attached so that you avoid firing a destructor early (and in the worst
    // case, fire it twice).
    //
    @chpldoc.nodoc
    proc ref _appendByRef(ref x: eltType) {
      _maybeAcquireMem(1);
      ref src = x;
      ref dst = _getRef(_size);
      _move(src, dst);
      _size += 1;
    }

    /*
      Add an element to the end of this list.

      :arg x: An element to append.
      :type x: `eltType`

      :return: List index where element was inserted.
      :rtype: `int`
    */
    proc ref pushBack(pragma "no auto destroy" in x: this.eltType) : int
    lifetime this < x {
      _enter();

      //
      // TODO: Can't use on statement here without getting a memory leak on
      // gasnet/multilocale configurations.
      //
      _appendByRef(x);
      var result = _size - 1;
      _leave();
      return result;
    }

    @deprecated(notes=":proc:`list.append` is deprecated; please use :proc:`list.pushBack` instead")
    proc ref append(in x: this.eltType) : int {
      return this.pushBack(x);
    }

    @chpldoc.nodoc
    inline proc ref _appendGeneric(collection) {
      var startSize: int;
      var endSize: int;

      //
      // TODO: This could avoid repeated resizes at smaller total capacities
      // if we resized once and then performed repeated moves, rather than
      // calling _append().
      //
      on this {
        startSize = _size;
        for item in collection {
          pragma "no auto destroy"
          var cpy = item;
          _appendByRef(cpy);
        }
        endSize = _size;
      }

      return startSize..(endSize-1);
    }

    /*
      Push a copy of each element contained in another list to the end of this
      list.

      :arg other: A list containing elements of the same type as those
        contained in this list.
      :type other: `list(eltType)`

      :return: List indices where elements were inserted.
      :rtype: `range`
    */
    proc ref pushBack(other: list(eltType, ?p)) lifetime this < other {
      var ret: range;
      on this {
        _enter();
        ret = _appendGeneric(other);
        _leave();
      }

      return ret;
    }

    @deprecated(notes=":proc:`list.append` is deprecated; please use :proc:`list.pushBack` instead")
    proc ref append(other: list(eltType, ?p)) lifetime this < other {
      return this.pushBack(other);
    }

    /*
      Push a copy of each element contained in an array to the end of this
      list.

      :arg other: An array containing elements of the same type as those
        contained in this list.
      :type other: `[?d] eltType`

      :return: List indices where elements were inserted.
      :rtype: `range`
    */
    proc ref pushBack(other: [?d] eltType) lifetime this < other {
      var ret: range;
      on this {
        _enter();
        ret = _appendGeneric(other);
        _leave();
      }
      return ret;
    }

    @deprecated(notes=":proc:`list.append` is deprecated; please use :proc:`list.pushBack` instead")
    proc ref append(other: [?d] eltType) lifetime this < other {
      return this.pushBack(other);
    }

    /*
      Push a copy of each element yielded by a range to the end of this list.

      .. note::

        Attempting to initialize a list from an unbounded range will trigger
        a compiler error.

      :arg other: The range to initialize from.
      :type other: `range(eltType)`

      :return: List indices where elements were inserted.
      :rtype: `range`
    */
<<<<<<< HEAD
    proc ref append(other: range(eltType, ?b, ?d)) lifetime this < other {
      if other.bounds != boundKind.both {
=======
    proc ref pushBack(other: range(eltType, ?b, ?d)) lifetime this < other {
      if !isBoundedRange(other) {
>>>>>>> 8261d9ca
        param e = this.type:string;
        param f = other.type:string;
        param msg = "Cannot extend " + e + " with unbounded " + f;
        compilerError(msg);
      }
      var ret: range;
      on this {
        _enter();
        ret = _appendGeneric(other);
        _leave();
      }
      return ret;
    }

    @deprecated(notes=":proc:`list.append` is deprecated; please use :proc:`list.pushBack` instead")
    proc ref append(other: range(eltType, ?b, ?d)) lifetime this < other {
      return this.pushBack(other);
    }

    /*
      Returns `true` if this list contains an element equal to the value of
      `x`, and `false` otherwise.

      :arg x: An element to search for.
      :type x: `eltType`

      :return: `true` if this list contains `x`.
      :rtype: `bool`
    */
    proc const contains(x: eltType): bool {
      var result = false;

      on this {
        _enter();

        for item in this do
          if item == x {
            result = true;
            break;
          }

        _leave();
      }

      return result;
    }

    /*
      Returns a reference to the first item in this list.

      .. warning::

        Calling this method on an empty list will cause the currently running
        program to halt. If the `--fast` flag is used, no safety checks will
        be performed.

      :return: A reference to the first item in this list.
      :rtype: `ref eltType`
    */
    proc ref first() ref {
      if parSafe then
        compilerWarning('Calling `first()` on a list initialized with ' +
                        '`parSafe=true` has been deprecated, consider ' +
                        'using `set()` or `update()` instead');
      _enter();

      if boundsChecking && _size == 0 {
        _leave();
        boundsCheckHalt("Called \"list.first\" on an empty list.");
      }

      // TODO: How to make this work with on clauses?
      ref result = _getRef(0);
      _leave();

      return result;
    }

    /*
      Returns a reference to the last item in this list.

      .. warning::

        Calling this method on an empty list will cause the currently running
        program to halt. If the `--fast` flag is used, no safety checks will
        be performed.

      :return: A reference to the last item in this list.
      :rtype: `ref eltType`
    */
    proc ref last() ref {
      if parSafe then
        compilerWarning('Calling `last()` on a list initialized with ' +
                        '`parSafe=true` has been deprecated, consider ' +
                        'using `set()` or `update()` instead');
      _enter();

      if boundsChecking && _size == 0 {
        _leave();
        boundsCheckHalt("Called \"list.last\" on an empty list.");
      }

      // TODO: How to make this work with on clauses?
      ref result = _getRef(_size-1);
      _leave();

      return result;
    }

    @deprecated(notes="list.extend is deprecated, please use list.append")
    proc ref extend(other: list(eltType, ?p)) lifetime this < other {
      pushBack(other);
    }

    @deprecated(notes="list.extend is deprecated, please use list.append")
    proc ref extend(other: [?d] eltType) lifetime this < other {
      pushBack(other);
    }

    @deprecated(notes="list.extend is deprecated, please use list.append")
    proc ref extend(other: range(eltType, ?b, ?d)) lifetime this < other {
      pushBack(other);
    }

    /*
      Insert an element at a given position in this list, shifting all elements
      currently at and following that index one to the right. The call
      ``a.insert(0, x)`` inserts an element at the front of the list `a`, and
      ``a.insert((a.size), x)`` is equivalent to ``a.pushBack(x)``.

      If the insertion is successful, this method returns `true`. If the given
      index is out of bounds, this method does nothing and returns `false`.

      .. warning::

        Inserting an element into this list may invalidate existing references
        to the elements contained in this list.

      :arg idx: The index into this list at which to insert.
      :type idx: `int`

      :arg x: The element to insert.
      :type x: `eltType`

      :return: `true` if `x` was inserted, `false` otherwise.
      :rtype: `bool`
    */
    proc ref insert(idx: int, pragma "no auto destroy" in x: eltType): bool
         lifetime this < x {
      var result = false;

      _enter();

      // Handle special case of `a.insert((a.size), x)` here.
      if idx == _size {
        _appendByRef(x);
        result = true;
      } else if _withinBounds(idx) {
        _expand(idx);
        ref src = x;
        ref dst = _getRef(idx);
        _move(src, dst);
        _size += 1;
        result = true;
      }

      _leave();

      // Destroy our copy if it was never used.
      if !result then
        _destroy(x);

      return result;
    }

    @chpldoc.nodoc
    proc ref _insertGenericKnownSize(idx: int, items, size: int): bool {
      var result = false;

      _sanity(size >= 0);

      if size == 0 then
        return true;

      on this {
        if idx == _size {
          // TODO: In an ideal world, we'd resize only once.
          _appendGeneric(items);
          result = true;
        } else if _withinBounds(idx) {
          _expand(idx, size);

          var i = idx;
          for x in items {
            pragma "no auto destroy"
            var cpy = x;
            ref src = cpy;
            ref dst = _getRef(i);
            _move(src, dst);
            _size += 1;
            i += 1;
          }

          result = true;
        }
      }

      return result;
    }

    /*
      Insert an array of elements `arr` into this list at index `idx`,
      shifting all elements at and following the index `arr.size` positions
      to the right.

      If the insertion is successful, this method returns `true`. If the given
      index is out of bounds, this method does nothing and returns `false`.

      .. warning::

        Inserting elements into this list may invalidate existing references
        to the elements contained in this list.

      :arg idx: The index into this list at which to insert.
      :type idx: `int`

      :arg arr: An array of elements to insert.
      :type x: `[] eltType`

      :return: `true` if `arr` was inserted, `false` otherwise.
      :rtype: `bool`
    */
    proc ref insert(idx: int, arr: [?d] eltType): bool lifetime this < arr {

      var result = false;

      on this {
        _enter();
        result = _insertGenericKnownSize(idx, arr, arr.size);
        _leave();
      }

      return result;
    }

    /*
      Insert a list of elements `lst` into this list at index `idx`, shifting
      all elements at and following the index `lst.size` positions to the
      right.

      If the insertion is successful, this method returns `true`. If the given
      index is out of bounds, this method does nothing and returns `false`.

      .. warning::

        Inserting elements into this list may invalidate existing references
        to the elements contained in this list.

      :arg idx: The index into this list at which to insert.
      :type idx: `int`

      :arg lst: A list of elements to insert.
      :type lst: `list(eltType)`

      :return: `true` if `lst` was inserted, `false` otherwise.
      :rtype: `bool`
    */
    proc ref insert(idx: int, lst: list(eltType)): bool lifetime this < lst {

      var result = false;

      // Prevent deadlock if we are trying to insert this into itself.
      const size = lst.size;

      on this {
        _enter();
        result = _insertGenericKnownSize(idx, lst, size);
        _leave();
      }

      return result;
    }

    /*
      Remove the first `count` elements from this list with values equal to
      `x`, shifting all elements following the removed item left.

      If the count of elements to remove is less than or equal to zero, then
      all elements from this list equal to the value of `x` will be removed.

      .. warning::

        Removing elements from this list may invalidate existing references
        to the elements contained in this list.

      :arg x: The value of the element to remove.
      :type x: `eltType`

      :arg count: The number of elements to remove.
      :type count: `int`

      :return: The number of elements removed.
      :rtype: `int`
    */
    proc ref remove(x: eltType, count:int=1): int {
      var result = 0;

      on this {
        var src_i, dst_i: int;
        var removed = 0;
        src_i = 0;

        _enter();

        // Run through the leading non-x prefix
        while dst_i < _size {
          ref dst = _getRef(dst_i);
          if dst == x {
            _destroy(dst);
            removed += 1;
            break;
          }
          dst_i += 1;
        }

        // Once we've found an x, everything after has to be _move()d.
        // Run src_i ahead, moving everything that isn't x back to dst_i.
        src_i = dst_i + 1;
        while src_i < _size {
          ref src = _getRef(src_i);
          if (count == 0 || removed < count) && src == x {
            _destroy(src);
            src_i += 1;
            removed += 1;
            continue;
          }
          ref dst = _getRef(dst_i);
          _move(src, dst);
          src_i += 1;
          dst_i += 1;
        }

        if (removed) {
          _maybeReleaseMem(removed);
          _size = _size - removed;
        }

        _leave();

        result = removed;
      }

      return result;
    }

    //
    // Not sure if strictly necessary, since we're probably only going to
    // call this from `pop`, but I added `unlockBeforeHalt` all the same.
    //
    @chpldoc.nodoc
    proc ref _popAtIndex(idx: int, unlockBeforeHalt=true): eltType {

      //
      // TODO: We would like to put this in an on statement, but we can't yet
      // because there is no way to "default initialize a non-nilable class",
      // even if the variable is pragma "no init". Either we need to support
      // returning from on statements, or make the "no init" pragma work with
      // non-nilable classes.
      //

      if boundsChecking && _size <= 0 {
        if unlockBeforeHalt then
          _leave();
        boundsCheckHalt("Called \"list.pop\" on an empty list.");
      }

      if boundsChecking && !_withinBounds(idx) {
        if unlockBeforeHalt then
          _leave();
        const msg = "Index for \"list.pop\" out of bounds: " + idx:string;
        boundsCheckHalt(msg);
      }

      ref item = _getRef(idx);

      pragma "no init"
      var result:eltType;
      _move(item, result);

      // May release memory based on size before pop.
      _collapse(idx);
      _size -= 1;

      return result;
    }

    /*
      Remove the element at the end of this list and return it.

      .. warning::

        Popping an element from this list will invalidate any reference to
        the element taken while it was contained in this list.

      .. warning::

        Calling this method on an empty list will cause the currently running
        program to halt. If the `--fast` flag is used, no safety checks will
        be performed.

      :return: The element popped.
      :rtype: `eltType`
    */
    proc ref popBack(): eltType {
      _enter();
      var result = _popAtIndex(_size-1);
      _leave();
      return result;
    }

    @deprecated(notes=":proc:`list.pop` is deprecated; please use :proc:`list.popBack` instead.")
    proc ref pop(): eltType {
      return this.popBack();
    }

    /*
      Remove the element at the index `idx` from this list and return it. The
      elements at indices after `idx` are shifted one to the left in memory,
      making this operation O(n).

      .. warning::

        Popping an element from this list will invalidate any reference to
        the element taken while it was contained in this list.

      .. warning::

        Calling this method on an empty list or with values of `idx` that
        are out of bounds will cause the currently running program to halt.
        If the `--fast` flag is used, no safety checks will be performed.

      :arg idx: The index of the element to remove.
      :type idx: `int`

      :return: The element popped.
      :rtype: `eltType`
    */
    proc ref pop(idx: int): eltType {
      _enter();
      var result = _popAtIndex(idx);
      _leave();
      return result;
    }

    //
    // Manually call destructors on each currently allocated element. For
    // logical consistency, set size to zero once all destructors have been
    // fired.
    //
    @chpldoc.nodoc
    proc _fireAllDestructors() {
      on this {
        for i in 0..#_size {
          ref item = _getRef(i);
          _destroy(item);
        }
        _size = 0;
      }
      return;
    }

    @chpldoc.nodoc
    proc _freeAllArrays() {

      if _arrays == nil then
        return;

      _sanity(_totalCapacity != 0);
      _sanity(_arrayCapacity != 0);

      on this {
        // Remember to use zero-based indexing with `_ddata`!
        for i in 0..#_arrayCapacity {
          ref array = _arrays[i];
          if array == nil then
            continue;
          const capacity = _getArrayCapacity(i);
          _totalCapacity -= capacity;
          _freeArray(array, capacity);
          array = nil;
        }

        _sanity(_totalCapacity == 0);

        _freeBlockArray(_arrays, _arrayCapacity);
        _arrays = nil;
        _size = 0;
      }
      return;
    }

    @chpldoc.nodoc
    proc _clearLocked() {
      _fireAllDestructors();
      _freeAllArrays();
      _sanity(_totalCapacity == 0);
      _sanity(_size == 0);
      _sanity(_arrays == nil);

      // All array operations assume a consistent initial state.
      _firstTimeInitializeArrays();
    }

    /*
      Clear the contents of this list.

      .. warning::

        Clearing the contents of this list will invalidate all existing
        references to the elements contained in this list.
    */
    proc ref clear() {
      on this {
        _enter();
        _clearLocked();
        _leave();
      }
    }

    /*
      Return a zero-based index into this list of the first item whose value
      is equal to `x`. If no such element can be found or if the list is empty,
      this method returns the value `-1`.

      .. warning::

        Calling this method with values of `start` or `end` that are out of bounds
        will cause the currently running program to halt. If the `--fast` flag is
        used, no safety checks will be performed.

      :arg x: An element to search for.
      :type x: `eltType`

      :arg start: The start index to start searching from.
      :type start: `int`

      :arg end: The end index to stop searching at. A value less than
                `0` will search the entire list.
      :type end: `int`

      :return: The index of the element to search for, or `-1` on error.
      :rtype: `int`
    */
    proc const find(x: eltType, start: int=0, end: int=-1): int {
      param error = -1;

      if _size == 0 then
        return error;

      if boundsChecking {
        const msg = " index for \"list.find\" out of bounds: ";

        if end >= 0 && !_withinBounds(end) then
          boundsCheckHalt("End" + msg + end:string);

        if !_withinBounds(start) then
          boundsCheckHalt("Start" + msg + start:string);
      }

      if end >= 0 && end < start then
        return error;

      var result = error;

      on this {
        _enter();

        const stop = if end < 0 then _size-1 else end;

        for i in start..stop do
          if x == _getRef(i) {
            result = i;
            break;
          }

        _leave();
      }

      return result;
    }

    /*
      Return the number of times a given element is found in this list.

      :arg x: An element to count.
      :type x: `eltType`

      :return: The number of times a given element is found in this list.
      :rtype: `int`
    */
    proc const count(x: eltType): int {
      var result = 0;

      on this {
        _enter();

        var count = 0;

        for item in this do
          if x == item then
            count += 1;

        result = count;

        _leave();
      }

      return result;
    }

    /*
      Sort the items of this list in place using a comparator. If no comparator
      is provided, sort this list using the default sort order of its elements.

      .. warning::

        Sorting the elements of this list may invalidate existing references
        to the elements contained in this list.

      :arg comparator: A comparator used to sort this list.
    */
    proc ref sort(comparator: ?rec=Sort.defaultComparator) {
      on this {
        _enter();

        //
        // TODO: This is not ideal, but the Sort API needs to be adjusted
        // before we can sort over lists directly.
        //
        if _size > 1 {

          // Copy current list contents into an array.
          var arr: [0..#_size] eltType;
          for i in 0..#_size do
            arr[i] = _getRef(i);

          Sort.sort(arr, comparator);

          // This is equivalent to the clear routine.
          _fireAllDestructors();
          _freeAllArrays();
          _firstTimeInitializeArrays();
          _appendGeneric(arr);
        }

        _leave();
      }
      return;
    }

    /*
      Return a copy of the element at a given index in this list.

      :arg i: The index of the element to get.

      .. warning::

        Use of the `getValue` method with an out of bounds index (while
        bounds checking is on) will cause the currently running program
        to halt.

      :return: A copy of an element from this list.
    */
    proc const getValue(i: int): eltType {
      _enter(); defer _leave();

      if boundsChecking && !_withinBounds(i) {
        const msg = "Invalid list index: " + i:string;
        boundsCheckHalt(msg);
      }

      return _getRef(i);
    }

    /*
      Return a borrow of the element at a given index in this list. This
      method can only be called when this list's element type is a class
      type.

      :arg i: The index of the element to borrow.
      :type i: `int`

      :return: A borrow of an element from this list.
    */
    proc const getBorrowed(i: int) where isClass(eltType) {
      _enter(); defer _leave();

      if boundsChecking && !_withinBounds(i) {
        const msg = "Invalid list index: " + i:string;
        boundsCheckHalt(msg);
      }

      ref slot = _getRef(i);

      return slot.borrow();
    }

    @deprecated(notes=":proc:`list.set` is deprecated; please use :proc:`list.replace` instead.")
    proc ref set(i: int, in x: eltType): bool {
      return this.replace(i, x);
    }

    /*
      Replaces the value at a given index with a new value. This method returns
      `false` if the index is out of bounds.

      :arg i: The index of the element to replace
      :type i: int

      :arg x: The value to set at index `i`

      :return: `true` if `i` is a valid index that has been set to `x`,
               and `false` otherwise.
      :rtype: bool
    */
    proc ref replace(i: int, pragma "no auto destroy" in x: eltType): bool {
      _enter(); defer _leave();

      if !_withinBounds(i) {
        _destroy(x);
        return false;
      }

      ref src = x;
      ref dst = _getRef(i);
      _destroy(dst);
      _move(src, dst);

      return true;
    }

    /*
      Update a value in this list in a parallel safe manner via an updater
      object.

      The updater object passed to the `update()` method must
      define a `this()` method that takes two arguments: an integer index,
      and a second argument of this list's `valType`. The updater object's
      `this()` method must return some sort of value. Updater objects that
      do not need to return anything may return `none`.

      If the updater object's `this()` method throws, the thrown error will
      be propagated out of `update()`.

      :arg i: The index to update
      :type i: `int`

      :arg updater: A class or record used to update the value at `i`
      :return: What the updater object returns
    */
    proc update(i: int, updater) throws {
      _enter(); defer _leave();

      if boundsChecking && !_withinBounds(i) {
        const msg = "Invalid list index: " + i:string;
        boundsCheckHalt(msg);
      }

      ref slot = _getRef(i);

      // Print a prettier error message if arguments fail resolve, to avoid
      // pointing into module code.
      import Reflection;
      if !Reflection.canResolveMethod(updater, "this", i, slot) then
        compilerError('`list.update()` failed to resolve method ' +
                      updater.type:string + '.this() for arguments (' +
                      i.type:string + ', ' + slot.type:string + ')');

      return updater(i, slot);
    }

    @chpldoc.nodoc
    inline proc _warnForParSafeIndexing() {
      if parSafe then
        compilerWarning('Indexing a list initialized with `parSafe=true` ' +
                        'has been deprecated, consider using `set()` ' +
                        'or `update()` instead', 2);
      return;
    }

    /*
      Index this list via subscript. Returns a reference to the element at a
      given index in this list.

      :arg i: The index of the element to access

      .. warning::

        Use of the `this()` method with an out of bounds index (while bounds
        checking is on) will cause the currently running program to
        halt.

      .. note::

        The `this()` method cannot be used with lists instantiated with a
        `parSafe` value of `true`. Attempting to do so will trigger
        a compiler error.

      :return: A reference to an element in this list
    */
    proc ref this(i: int) ref {
      _warnForParSafeIndexing();

      if boundsChecking && !_withinBounds(i) {
        const msg = "Invalid list index: " + i:string;
        boundsCheckHalt(msg);
      }

      ref result = _getRef(i);
      return result;
    }

    @chpldoc.nodoc
    proc const ref this(i: int) const ref {
      _warnForParSafeIndexing();

      if boundsChecking && !_withinBounds(i) {
        const msg = "Invalid list index: " + i:string;
        halt(msg);
      }

      const ref result = _getRef(i);
      return result;
    }

    // TODO - make const ref return intent overloads for `these`
    // and make the ref-return overload accept this by `ref`
    // once #12944 is fixed.

    /*
      Iterate over the elements of this list.

      :yields: A reference to one of the elements contained in this list.
    */
    iter these() ref {
      // TODO: We can just iterate through the _ddata directly here.
      foreach i in 0..#_size do
        yield _getRef(i);
    }

    @chpldoc.nodoc
    iter these(param tag: iterKind) ref where tag == iterKind.standalone {
      const osz = _size;
      const minChunkSize = 64;
      const hasOneChunk = osz <= minChunkSize;
      const numTasks = if hasOneChunk then 1
        else if dataParTasksPerLocale > 0
          then dataParTasksPerLocale
            else here.maxTaskPar;
      const chunkSize = floor(osz / numTasks):int;
      const trailing = osz - chunkSize * numTasks;

      coforall tid in 0..#numTasks {
        var chunk = _computeChunk(tid, chunkSize, trailing);
        foreach i in chunk(0) {
          ref result = _getRef(i);
          yield result;
        }
      }
    }

    @chpldoc.nodoc
    proc _computeChunk(tid, chunkSize, trailing) {
      var lo, hi = 0;

      if tid <= 0 {
        lo = 0;
        hi = chunkSize + trailing - 1;
      } else {
        lo = chunkSize * tid + trailing;
        hi = lo + chunkSize - 1;
      }

      return (lo..hi,);
    }

    @chpldoc.nodoc
    iter these(param tag) ref where tag == iterKind.leader {
      const osz = _size;
      const minChunkSize = 32;
      const hasOneChunk = osz <= minChunkSize;
      const numTasks = if hasOneChunk then 1
        else if dataParTasksPerLocale > 0
          then dataParTasksPerLocale
            else here.maxTaskPar;
      const chunkSize = floor(osz / numTasks):int;
      const trailing = osz - chunkSize * numTasks;

      // TODO: We can just use the range iterator like above.
      coforall tid in 0..#numTasks {
        var chunk = _computeChunk(tid, chunkSize, trailing);
        yield chunk;
      }
    }

    @chpldoc.nodoc
    iter these(param tag, followThis) ref where tag == iterKind.follower {

      //
      // TODO: A faster scheme would access the _ddata directly to avoid
      // the penalty of logarithmic indexing over and over again.
      //
      foreach i in followThis(0) do
        yield _getRef(i);
    }

    /*
      Write the contents of this list to a channel.

      :arg ch: A channel to write to.
    */
    proc writeThis(ch: fileWriter) throws {
      var isBinary = ch.binary();
      const isJson = ch.styleElement(QIO_STYLE_ELEMENT_AGGREGATE) == QIO_AGGREGATE_FORMAT_JSON;

      if isJson {
        _writeJson(ch);
        return;
      }

      _enter();

      if isBinary {
        // Write the number of elements
        ch.write(_size);
      } else {
        ch._writeLiteral("[");
      }

      for i in 0..(_size - 2) {
        ch.write(_getRef(i));
        if !isBinary {
          ch._writeLiteral(", ");
        }
      }

      if _size > 0 then
        ch.write(_getRef(_size-1));

      if !isBinary {
        ch._writeLiteral("]");
      }

      _leave();
    }

    @chpldoc.nodoc
    proc _writeJson(ch: fileWriter) throws {
      _enter();

      ch._writeLiteral("[");

      for i in 0..(_size - 2) {
        ch.writef("%jt", _getRef(i));
        ch._writeLiteral(", ");
      }

      if _size > 0 then
        ch.writef("%jt", _getRef(_size-1));

      ch._writeLiteral("]");

      _leave();
    }

    /*
     Read the contents of this list from a channel.

     :arg ch: A channel to read from.
     */
    proc readThis(ch: fileReader) throws {
      //
      // Special handling for reading in order to handle reading an arbitrary
      // size.
      //
      const isBinary = ch.binary();
      const isJson = ch.styleElement(QIO_STYLE_ELEMENT_AGGREGATE) == QIO_AGGREGATE_FORMAT_JSON;
      if isJson then {
        _readJson(ch);
        return;
      }

      _enter();

      _clearLocked();

      if isBinary {
        // How many elements should we read (for binary mode)?
        const num = ch.read(int);
        for i in 0..#num {
          pragma "no auto destroy"
          var elt: eltType = ch.read(eltType);
          _appendByRef(elt);
        }
      } else {
        var isFirst = true;
        var hasReadEnd = false;

        ch._readLiteral("[");

        while !hasReadEnd {
          if isFirst {
            isFirst = false;

            // Try reading an end bracket. If we don't, then continue on.
            try {
              ch._readLiteral("]");
              hasReadEnd = true;
              break;
            } catch err: BadFormatError {
              // Continue on if we didn't read an end bracket.
            }
          } else {

            // Try to read a comma. Break if we don't.
            try {
              ch._readLiteral(",");
            } catch err: BadFormatError {
              break;
            }
          }

          // read an element
          pragma "no auto destroy"
          var elt: eltType = ch.read(eltType);
          _appendByRef(elt);
        }

        if !hasReadEnd {
          ch._readLiteral("]");
        }
      }

      _leave();
    }

    @chpldoc.nodoc
    proc _readJson(ch: fileReader) throws {
      var isFirst = true;
      var hasReadEnd = false;

      _enter();
      _clearLocked();

      ch._readLiteral("[");

      while !ch.matchLiteral("]") {
        if isFirst {
          isFirst = false;
        } else {
          ch._readLiteral(",");
        }

        // read an element
        pragma "no auto destroy"
        var elt: eltType;
        ch.readf("%jt", elt);
        _appendByRef(elt);
      }

      _leave();
    }

    //
    // TODO: rewrite to use formatter interface
    //
    @chpldoc.nodoc
    proc init(type eltType, param parSafe : bool, r: fileReader) {
      this.init(eltType, parSafe);
      try! readThis(r);
    }

    /*
      Returns `true` if this list contains zero elements.

      :return: `true` if this list is empty.
      :rtype: `bool`
    */
    proc const isEmpty(): bool {

      //
      // TODO: We can make _size atomic to avoid having to worry about guard-
      // ing access to it like this. Haven't done yet because I was getting
      // some compiler errors related to atomics.
      //
      _enter();
      var result = (_size == 0);
      _leave();
      return result;
    }

    /*
      The current number of elements contained in this list.
    */
    inline proc const size {
      var result = 0;

      //
      // TODO: Ditto the above code comment.
      //
      on this {
        _enter();
        result = _size;
        _leave();
      }

      return result;
    }

    /*
      Returns the list's legal indices as the range ``0..<this.size``.

      :return: ``0..<this.size``
      :rtype: `range`
    */
    proc indices {
      return 0..<this.size;
    }

    /*
      Returns a new DefaultRectangular array containing a copy of each of the
      elements contained in this list.

      :return: A new DefaultRectangular array.
    */
    proc const toArray(): [] eltType {
      if isNonNilableClass(eltType) && isOwnedClass(eltType) then
        compilerError("toArray() method is not available on a 'list'",
                      " with elements of a non-nilable owned type, here: ",
                      eltType:string);

      // Once GitHub Issue #7704 is resolved, replace pragma "unsafe"
      // with a remote var declaration.
      pragma "unsafe" var result: [0..#_size] eltType;

      on this {
        _enter();

        var tmp: [0..#_size] eltType =
          forall i in 0..#_size do _getRef(i);

        result = tmp;

        _leave();
      }

      return result;
    }

  } // End record "list".

  /*
    Clear the contents of this list, then extend this now empty list with the
    elements contained in another list.

    .. warning::

      This will invalidate any references to elements previously contained in
      `lhs`.

    :arg lhs: The list to assign to.
    :arg rhs: The list to assign from.
  */
  operator list.=(ref lhs: list(?t, ?), rhs: list(t, ?)) {
    lhs.clear();
    lhs.pushBack(rhs);
  }

  /*
    Returns `true` if the contents of two lists are the same.

    :arg a: A list to compare.
    :arg b: A list to compare.

    :return: `true` if the contents of two lists are equal.
    :rtype: `bool`
  */
  operator list.==(a: list(?t, ?), b: list(t, ?)): bool {
    if a.size != b.size then
      return false;

    //
    // TODO: Make this a forall loop eventually.
    //
    for i in 0..#(a.size) {
      if a._getRef(i) != b._getRef(i) then
        return false;
    }

    return true;
  }

  /*
    Return `true` if the contents of two lists are not the same.

    :arg a: A list to compare.
    :arg b: A list to compare.

    :return: `true` if the contents of two lists are not equal.
    :rtype: `bool`
  */
  operator list.!=(a: list(?t, ?), b: list(t, ?)): bool {
    return !(a == b);
  }

  operator :(rhs:list, type t:list) {
    var lst: list = rhs; // use init=
    return lst;
  }
  operator :(rhs:[], type t:list) {
    var lst: list = rhs; // use init=
    return lst;
  }
  operator :(rhs:range(?), type t:list) {
    var lst: list = rhs; // use init=
    return lst;
  }
  operator :(rhs:_iteratorRecord, type t:list) {
    var lst: list = rhs; // use init=
    return lst;
  }



} // End module "Lists".<|MERGE_RESOLUTION|>--- conflicted
+++ resolved
@@ -810,13 +810,8 @@
       :return: List indices where elements were inserted.
       :rtype: `range`
     */
-<<<<<<< HEAD
-    proc ref append(other: range(eltType, ?b, ?d)) lifetime this < other {
+    proc ref pushBack(other: range(eltType, ?b, ?d)) lifetime this < other {
       if other.bounds != boundKind.both {
-=======
-    proc ref pushBack(other: range(eltType, ?b, ?d)) lifetime this < other {
-      if !isBoundedRange(other) {
->>>>>>> 8261d9ca
         param e = this.type:string;
         param f = other.type:string;
         param msg = "Cannot extend " + e + " with unbounded " + f;
