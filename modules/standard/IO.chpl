/* "channel" I/O contributed by Michael Ferguson

   Future Work:
    - We would like to have a 'serialization' system, including allowing
      the writing of data structures with circular references, and
      encoding the types of classes.
    - Currently, the union tag numbers are per-compile; you could not read
      binary union data written in one Chapel program with another. This problem
      will also apply to class tag numbers once we start encoding types.
    - The Chapel compiler does not currently allow RAII/reference counting
      to work correctly in all cases (bug report 'records containing pointers'
      and test files in test/users/ferguson/{byvalue.chpl,refcnt.chpl};
      as a result, current code might need to close channels and files
      explicitly and/or sharing of channels and files between variables might
      not work correctly.
    - Channels have a lock, and some methods on a channel only make sense
      when the lock is held. In the future (again, once RAII makes sense),
      we might replace this with 'get locked channel' that returns a different
      type that has the methods that can only be used on a locked channel.
    - The error handling strategy here is a bit awkward for the library-writer
      (not so much for the user). A broader exceptions strategy would help
      quite a bit - and some of these interfaces will change when that happens.
    - Fancy features, like adding a bytes or buffer object to a channel
      (so that the channel just refers to it and does not copy it) are
      implemented but not well tested.
    - It would be nice if ioBits:string printed itself in binary instead of
      decimal.
    - Cleaning up to reduce the number of exported symbols, and using enums for
      all constants once 'use enum' is available and we have a way to get
      C constants into Chapel enums.
    - Support for libevent/qthreads system call thread so that we have
      something suitable for writing (in a straightforward manner) a
      multithreaded webserver
    - Doing something reasonable with a file that moves from one node to
      another - namely, when a channel is created with a file that resides
      remotely, if that same file is accessible locally (e.g. with Lustre or
      NFS), we should open a local copy of that file and use that in the
      channel. (not sure how to avoid opening # channels copies of these files
      -- seems that we'd want some way to cache that...).
    - Create leader/follower iterators for ItemReader/ItemWriter so that these
      are as efficient as possible when working with fixed-size data types
      (ie, they can open up channels that are not shared).
*/


use SysBasic;
use Error;

enum iomode {
  r = 1,
  cw = 2,
  rw = 3,
  cwr = 4,
}

enum iokind {
  /* don't change these without updating qio_style.h QIO_NATIVE, etc
     a default of 0 is always reasonable, but you can avoid some
     branches to get faster I/O by setting this to native, big, or little.
     In that case, the style is only consulted for text or string I/O.
     */
  dynamic = 0, // look in iostyle
  native = 1,
  big = 2, /* aka "network" */
  little = 3
}
param iodynamic = iokind.dynamic;
param ionative = iokind.native;
param iobig = iokind.big;
param iolittle = iokind.little;


enum iostringstyle {
  len1b_data = -1,
  len2b_data = -2,
  len4b_data = -4,
  len8b_data = -8,
  lenVb_data = -10,
  data_null = -0x0100,
}
proc stringStyleTerminated(terminator:uint(8)) {
  return -(terminator - iostringstyle.data_null);
}
proc stringStyleNullTerminated() {
  return iostringstyle.data_null;
}
proc stringStyleExactLen(len:int(64)) {
  return len;
}
proc stringStyleWithVariableLength() {
  return iostringstyle.lenVb_data;
}
proc stringStyleWithLength(lengthBytes:int) {
  var x = iostringstyle.lenVb_data;
  select lengthBytes {
    when 0 do x = iostringstyle.lenVb_data;
    when 1 do x = iostringstyle.len1b_data;
    when 2 do x = iostringstyle.len2b_data;
    when 4 do x = iostringstyle.len4b_data;
    when 8 do x = iostringstyle.len8b_data;
    otherwise halt("Unhandled string length prefix size");
  }
  return x;
}

extern const QIO_FDFLAG_UNK:c_int;
extern const QIO_FDFLAG_READABLE:c_int;
extern const QIO_FDFLAG_WRITEABLE:c_int;
extern const QIO_FDFLAG_SEEKABLE:c_int;

extern const QIO_CH_ALWAYS_UNBUFFERED:c_int;
extern const QIO_CH_ALWAYS_BUFFERED:c_int;
extern const QIO_CH_BUFFERED:c_int;

extern const QIO_METHOD_DEFAULT:c_int;
extern const QIO_METHOD_READWRITE:c_int;
extern const QIO_METHOD_PREADPWRITE:c_int;
extern const QIO_METHOD_FREADFWRITE:c_int;
extern const QIO_METHOD_MMAP:c_int;
extern const QIO_METHODMASK:c_int;
extern const QIO_HINT_RANDOM:c_int;
extern const QIO_HINT_SEQUENTIAL:c_int;
extern const QIO_HINT_LATENCY:c_int;
extern const QIO_HINT_BANDWIDTH:c_int;
extern const QIO_HINT_CACHED:c_int;
extern const QIO_HINT_PARALLEL:c_int;
extern const QIO_HINT_DIRECT:c_int;
extern const QIO_HINT_NOREUSE:c_int;

/** NONE means normal operation, nothing special
    to hint. Expect to use NONE most of the time.
    The other hints can be bitwise-ORed in.
 */
const IOHINT_NONE = 0:c_int;

/** RANDOM means we expect random access to a file */
const IOHINT_RANDOM = QIO_HINT_RANDOM;

/** SEQUENTAL means expect sequential access. On
    Linux, this should double the readahead.
 */
const IOHINT_SEQUENTIAL = QIO_HINT_SEQUENTIAL;

/** CACHED means we expect the entire file
    to be cached and/or we pull it in all at
    once. May request readahead on the entire file.
 */
const IOHINT_CACHED = QIO_HINT_CACHED;

/** PARALLEL means that we expect to have many
    channels working with this file in parallel.
    It might change the reading/writing implementation
    to something more efficient in that scenario.
 */
const IOHINT_PARALLEL = QIO_HINT_PARALLEL;

extern type qio_file_ptr_t;
extern const QIO_FILE_PTR_NULL:qio_file_ptr_t;

extern type qio_file_functions_ptr_t; // pointer to function ptr struct
extern type qio_file_functions_t;     // function ptr struct

extern type qio_channel_ptr_t;
extern const QIO_CHANNEL_PTR_NULL:qio_channel_ptr_t;

// also the type for a buffer for qio_file_open_mem.
extern type qbuffer_ptr_t;
extern const QBUFFER_PTR_NULL:qbuffer_ptr_t;

extern type style_char_t = uint(8);

extern const QIO_STRING_FORMAT_WORD:uint(8);
extern const QIO_STRING_FORMAT_BASIC:uint(8);
extern const QIO_STRING_FORMAT_CHPL:uint(8);
extern const QIO_STRING_FORMAT_JSON:uint(8);
extern const QIO_STRING_FORMAT_TOEND:uint(8);

extern record iostyle { // aka qio_style_t
  var binary:uint(8) = 0;
  // binary style choices
  var byteorder:uint(8) = iokind.native:uint(8);
  // string binary style:
  // -1 -- 1 byte of length before
  // -2 -- 2 bytes of length before
  // -4 -- 4 bytes of length before
  // -8 -- 8 bytes of length before
  // -10 -- variable byte length before (hi-bit 1 means more, little endian)
  // -0x01XX -- read until terminator XX is read
  //  + -- nonzero positive -- read exactly this length.
  var str_style:int(64) = -10;
  // text style choices
  var min_width_columns:uint(32) = 0;
  var max_width_columns:uint(32) = max(uint(32));
  var max_width_characters:uint(32) = max(uint(32));
  var max_width_bytes:uint(32) = max(uint(32));

  var string_start:style_char_t = 0x22; // "
  var string_end:style_char_t = 0x22; // "

  /* QIO_STRING_FORMAT_WORD  string is as-is; reading reads until whitespace.
     QIO_STRING_FORMAT_BASIC only escape string_end and \ with \
     QIO_STRING_FORMAT_CHPL  escape string_end \ ' " \n with \
                             and nonprinting characters c = 0xXY with \xXY
     QIO_STRING_FORMAT_JSON  escape string_end " and \ with \,
                             and nonprinting characters c = \uABCD
     QIO_STRING_FORMAT_TOEND string is as-is; reading reads until string_end
   */
  var string_format:uint(8) = 0;
  // numeric scanning/printing choices
  var base:uint(8) = 0;
  var point_char:style_char_t = 0x2e; // .
  var exponent_char:style_char_t = 0x65; // e
  var other_exponent_char:style_char_t = 0x70; // p
  var positive_char:style_char_t = 0x2b; // +;
  var negative_char:style_char_t = 0x2d; // -;
  var i_char:style_char_t = 0x69; // i
  var prefix_base:uint(8) = 1;
  // numeric printing choices
  var pad_char:style_char_t = 0x20; // ' '
  var showplus:uint(8) = 0;
  var uppercase:uint(8) = 0;
  var leftjustify:uint(8) = 0;
  var showpoint:uint(8) = 0;
  var showpointzero:uint(8) = 1;
  var precision:int(32) = -1;
  var realfmt:uint(8) = 0;

  var complex_style:uint(8) = 0;
  var array_style:uint(8) = 0;
  var aggregate_style:uint(8) = 0;
  var tuple_style:uint(8) = 0;
}

extern proc qio_style_init_default(ref s: iostyle);

/* Extern functions */
extern proc qio_file_retain(f:qio_file_ptr_t);
extern proc qio_file_release(f:qio_file_ptr_t);

pragma "no prototype" // FIXME
extern proc qio_file_init(ref file_out:qio_file_ptr_t, fp:_file, fd:fd_t, iohints:c_int, const ref style:iostyle, usefilestar:c_int):syserr;
extern proc qio_file_open_access(ref file_out:qio_file_ptr_t, path:c_string, access:c_string, iohints:c_int, const ref style:iostyle):syserr;
extern proc qio_file_open_tmp(ref file_out:qio_file_ptr_t, iohints:c_int, const ref style:iostyle):syserr;
extern proc qio_file_open_mem(ref file_out:qio_file_ptr_t, buf:qbuffer_ptr_t, const ref style:iostyle):syserr;

// Same as qio_file_open_access in, except this time we pass though our
// struct that will initilize the file with the appropriate functions for that FS
extern proc qio_file_open_access_usr(out file_out:qio_file_ptr_t, path:string,
                                     access:string, iohints:c_int, /*const*/ ref style:iostyle,
                                     fs:c_void_ptr, s: qio_file_functions_ptr_t):syserr;

extern proc qio_file_close(f:qio_file_ptr_t):syserr;

extern proc qio_file_lock(f:qio_file_ptr_t):syserr;
extern proc qio_file_unlock(f:qio_file_ptr_t);

/* The general way to make sure data is written without error */
extern proc qio_file_sync(f:qio_file_ptr_t):syserr;

//extern proc qio_file_style_ptr(f:qio_file_ptr_t):qio_style_ptr_t;
extern proc qio_channel_end_offset_unlocked(ch:qio_channel_ptr_t):int(64);
extern proc qio_file_get_style(f:qio_file_ptr_t, ref style:iostyle);
extern proc qio_file_set_style(f:qio_file_ptr_t, const ref style:iostyle);
extern proc qio_file_length(f:qio_file_ptr_t, ref len:int(64)):syserr;

pragma "no prototype" // FIXME
extern proc qio_channel_create(ref ch:qio_channel_ptr_t, file:qio_file_ptr_t, hints:c_int, readable:c_int, writeable:c_int, start:int(64), end:int(64), const ref style:iostyle):syserr;

pragma "no prototype" // FIXME
extern proc qio_channel_path_offset(threadsafe:c_int, ch:qio_channel_ptr_t, ref path:c_string, ref offset:int(64)):syserr;

extern proc qio_channel_retain(ch:qio_channel_ptr_t);
extern proc qio_channel_release(ch:qio_channel_ptr_t);

extern proc qio_channel_lock(ch:qio_channel_ptr_t):syserr;
extern proc qio_channel_unlock(ch:qio_channel_ptr_t);

extern proc qio_channel_get_style(ch:qio_channel_ptr_t, ref style:iostyle);
extern proc qio_channel_set_style(ch:qio_channel_ptr_t, const ref style:iostyle);

extern proc qio_channel_binary(ch:qio_channel_ptr_t):uint(8);
extern proc qio_channel_byteorder(ch:qio_channel_ptr_t):uint(8);
extern proc qio_channel_str_style(ch:qio_channel_ptr_t):int(64);
extern proc qio_channel_style_element(ch:qio_channel_ptr_t, element:int(64)):int(64);

extern proc qio_channel_flush(threadsafe:c_int, ch:qio_channel_ptr_t):syserr;
extern proc qio_channel_close(threadsafe:c_int, ch:qio_channel_ptr_t):syserr;

extern proc qio_channel_read(threadsafe:c_int, ch:qio_channel_ptr_t, ref ptr, len:ssize_t, ref amt_read:ssize_t):syserr;
extern proc qio_channel_read_amt(threadsafe:c_int, ch:qio_channel_ptr_t, ref ptr, len:ssize_t):syserr;
// A specialization is needed for _ddata as the value is the pointer its memory
extern proc qio_channel_read_amt(threadsafe:c_int, ch:qio_channel_ptr_t, ptr:_ddata, len:ssize_t):syserr;
extern proc qio_channel_read_byte(threadsafe:c_int, ch:qio_channel_ptr_t):int(32);

extern proc qio_channel_write(threadsafe:c_int, ch:qio_channel_ptr_t, const ref ptr, len:ssize_t, ref amt_written:ssize_t):syserr;
extern proc qio_channel_write_amt(threadsafe:c_int, ch:qio_channel_ptr_t, const ref ptr, len:ssize_t):syserr;
// A specialization is needed for _ddata as the value is the pointer its memory
extern proc qio_channel_write_amt(threadsafe:c_int, ch:qio_channel_ptr_t, const ptr:_ddata, len:ssize_t):syserr;
extern proc qio_channel_write_byte(threadsafe:c_int, ch:qio_channel_ptr_t, byte:uint(8)):syserr;

extern proc qio_channel_offset_unlocked(ch:qio_channel_ptr_t):int(64);
extern proc qio_channel_advance(threadsafe:c_int, ch:qio_channel_ptr_t, nbytes:int(64)):syserr;
extern proc qio_channel_mark(threadsafe:c_int, ch:qio_channel_ptr_t):syserr;
extern proc qio_channel_revert_unlocked(ch:qio_channel_ptr_t);
extern proc qio_channel_commit_unlocked(ch:qio_channel_ptr_t);

extern proc qio_channel_write_bits(threadsafe:c_int, ch:qio_channel_ptr_t, v:uint(64), nbits:int(8)):syserr;
extern proc qio_channel_flush_bits(threadsafe:c_int, ch:qio_channel_ptr_t):syserr;
extern proc qio_channel_read_bits(threadsafe:c_int, ch:qio_channel_ptr_t, ref v:uint(64), nbits:int(8)):syserr;

extern proc qio_locales_for_region(fl:qio_file_ptr_t, start:int(64), end:int(64), ref
    loc_names:c_ptr(c_string), ref num_locs_out:c_int):syserr;
extern proc qio_get_chunk(fl:qio_file_ptr_t, ref len:int(64)):syserr;
extern proc qio_get_fs_type(fl:qio_file_ptr_t, ref tp:c_int):syserr;
extern proc qio_free_string(arg:c_string);

pragma "no prototype" // FIXME
extern proc qio_file_path_for_fd(fd:fd_t, ref path:c_string):syserr;
pragma "no prototype" // FIXME
extern proc qio_file_path_for_fp(fp:_file, ref path:c_string):syserr;
pragma "no prototype" // FIXME
extern proc qio_file_path(f:qio_file_ptr_t, ref path:c_string):syserr;
pragma "no prototype" // FIXME
extern proc qio_shortest_path(fl: qio_file_ptr_t, ref path_out:c_string, path_in:c_string):syserr;

extern proc qio_channel_read_int(threadsafe:c_int, byteorder:c_int, ch:qio_channel_ptr_t, ref ptr, len:size_t, issigned:c_int):syserr;
pragma "no prototype" // FIXME
extern proc qio_channel_write_int(threadsafe:c_int, byteorder:c_int, ch:qio_channel_ptr_t, const ref ptr, len:size_t, issigned:c_int):syserr;

extern proc qio_channel_read_float(threadsafe:c_int, byteorder:c_int, ch:qio_channel_ptr_t, ref ptr, len:size_t):syserr;
pragma "no prototype" // FIXME
extern proc qio_channel_write_float(threadsafe:c_int, byteorder:c_int, ch:qio_channel_ptr_t, const ref ptr, len:size_t):syserr;

extern proc qio_channel_read_complex(threadsafe:c_int, byteorder:c_int, ch:qio_channel_ptr_t, ref re_ptr, ref im_ptr, len:size_t):syserr;
extern proc qio_channel_write_complex(threadsafe:c_int, byteorder:c_int, ch:qio_channel_ptr_t, const ref re_ptr, const ref im_ptr, len:size_t):syserr;

extern proc qio_channel_read_string(threadsafe:c_int, byteorder:c_int, str_style:int(64), ch:qio_channel_ptr_t, ref s:c_string, ref len:int(64), maxlen:ssize_t):syserr;
extern proc qio_channel_write_string(threadsafe:c_int, byteorder:c_int, str_style:int(64), ch:qio_channel_ptr_t, const s:c_string, len:ssize_t):syserr;

extern proc qio_channel_scan_int(threadsafe:c_int, ch:qio_channel_ptr_t, ref ptr, len:size_t, issigned:c_int):syserr;
pragma "no prototype" // FIXME
extern proc qio_channel_print_int(threadsafe:c_int, ch:qio_channel_ptr_t, const ref ptr, len:size_t, issigned:c_int):syserr;

extern proc qio_channel_scan_float(threadsafe:c_int, ch:qio_channel_ptr_t, ref ptr, len:size_t):syserr;
pragma "no prototype" // FIXME
extern proc qio_channel_print_float(threadsafe:c_int, ch:qio_channel_ptr_t, const ref ptr, len:size_t):syserr;

// These are the same as scan/print float but they assume an 'i' afterwards.
extern proc qio_channel_scan_imag(threadsafe:c_int, ch:qio_channel_ptr_t, ref ptr, len:size_t):syserr;
pragma "no prototype" // FIXME
extern proc qio_channel_print_imag(threadsafe:c_int, ch:qio_channel_ptr_t, const ref ptr, len:size_t):syserr;


extern proc qio_channel_scan_complex(threadsafe:c_int, ch:qio_channel_ptr_t, ref re_ptr, ref im_ptr, len:size_t):syserr;
extern proc qio_channel_print_complex(threadsafe:c_int, ch:qio_channel_ptr_t, const ref re_ptr, const ref im_ptr, len:size_t):syserr;


extern proc qio_channel_read_char(threadsafe:c_int, ch:qio_channel_ptr_t, ref char:int(32)):syserr;

extern proc qio_nbytes_char(chr:int(32)):c_int;
extern proc qio_encode_to_string(chr:int(32)):c_string;
extern proc qio_decode_char_buf(ref chr:int(32), ref nbytes:c_int, buf:c_string, buflen:ssize_t):syserr;

extern proc qio_channel_write_char(threadsafe:c_int, ch:qio_channel_ptr_t, char:int(32)):syserr;
extern proc qio_channel_skip_past_newline(threadsafe:c_int, ch:qio_channel_ptr_t, skipOnlyWs:c_int):syserr;
extern proc qio_channel_write_newline(threadsafe:c_int, ch:qio_channel_ptr_t):syserr;

extern proc qio_channel_scan_string(threadsafe:c_int, ch:qio_channel_ptr_t, ref ptr:c_string, ref len:int(64), maxlen:ssize_t):syserr;
extern proc qio_channel_print_string(threadsafe:c_int, ch:qio_channel_ptr_t, const ptr:c_string, len:ssize_t):syserr;

extern proc qio_channel_scan_literal(threadsafe:c_int, ch:qio_channel_ptr_t, const match:c_string, len:ssize_t, skipws:c_int):syserr;
extern proc qio_channel_scan_literal_2(threadsafe:c_int, ch:qio_channel_ptr_t, match:c_void_ptr, len:ssize_t, skipws:c_int):syserr;
extern proc qio_channel_print_literal(threadsafe:c_int, ch:qio_channel_ptr_t, const match:c_string, len:ssize_t):syserr;
extern proc qio_channel_print_literal_2(threadsafe:c_int, ch:qio_channel_ptr_t, match:c_void_ptr, len:ssize_t):syserr;


/*************** Curl/HDFS support ***********/
// Curl
extern type curl_handle;
extern const curl_function_struct:qio_file_functions_t;
extern const curl_function_struct_ptr:qio_file_functions_ptr_t;
extern proc chpl_curl_set_opt(fl:qio_file_ptr_t, opt:c_int, arg...):syserr;
extern proc chpl_curl_perform(fl:qio_file_ptr_t):syserr;
extern proc chpl_curl_stream_file(fl_curl:qio_file_ptr_t, fl_local:qio_file_ptr_t):syserr;
extern proc chpl_curl_stream_string(fl_curl:qio_file_ptr_t, ref str:c_string):syserr;

// HDFS
extern const hdfs_function_struct_ptr:qio_file_functions_ptr_t;
extern proc hdfs_connect(out fs: c_void_ptr, path: c_string, port: int): syserr; 
// End

extern record qio_conv_t {
  var preArg1:uint(8);
  var preArg2:uint(8);
  var preArg3:uint(8);
  var argType:uint(8);
  var literal_is_whitespace:uint(8);
  var literal_length:uint(32);
  var literal:c_void_ptr;
  var regexp_length:uint(32);
  var regexp:c_void_ptr;
  var regexp_flags_length:uint(32);
  var regexp_flags:c_void_ptr;
}

extern const QIO_CONV_UNK:c_int;

extern const QIO_CONV_ARG_TYPE_NUMERIC:c_int;
extern const QIO_CONV_ARG_TYPE_SIGNED:c_int;
extern const QIO_CONV_ARG_TYPE_BINARY_SIGNED:c_int;
extern const QIO_CONV_ARG_TYPE_UNSIGNED:c_int;
extern const QIO_CONV_ARG_TYPE_BINARY_UNSIGNED:c_int;
extern const QIO_CONV_ARG_TYPE_REAL:c_int;
extern const QIO_CONV_ARG_TYPE_BINARY_REAL:c_int;
extern const QIO_CONV_ARG_TYPE_IMAG:c_int;
extern const QIO_CONV_ARG_TYPE_BINARY_IMAG:c_int;
extern const QIO_CONV_ARG_TYPE_COMPLEX:c_int;
extern const QIO_CONV_ARG_TYPE_BINARY_COMPLEX:c_int;

extern const QIO_CONV_ARG_TYPE_CHAR:c_int;
extern const QIO_CONV_ARG_TYPE_STRING:c_int;
extern const QIO_CONV_ARG_TYPE_REPR:c_int;
extern const QIO_CONV_ARG_TYPE_REGEXP:c_int;
extern const QIO_CONV_ARG_TYPE_NONE_REGEXP_LITERAL:c_int;
extern const QIO_CONV_ARG_TYPE_NONE_LITERAL:c_int;

extern const QIO_CONV_SET_MIN_WIDTH_COLS:c_int;
extern const QIO_CONV_SET_MAX_WIDTH_COLS:c_int;
extern const QIO_CONV_SET_MAX_WIDTH_CHARS:c_int;
extern const QIO_CONV_SET_MAX_WIDTH_BYTES:c_int;
extern const QIO_CONV_SET_PRECISION:c_int;
extern const QIO_CONV_SET_STRINGLEN:c_int;
extern const QIO_CONV_SET_TERMINATOR:c_int;
extern const QIO_CONV_SET_STRINGSTART:c_int;
extern const QIO_CONV_SET_STRINGSTARTEND:c_int;
extern const QIO_CONV_SET_STRINGEND:c_int;
extern const QIO_CONV_SET_CAPTURE:c_int;
extern const QIO_CONV_SET_DONE:c_int;

extern proc qio_conv_parse(const fmt:c_string, start:size_t, ref end:uint(64), scanning:c_int, ref spec:qio_conv_t, ref style:iostyle):syserr;

extern proc qio_format_error_too_many_args():syserr;
extern proc qio_format_error_too_few_args():syserr;
extern proc qio_format_error_arg_mismatch(arg:int):syserr;
extern proc qio_format_error_bad_regexp():syserr;
extern proc qio_format_error_write_regexp():syserr;

proc defaultIOStyle():iostyle {
  var ret:iostyle;
  qio_style_init_default(ret);
  return ret;
}

proc iostyle.native(str_style:int(64)=stringStyleWithVariableLength()):iostyle {
  var ret = this;
  ret.binary = 1;
  ret.byteorder = iokind.native:uint(8);
  ret.str_style = str_style;
  return ret;
}
proc iostyle.big(str_style:int(64)=stringStyleWithVariableLength()):iostyle {
  var ret = this;
  ret.binary = 1;
  ret.byteorder = iokind.big:uint(8);
  ret.str_style = str_style;
  return ret;
}
proc iostyle.little(str_style:int(64)=stringStyleWithVariableLength()):iostyle  {
  var ret = this;
  ret.binary = 1;
  ret.byteorder = iokind.little:uint(8);
  ret.str_style = str_style;
  return ret;
}
proc iostyle.text(/* args coming later */):iostyle  {
  var ret = this;
  ret.binary = 0;
  return ret;
}



/* fdflag_t specifies how a file can be used. It can be:
  QIO_FDFLAG_UNK,
  QIO_FDFLAG_READABLE,
  QIO_FDFLAG_WRITEABLE,
  QIO_FDFLAG_SEEKABLE
*/
extern type fdflag_t = c_int;

/* Access hints describe how a file will be used.
   These can help optimize. These might be:
  QIO_METHOD_DEFAULT,
  QIO_METHOD_READWRITE,
  QIO_METHOD_P_READWRITE,
  QIO_METHOD_MMAP,
  QIO_HINT_RANDOM,
  QIO_HINT_SEQUENTIAL,
  QIO_HINT_LATENCY,
  QIO_HINT_BANDWIDTH,
  QIO_HINT_CACHED,
  QIO_HINT_NOREUSE
}
*/
extern type iohints = c_int;

pragma "ignore noinit"
record file {
  var home: locale = here;
  var _file_internal:qio_file_ptr_t = QIO_FILE_PTR_NULL;
}

// used for giving old warnings anyways...
enum FileAccessMode { read, write };

param _oldioerr="This program is using old-style I/O which is no longer supported.\n" +
                "See doc/README.io.\n" +
                "You'll probably want something like:\n" +
                "var f = open(filename, iomode.w).writer()\n" + 
                "or\n" + 
                "var f = open(filename, iomode.r).reader()\n";

// This file constructor exists to throw an error for old I/O code.
proc file.file(filename:string="",
               mode:FileAccessMode=FileAccessMode.read,
               path:string=".") {
  compilerError(_oldioerr);
}
proc file.open() {
  compilerError(_oldioerr);
}
proc file.filename : string {
  compilerError(_oldioerr + "file.filename is no longer supported");
}
proc file.mode {
  compilerError(_oldioerr + "file.mode is no longer supported");
}
proc file.isOpen: bool {
  compilerError(_oldioerr + "file.isOpen is no longer supported");
}

// TODO -- shouldn't have to write this this way!
pragma "init copy fn"
proc chpl__initCopy(x: file) {
  on x.home {
    qio_file_retain(x._file_internal);
  }
  return x;
}

proc =(ref ret:file, x:file) {
  // retain -- release
  on x.home {
    qio_file_retain(x._file_internal);
  }

  on ret.home {
    qio_file_release(ret._file_internal);
  }

  // compiler will do this copy.
  ret.home = x.home;
  ret._file_internal = x._file_internal;
}

proc file.check() {
  if(is_c_nil(_file_internal)) {
    halt("Operation attempted on an invalid file");
  }
}

/*
proc file.file() {
  this.home = here;
  this._file_internal = QIO_FILE_PTR_NULL;
}
*/

proc file.~file() {
  on this.home {
    qio_file_release(_file_internal);
    this._file_internal = QIO_FILE_PTR_NULL;
  }
}

/*
   We could support file locking and unlocking, but
   at the moment I don't see any use case in which
   it would make sense. 
proc file.lock() {
  on this.home {
    seterr(nil, qio_file_lock(_file_internal));
  }
}
proc file.unlock() {
  on this.home {
    qio_file_unlock(_file_internal);
  }
}
*/

// File style cannot be modified after the file is created;
// this prevents race conditions;
// channel style is protected by channel lock, can be modified.
proc file._style:iostyle {
  check();

  var ret:iostyle;
  on this.home {
    var local_style:iostyle;
    qio_file_get_style(_file_internal, local_style);
    ret = local_style;
  }
  return ret;
}

/* Close a file.
   Alternately, file will be closed when it is no longer referred to */
proc file.close(out error:syserr) {
  check();
  on this.home {
    error = qio_file_close(_file_internal);
  }
}

proc file.close() {
  var err:syserr = ENOERR;
  this.close(err);
  if err then ioerror(err, "in file.close", this.tryGetPath());
}

/* Sync a file to disk. */
proc file.fsync(out error:syserr) {
  check();
  on this.home {
    error = qio_file_sync(_file_internal);
  }
}
proc file.fsync() {
  var err:syserr = ENOERR;
  this.fsync(err);
  if err then ioerror(err, "in file.fsync", this.tryGetPath());
}


/* Get the path to a file. */
proc file.getPath(out error:syserr) : string {
  check();
  var ret:string;
  on this.home {
    var tmp:c_string; // FIX ME: leak c_string
    var tmp2:c_string;
    error = qio_file_path(_file_internal, tmp);
    if !error {
      error = qio_shortest_path(_file_internal, tmp2, tmp);
    }
    if !error {
    // FIX ME: leak c_string
      ret = toString(tmp2);
    } else {
      ret = "unknown";
    }
  }
 return ret; 
}

proc file.tryGetPath() : string {
  var err:syserr = ENOERR;
  var ret:string;
  ret = this.getPath(err);
  if err then return "unknown";
  else return ret;
}

proc file.path : string {
  var err:syserr = ENOERR;
  var ret:string;
  ret = this.getPath(err);
  if err then ioerror(err, "in file.path");
  return ret;
<<<<<<< HEAD
=======
}

proc file.length():int(64) {
  var err:syserr = ENOERR;
  var len:int(64) = 0;
  on this.home {
    err = qio_file_length(this._file_internal, len);
  }
  if err then ioerror(err, "in file.length()");
  return len;
>>>>>>> babe7aa0
}

// these strings are here (vs in _modestring)
// in an attempt to avoid string copies, leaks,
// and unnecessary allocations.
const _r = "r";
const _rw  = "r+";
const _cw = "w";
const _cwr = "w+";

proc _modestring(mode:iomode) {
  select mode {
    when iomode.r do return _r;
    when iomode.rw do return _rw;
    when iomode.cw do return _cw;
    when iomode.cwr do return _cwr;
    otherwise halt("Invalid mode");
  }
}

// hdfs paths are expected to be of the form:
// hdfs://<host>:<port>/<path>
proc parse_hdfs_path(path:string): (string, int, string) {

  var hostidx_start = path.indexOf("//");
  var new_str = path.substring(hostidx_start+2..path.length);
  var hostidx_end = new_str.indexOf(":");
  var host = new_str.substring(0..hostidx_end-1);

  new_str = new_str.substring(hostidx_end+1..new_str.length);

  var portidx_end = new_str.indexOf("/");
  var port = new_str.substring(0..portidx_end-1);

  //the file path is whatever we have left
  var file_path = new_str.substring(portidx_end+1..new_str.length);

  return (host, port:int, file_path);
}

proc open(out error:syserr, path:string, mode:iomode, hints:iohints=IOHINT_NONE, style:iostyle = defaultIOStyle()):file {

  var local_style = style;
  var ret:file;
  ret.home = here;
  if (CHPL_REGEXP == "re2") {
    var re = compile("hdfs://(.*?):(.*?)/(.*?)");
    var rec = compile("http|https|ftp|www|smtp");
    var host: string;
    var port:string;
    var file_path:string;

    if (path.match(re, host, port, file_path)) {
      var fs:c_void_ptr;
      error = hdfs_connect(fs, host.c_str(), port:int);
      if error then ioerror(error, "Unable to connect to HDFS", host);
      error = qio_file_open_access_usr(ret._file_internal, file_path.c_str(), _modestring(mode).c_str(), hints, local_style, fs, hdfs_function_struct_ptr);
      if error then ioerror(error, "Unable to open file in HDFS", path);
    } else if (path.match(rec)) {
      error = qio_file_open_access_usr(ret._file_internal, path.c_str(), _modestring(mode).c_str(), hints, local_style, c_nil, curl_function_struct_ptr);
      if error then ioerror(error, "Unable to open URL", path);
    } else {
      error = qio_file_open_access(ret._file_internal, path.c_str(), _modestring(mode).c_str(), hints, local_style);
      // On return ret._file_internal.ref_cnt == 1.
    }
  } else {
    if (__primitive("string_contains", path, "hdfs://")) { // HDFS
      var (host, port, file_path) = parse_hdfs_path(path);
      var fs:c_void_ptr;
      error = hdfs_connect(fs, host.c_str(), port);
      if error then ioerror(error, "Unable to connect to HDFS", host);
      error = qio_file_open_access_usr(ret._file_internal, file_path.c_str(), _modestring(mode).c_str(), hints, local_style, fs, hdfs_function_struct_ptr);
      if error then ioerror(error, "Unable to open file in HDFS", path);
    } else if (__primitive("string_contains", path, "http://") || __primitive("string_contains", path, "https://") ||
        __primitive("string_contains", path, "ftp://")  || __primitive("string_contains", path, "smtp://")  ||
        __primitive("string_contains", path, "www."))  { // Curl
      error = qio_file_open_access_usr(ret._file_internal, path.c_str(), _modestring(mode).c_str(), hints, local_style, c_nil, curl_function_struct_ptr);
      if error then ioerror(error, "Unable to open URL", path);
    } else {
      error = qio_file_open_access(ret._file_internal, path.c_str(), _modestring(mode).c_str(), hints, local_style);
      // On return ret._file_internal.ref_cnt == 1.
    }
  }
  return ret;
}

proc open(path:string, mode:iomode, hints:iohints=IOHINT_NONE, style:iostyle = defaultIOStyle()):file {
  var err:syserr = ENOERR;
  var ret = open(err, path, mode, hints, style);
  if err then ioerror(err, "in open", path);
  return ret;
}

proc openfd(fd: fd_t, out error:syserr, hints:iohints=IOHINT_NONE, style:iostyle = defaultIOStyle()):file {
  var local_style = style;
  var ret:file;
  ret.home = here;
  error = qio_file_init(ret._file_internal, chpl_cnullfile(), fd, hints, local_style, 0);
  // On return, either ret._file_internal.ref_cnt == 1, or ret._file_internal is NULL.
  // error should be nonzero in the latter case.
  return ret;
}
proc openfd(fd: fd_t, hints:iohints=IOHINT_NONE, style:iostyle = defaultIOStyle()):file {
  var err:syserr = ENOERR;
  var ret = openfd(fd, err, hints, style);
  if err {
    var path:c_string;
    var e2:syserr = ENOERR;
    e2 = qio_file_path_for_fd(fd, path);
    if e2 then path = "unknown".c_str();
    // FIX ME: leak c_string
    ioerror(err, "in openfd", toString(path));
  }
  return ret;
}
proc openfp(fp: _file, out error:syserr, hints:iohints=IOHINT_NONE, style:iostyle = defaultIOStyle()):file {
  var local_style = style;
  var ret:file;
  ret.home = here;
  error = qio_file_init(ret._file_internal, fp, -1, hints, local_style, 1);
  // On return either ret._file_internal.ref_cnt == 1, or ret._file_internal is NULL.
  // error should be nonzero in the latter case.
  return ret;
}
proc openfp(fp: _file, hints:iohints=IOHINT_NONE, style:iostyle = defaultIOStyle()):file {
  var err:syserr = ENOERR;
  var ret = openfp(fp, err, hints, style);
  if err {
    var path:c_string;
    var e2:syserr = ENOERR;
    e2 = qio_file_path_for_fp(fp, path);
    if e2 then path = "unknown".c_str();
    // FIX ME: leak c_string
    ioerror(err, "in openfp", toString(path));
  }
  return ret;
}

proc opentmp(out error:syserr, hints:iohints=IOHINT_NONE, style:iostyle = defaultIOStyle()):file {
  var local_style = style;
  var ret:file;
  ret.home = here;
  error = qio_file_open_tmp(ret._file_internal, hints, local_style);
  // On return ret._file_internal.ref_cnt == 1.
  return ret;
}
proc opentmp(hints:iohints=IOHINT_NONE, style:iostyle = defaultIOStyle()):file {
  var err:syserr = ENOERR;
  var ret = opentmp(err, hints, style);
  if err then ioerror(err, "in opentmp");
  return ret;
}

proc openmem(out error:syserr, style:iostyle = defaultIOStyle()) {
  var local_style = style;
  var ret:file;
  ret.home = here;
  error = qio_file_open_mem(ret._file_internal, QBUFFER_PTR_NULL, local_style);
  // On return ret._file_internal.ref_cnt == 1.
  return ret;
}
proc openmem(style:iostyle = defaultIOStyle()):file {
  var err:syserr = ENOERR;
  var ret = openmem(err, style);
  if err then ioerror(err, "in openmem");
  return ret;
}



/* in the future, this will be an interface.
   */
pragma "ignore noinit"
record channel {
  param writing:bool;
  param kind:iokind;
  param locking:bool;
  var home:locale;
  var _channel_internal:qio_channel_ptr_t = QIO_CHANNEL_PTR_NULL;
}

// TODO -- shouldn't have to write this this way!
pragma "init copy fn"
proc chpl__initCopy(x: channel) {
  on x.home {
    qio_channel_retain(x._channel_internal);
  }
  return x;
}

proc =(ref ret:channel, x:channel) {
  // retain -- release
  on x.home {
    qio_channel_retain(x._channel_internal);
  }

  on ret.home {
    qio_channel_release(ret._channel_internal);
  }

  ret.home = x.home;
  ret._channel_internal = x._channel_internal;
}

proc channel.channel(param writing:bool, param kind:iokind, param locking:bool, f:file, out error:syserr, hints:c_int, start:int(64), end:int(64), style:iostyle) {
  on f.home {
    this.home = f.home;
    var local_style = style;
    if kind != iokind.dynamic {
      local_style.binary = true;
      local_style.byteorder = kind:uint(8);
    }
    error = qio_channel_create(this._channel_internal, f._file_internal, hints, !writing, writing, start, end, local_style);
    // On return this._channel_internal.ref_cnt == 1.
    // Failure to check the error return code may result in a double-deletion error.
  }
}

proc channel.~channel() {
  on this.home {
    qio_channel_release(_channel_internal);
    this._channel_internal = QIO_CHANNEL_PTR_NULL;
  }
}

// Used to represent a Unicode character
record ioChar {
  var ch:int(32);
  proc writeThis(f: Writer) {
    halt("ioChar.writeThis must be written in Writer subclasses");
  }
}
inline proc _cast(type t, x: ioChar) where t == c_string {
  return qio_encode_to_string(x.ch);
}


// Used to represent "\n", but never escaped...
record ioNewline {
  // Normally, we will skip anything at all to get to a \n,
  // but if skipWhitespaceOnly is set, it will be an error
  // if we run into non-space charcters other than \n.
  var skipWhitespaceOnly: bool = false;
  proc writeThis(f: Writer) {
    // Normally this is handled explicitly in read/write.
    f.write("\n");
  }
}
inline proc _cast(type t, x: ioNewline) where t == c_string {
  return "\n";
}

// Used to represent a constant string we want to read or write...
record ioLiteral {
  var val: c_string;
  var ignoreWhiteSpace: bool = true;
  proc writeThis(f: Writer) {
    // Normally this is handled explicitly in read/write.
    f.write(val);
  }
}

inline proc _cast(type t, x: ioLiteral) where t == c_string {
  // FIX ME: should this be copied?
  return x.val;
}

// Used to represent some number of bits we want to read or write...
record ioBits {
  var v:uint(64);
  var nbits:int(8);
  proc writeThis(f: Writer) {
    // Normally this is handled explicitly in read/write.
    f.write(v);
  }
}

inline proc _cast(type t, x: ioBits) where t == c_string {
  const ret = "ioBits(v=" + x.v:string + ", nbits=" + x.nbits:string + ")";
  // FIX ME: should this be copied?
  return ret.c_str();
}


proc channel._ch_ioerror(error:syserr, msg:string) {
  var path:string = "unknown";
  var offset:int(64) = -1;
  on this.home {
    var tmp_path:c_string;
    var tmp_offset:int(64);
    var err:syserr = ENOERR;
    err = qio_channel_path_offset(locking, _channel_internal, tmp_path, tmp_offset);
    if !err {
      // FIX ME: leak c_string
      path = toString(tmp_path);
      offset = tmp_offset;
    }
  }
  ioerror(error, msg, path, offset);
}
proc channel._ch_ioerror(errstr:string, msg:string) {
  var path:string = "unknown";
  var offset:int(64) = -1;
  on this.home {
    var tmp_path:c_string;
    var tmp_offset:int(64);
    var err:syserr = ENOERR;
    err = qio_channel_path_offset(locking, _channel_internal, tmp_path, tmp_offset);
    if !err {
      // FIX ME: leak c_string
      path = toString(tmp_path);
      offset = tmp_offset;
    }
  }
  ioerror(errstr, msg, path, offset);
}


inline proc channel.lock(out error:syserr) {
  error = ENOERR;
  if locking {
    on this.home {
      error = qio_channel_lock(_channel_internal);
    }
  }
}
inline proc channel.lock() {
  var err:syserr = ENOERR;
  this.lock(err);
  if err then this._ch_ioerror(err, "in lock");
}

inline proc channel.unlock() {
  if locking {
    on this.home {
      qio_channel_unlock(_channel_internal);
    }
  }
}

proc channel.offset():int(64) {
  var ret:int(64);
  on this.home {
    this.lock();
    ret = qio_channel_offset_unlocked(_channel_internal);
    this.unlock();
  }
  return ret;
}

proc channel.advance(amount:int(64), ref error:syserr) {
  on this.home {
    this.lock();
    error = qio_channel_advance(false, _channel_internal);
    this.unlock();
  }
}
proc channel.advance(amount:int(64)) {
  on this.home {
    this.lock();
    var err = qio_channel_advance(false, _channel_internal);
    if err then this._ch_ioerror(err, "in advance");
    this.unlock();
  }
}



// you should have a lock before you use these...

inline proc channel._offset():int(64) {
  var ret:int(64);
  on this.home {
    ret = qio_channel_offset_unlocked(_channel_internal);
  }
  return ret;
}

inline proc channel._mark():syserr {
  return qio_channel_mark(false, _channel_internal);
}
inline proc channel._revert() {
  qio_channel_revert_unlocked(_channel_internal);
}
inline proc channel._commit() {
  qio_channel_commit_unlocked(_channel_internal);
}
proc channel._style():iostyle {
  var ret:iostyle;
  on this.home {
    var local_style:iostyle;
    qio_channel_get_style(_channel_internal, local_style);
    ret = local_style;
  }
  return ret;
}
proc channel._set_style(style:iostyle) {
  on this.home {
    var local_style:iostyle = style;
    qio_channel_set_style(_channel_internal, local_style);
  }
}

// It is the responsibility of the caller to release the returned channel
// if the error code is nonzero.
// The return error code should be checked to avoid double-deletion errors.
proc file.reader(out error:syserr, param kind=iokind.dynamic, param locking=true, start:int(64) = 0, end:int(64) = max(int(64)), hints:iohints = IOHINT_NONE, style:iostyle = this._style): channel(false, kind, locking) {
  check();

  var ret:channel(false, kind, locking);
  on this.home {
    ret = new channel(false, kind, locking, this, error, hints, start, end, style);
  }
  return ret;
}

proc file.reader(param kind=iokind.dynamic, param locking=true, start:int(64) = 0, end:int(64) = max(int(64)), hints:iohints = IOHINT_NONE, style:iostyle = this._style): channel(false, kind, locking) {
  var err:syserr = ENOERR;
  var ret = this.reader(err, kind, locking, start, end, hints, style);
  if err then ioerror(err, "in file.reader", this.tryGetPath());
  return ret;
}

// for convenience..
proc file.lines(out error:syserr, param locking:bool = true, start:int(64) = 0, end:int(64) = max(int(64)), hints:iohints = IOHINT_NONE, style:iostyle = this._style) {
  check();

  style.string_format = QIO_STRING_FORMAT_TOEND;
  style.string_end = 0x0a; // '\n'

  param kind = iokind.dynamic;
  var ret:ItemReader(string, kind, locking);
  on this.home {
    var ch = new channel(false, kind, locking, this, error, hints, start, end, style);
    ret = new ItemReader(string, kind, locking, ch);
  }
  return ret;
}

proc file.lines(param locking:bool = true, start:int(64) = 0, end:int(64) = max(int(64)), hints:iohints = IOHINT_NONE, style:iostyle = this._style) {
  var err:syserr = ENOERR;
  var ret = this.lines(err, locking, start, end, hints, style);
  if err then ioerror(err, "in file.lines", this.tryGetPath());
  return ret;
}

// It is the responsibility of the caller to retain and release the returned channel.
// If the return error code is nonzero, the ref count will be 0 not 1.
// The error code should be checked to avoid double-deletion errors.
proc file.writer(out error:syserr, param kind=iokind.dynamic, param locking=true, start:int(64) = 0, end:int(64) = max(int(64)), hints:iohints = IOHINT_NONE, style:iostyle = this._style): channel(true,kind,locking) {
  check();

  var ret:channel(true, kind, locking);
  on this.home {
    ret = new channel(true, kind, locking, this, error, hints, start, end, style);
  }
  return ret;
}

proc file.writer(param kind=iokind.dynamic, param locking=true, start:int(64) = 0, end:int(64) = max(int(64)), hints:c_int = 0, style:iostyle = this._style): channel(true,kind,locking) 
{
  var err:syserr = ENOERR;
  var ret = this.writer(err, kind, locking, start, end, hints, style);

  if err then ioerror(err, "in file.writer", this.tryGetPath());
  return ret;
}

proc _isSimpleIoType(type t) param return
  _isSimpleScalarType(t) || _isComplexType(t) || _isEnumeratedType(t);

proc _isIoPrimitiveType(type t) param return
  _isSimpleIoType(t) || (t == c_string) || (t == string);

 proc _isIoPrimitiveTypeOrNewline(type t) param return
  _isIoPrimitiveType(t) || t == ioNewline || t == ioLiteral || t == ioChar || t == ioBits;

const _trues: 1*c_string  = ("true",);
const _falses: 1*c_string = ("false",);
const _i = "i";

// Read routines for all primitive types.
proc _read_text_internal(_channel_internal:qio_channel_ptr_t, out x:?t):syserr where _isIoPrimitiveType(t) {
  if _isBooleanType(t) {
    var num = _trues.size;
    var err:syserr = ENOERR;
    var got:bool;

    err = EFORMAT;

    for i in 1..num {
      err = qio_channel_scan_literal(false, _channel_internal, _trues(i), (_trues(i).length):ssize_t, 1);
      if !err {
        got = true;
        break;
      } else if err == EEOF {
        break;
      }
      err = qio_channel_scan_literal(false, _channel_internal, _falses(i), (_falses(i).length):ssize_t, 1);
      if !err {
        got = false;
        break;
      } else if err == EEOF {
        break;
      }
    }

    if !err then x = got;
    return err;
  } else if _isIntegralType(t) {
    // handles int types
    return qio_channel_scan_int(false, _channel_internal, x, numBytes(t), _isSignedType(t));
  } else if _isRealType(t) {
    // handles real
    return qio_channel_scan_float(false, _channel_internal, x, numBytes(t));
  } else if _isImagType(t) {
    return qio_channel_scan_imag(false, _channel_internal, x, numBytes(t));
    /*
    var err = qio_channel_mark(false, _channel_internal);
    if err then return err;

    err = qio_channel_scan_float(false, _channel_internal, x, numBytes(t));
    if !err {
      err = qio_channel_scan_literal(false, _channel_internal, _i, 1, false);
    }
    if !err {
      qio_channel_commit_unlocked(_channel_internal);
    } else {
      qio_channel_revert_unlocked(_channel_internal);
    }
    return err;
    */
  } else if _isComplexType(t)  {
    // handle complex types
    var re:x.re.type;
    var im:x.im.type;
    var err:syserr = ENOERR;
    err = qio_channel_scan_complex(false, _channel_internal, re, im, numBytes(x.re.type));
    x = (re, im):t; // cast tuple to complex to get complex num.
    return err;
  } else if (t == c_string) || (t == string) {
    // handle c_string and string
    var len:int(64);
    var tx: c_string;
    var ret = qio_channel_scan_string(false, _channel_internal, tx, len, -1);
    if t == c_string then x = tx;
    // FIX ME: leak c_string
    else x = toString(tx);
    return ret;
  } else if _isEnumeratedType(t) {
    var err:syserr = ENOERR;
    for i in chpl_enumerate(t) {
      var str = i:c_string; // FIX ME: leak c_string
      var slen:ssize_t = str.length:ssize_t;
      err = qio_channel_scan_literal(false, _channel_internal, str, slen, 1);
      if !err {
        x = i;
        break;
      } else if err != EFORMAT then break;
    }
    return err;
  } else {
    compilerError("Unknown primitive type in _read_text_internal ", typeToString(t));
  }
  return EINVAL;
}

proc _write_text_internal(_channel_internal:qio_channel_ptr_t, x:?t):syserr where _isIoPrimitiveType(t) {
  if _isBooleanType(t) {
    if x {
      return qio_channel_print_literal(false, _channel_internal, _trues(1), _trues(1).length:ssize_t);
    } else {
      return qio_channel_print_literal(false, _channel_internal, _falses(1), _falses(1).length:ssize_t);
    }
  } else if _isIntegralType(t) {
    // handles int types
    return qio_channel_print_int(false, _channel_internal, x, numBytes(t), _isSignedType(t));

  } else if _isRealType(t) {
    // handles real
    return qio_channel_print_float(false, _channel_internal, x, numBytes(t));
  } else if _isImagType(t) {
    return qio_channel_print_imag(false, _channel_internal, x, numBytes(t));
    /*var err = qio_channel_mark(false, _channel_internal);
    if err then return err;

    err = qio_channel_print_float(false, _channel_internal, x, numBytes(t));
    if err == 0 {
      err = qio_channel_print_literal(false, _channel_internal, _i, 1);
    }
    if err == 0 {
      qio_channel_commit_unlocked(_channel_internal);
    } else {
      qio_channel_revert_unlocked(_channel_internal);
    }
    return err;*/
  } else if _isComplexType(t)  {
    // handle complex types
    var re = x.re;
    var im = x.im;
    return qio_channel_print_complex(false, _channel_internal, re, im, numBytes(x.re.type));
  } else if t == c_string {
    // handle c_string
    return qio_channel_print_string(false, _channel_internal, x, x.length:ssize_t);
  } else if t == string {
    // handle string
    return qio_channel_print_string(false, _channel_internal, x.c_str(), x.length:ssize_t);
  } else if _isEnumeratedType(t) {
    var s = x:c_string;
    return qio_channel_print_literal(false, _channel_internal, s, s.length:ssize_t);
  } else {
    compilerError("Unknown primitive type in _write_text_internal ", typeToString(t));
  }
  return EINVAL;
}

inline proc _read_binary_internal(_channel_internal:qio_channel_ptr_t, param byteorder:iokind, out x:?t):syserr where _isIoPrimitiveType(t) {
  if _isBooleanType(t) {
    var got:int(32);
    got = qio_channel_read_byte(false, _channel_internal);
    if got >= 0 {
      x = (got != 0);
      return ENOERR;
    } else {
      return (-got):syserr;
    }
  } else if _isIntegralType(t) {
    if numBytes(t) == 1 {
      var got:int(32);
      got = qio_channel_read_byte(false, _channel_internal);
      if got >= 0 {
        x = (got:uint(8)):t;
        return ENOERR;
      } else {
        return (-got):syserr;
      }
    } else {
      // handles int types
      return qio_channel_read_int(false, byteorder, _channel_internal, x, numBytes(t), _isSignedType(t));
    }
  } else if _isFloatType(t) {
    // handles real, imag
    return qio_channel_read_float(false, byteorder, _channel_internal, x, numBytes(t));
  } else if _isComplexType(t)  {
    // handle complex types
    var re:x.re.type;
    var im:x.im.type;
    var err:syserr = ENOERR;
    err = qio_channel_read_complex(false, byteorder, _channel_internal, re, im, numBytes(x.re.type));
    x = (re, im):t; // cast tuple to complex to get complex num.
    return err;
  } else if (t == c_string) || (t == string) {
    // handle c_string and string
    var len:int(64);
    var tx: c_string;
    var ret = qio_channel_read_string(false, byteorder, qio_channel_str_style(_channel_internal), _channel_internal, tx, len, -1);
    if t == c_string then x = tx;
    // FIX ME: leak c_string
    else x = toString(tx);
    return ret;
  } else if _isEnumeratedType(t) {
    var i:enum_mintype(t);
    var err:syserr = ENOERR;
    err = qio_channel_read_int(false, byteorder, _channel_internal, i, numBytes(i.type), _isSignedType(i.type));
    x = i:t;
    return err;
  } else {
    compilerError("Unknown primitive type in _read_binary_internal ", typeToString(t));
  }
  return EINVAL;
}

inline proc _write_binary_internal(_channel_internal:qio_channel_ptr_t, param byteorder:iokind, x:?t):syserr where _isIoPrimitiveType(t) {
  if _isBooleanType(t) {
    var zero_one:uint(8) = if x then 1:uint(8) else 0:uint(8);
    return qio_channel_write_byte(false, _channel_internal, zero_one);
  } else if _isIntegralType(t) {
    if numBytes(t) == 1 {
      return qio_channel_write_byte(false, _channel_internal, x:uint(8));
    } else {
      // handles int types
      return qio_channel_write_int(false, byteorder, _channel_internal, x, numBytes(t), _isSignedType(t));
    }
  } else if _isFloatType(t) {
    // handles real, imag
    return qio_channel_write_float(false, byteorder, _channel_internal, x, numBytes(t));
  } else if _isComplexType(t)  {
    // handle complex types
    var re = x.re;
    var im = x.im;
    return qio_channel_write_complex(false, byteorder, _channel_internal, re, im, numBytes(x.re.type));
  } else if t == c_string {
    return qio_channel_write_string(false, byteorder, qio_channel_str_style(_channel_internal), _channel_internal, x, x.length: ssize_t);
  } else if t == string {
    return qio_channel_write_string(false, byteorder, qio_channel_str_style(_channel_internal), _channel_internal, x.c_str(), x.length: ssize_t);
  } else if _isEnumeratedType(t) {
    var i:enum_mintype(t) = x:enum_mintype(t);
    return qio_channel_write_int(false, byteorder, _channel_internal, i, numBytes(i.type), _isSignedType(i.type));
  } else {
    compilerError("Unknown primitive type in write_binary_internal ", typeToString(t));
  }
  return EINVAL;
}

// Channel must be locked, must be running on this.home
// x is ref (vs out) because it might contain a literal string.
inline proc _read_one_internal(_channel_internal:qio_channel_ptr_t, param kind:iokind, ref x:?t):syserr where _isIoPrimitiveTypeOrNewline(t) {
  var e:syserr = ENOERR;
  if t == ioNewline {
    return qio_channel_skip_past_newline(false, _channel_internal, x.skipWhitespaceOnly);
  } else if t == ioChar {
    return qio_channel_read_char(false, _channel_internal, x.ch);
  } else if t == ioLiteral {
    //writeln("in scan literal ", x.val);
    return qio_channel_scan_literal(false, _channel_internal, x.val, x.val.length: ssize_t, x.ignoreWhiteSpace);
    //e = qio_channel_scan_literal(false, _channel_internal, x.val, x.val.length, x.ignoreWhiteSpace);
    //writeln("Scanning literal ", x.val,  " yeilded error ", e);
    //return e;
  } else if t == ioBits {
    return qio_channel_read_bits(false, _channel_internal, x.v, x.nbits);
  } else if kind == iokind.dynamic {
    var binary:uint(8) = qio_channel_binary(_channel_internal);
    var byteorder:uint(8) = qio_channel_byteorder(_channel_internal);
    if binary {
      select byteorder {
        when iokind.big    do e = _read_binary_internal(_channel_internal, iokind.big, x);
        when iokind.little do e = _read_binary_internal(_channel_internal, iokind.little, x);
        otherwise             e = _read_binary_internal(_channel_internal, iokind.native, x);
      }
    } else {
      e = _read_text_internal(_channel_internal, x);
    }
  } else {
    e = _read_binary_internal(_channel_internal, kind, x);
  }
  return e;
}

// Channel must be locked, must be running on this.home
inline proc _write_one_internal(_channel_internal:qio_channel_ptr_t, param kind:iokind, x:?t):syserr where _isIoPrimitiveTypeOrNewline(t) {
  var e:syserr = ENOERR;
  if t == ioNewline {
    return qio_channel_write_newline(false, _channel_internal);
  } else if t == ioChar {
    return qio_channel_write_char(false, _channel_internal, x.ch);
  } else if t == ioLiteral {
    return qio_channel_print_literal(false, _channel_internal, x.val, x.val.length:ssize_t);
  } else if t == ioBits {
    return qio_channel_write_bits(false, _channel_internal, x.v, x.nbits);
  } else if kind == iokind.dynamic {
    var binary:uint(8) = qio_channel_binary(_channel_internal);
    var byteorder:uint(8) = qio_channel_byteorder(_channel_internal);
    if binary {
      select byteorder {
        when iokind.big    do e = _write_binary_internal(_channel_internal, iokind.big, x);
        when iokind.little do e = _write_binary_internal(_channel_internal, iokind.little, x);
        otherwise             e = _write_binary_internal(_channel_internal, iokind.native, x);
      }
    } else {
      e = _write_text_internal(_channel_internal, x);
    }
  } else {
    e = _write_binary_internal(_channel_internal, kind, x);
  }
  return e;
}

inline proc _read_one_internal(_channel_internal:qio_channel_ptr_t, param kind:iokind, ref x:?t):syserr {
  var reader = new ChannelReader(_channel_internal=_channel_internal);
  var err:syserr = ENOERR;
  reader.read(x);
  err = reader.err;
  delete reader;
  return err;
}

inline proc _write_one_internal(_channel_internal:qio_channel_ptr_t, param kind:iokind, x:?t):syserr {
  var writer = new ChannelWriter(_channel_internal=_channel_internal);
  var err:syserr = ENOERR;
  writer.write(x);
  err = writer.err;
  delete writer;
  return err;
}

/* Returns true if we read all the args,
   false if we encountered EOF (or possibly another error and didn't halt)*/
inline proc channel.read(inout args ...?k,
                  out error:syserr):bool {
  if writing then compilerError("read on write-only channel");
  error = ENOERR;
  on this.home {
    this.lock();
    for param i in 1..k {
      if !error {
        error = _read_one_internal(_channel_internal, kind, args[i]);
      }
    }
    this.unlock();
  }
  return !error;
}
var _arg_to_proto_names = ("a", "b", "c", "d", "e", "f");
proc _args_to_proto(args ...?k,
                    preArg:string) {
  // FIX ME: lot of potential leaking going on here with string concat
  // But this is used for error handlling so maybe we don't care.
  var err_args:c_string = "";
  for param i in 1..k {
    var name:c_string;
    if i <= _arg_to_proto_names.size then name = _arg_to_proto_names[i];
    else name = "x" + i:c_string;
    err_args += preArg + name + ":" + typeToString(args(i).type);
    if i != k then err_args += ", ";
  }
  // FIX ME: leak c_string
  return toString(err_args);
}

inline proc channel.read(ref args ...?k):bool {
  var e:syserr = ENOERR;
  this.read((...args), error=e);
  if !e then return true;
  else if e == EEOF then return false;
  else {
    this._ch_ioerror(e, "in channel.read(" +
                        _args_to_proto((...args), preArg="ref ") +
                        ")");
    return false;
  }
}
proc channel.read(inout args ...?k,
                  style:iostyle,
                  out error:syserr):bool {
  if writing then compilerError("read on write-only channel");
  error = ENOERR;
  on this.home {
    this.lock();
    var save_style = this._style();
    this._set_style(style);
    for param i in 1..k {
      if !error {
        error = _read_one_internal(_channel_internal, kind, args[i]);
      }
    }
    this._set_style(save_style);
    this.unlock();
  }
  return !error;
}
proc channel.read(ref args ...?k,
                  style:iostyle):bool {
  var e:syserr = ENOERR;
  this.read((...args), style=iostyle, error=e);
  if !e then return true;
  else if e == EEOF then return false;
  else {
    this._ch_ioerror(e, "in channel.read(" +
                        _args_to_proto((...args), preArg="ref ") +
                        "style:iostyle)");
    return false;
  }
}

proc channel.readline(ref arg:string, out error:syserr):bool {
  if writing then compilerError("read on write-only channel");
  error = ENOERR;
  on this.home {
    this.lock();
    var save_style = this._style();
    var mystyle = save_style.text();
    mystyle.string_format = QIO_STRING_FORMAT_TOEND;
    mystyle.string_end = 0x0a; // ascii newline.
    this._set_style(mystyle);
    error = _read_one_internal(_channel_internal, iokind.dynamic, arg);
    this._set_style(save_style);
    this.unlock();
  }
  return !error;
}
proc channel.readline(ref arg:string):bool {
  var e:syserr = ENOERR;
  this.readline(arg, error=e);
  if !e then return true;
  else if e == EEOF then return false;
  else {
    this._ch_ioerror(e, "in channel.readline(ref arg:string)");
    return false;
  }
}

// channel.readstring: read a given amount of bytes from a channel
// arg: str_out  -> The string to be read into
// arg: len      -> The number of bytes to read from this channel. If nothing is
//                  given, we read the entire channel starting at the current offset
//                  in the channel.
// return: true  -> We have not encountered EOF
//         false -> We have encountered EOF
proc channel.readstring(ref str_out:string, len:int(64) = -1):bool {
  var err:syserr = ENOERR;

  on this.home {
    var ret:string;
    var lenread:int(64);
    var tx:c_string;
    var lentmp:int(64);
    var actlen:int(64);

    this.lock();
    actlen = qio_channel_end_offset_unlocked(this._channel_internal) - qio_channel_offset_unlocked(this._channel_internal);
    this.unlock();

    // read the entire file
    if (len == -1) then 
      lentmp = actlen;
    else // else, make a smart choice about how much we have to read
      lentmp = min(actlen, len);

    while (lentmp > max(int(32))) {
      err = qio_channel_read_string(false, this._style().byteorder, max(int(32)),
          this._channel_internal, tx, lenread, -1);

      ret = toString(tx);
      str_out += ret;

      if (err == EEOF) then break; // done reading 

      if err then ioerror(err, "in channel.readstring(ref str_out:string, len:int(64)"); // else, we actually do have an error.
      lentmp = lentmp - max(int(32));
    }

    // len <= max(int(32))
    if (!err) {
      err = qio_channel_read_string(false, this._style().byteorder, lentmp,
          this._channel_internal, tx, lenread, -1);

      ret = toString(tx);
      str_out += ret;
    }
  }

  if (err == EEOF) then return false; // done reading
  if err then ioerror(err, "in channel.readstring(ref str_out:string, len:int(64)"); // else, we actually do have an error.
  return true;
}

inline proc channel.readbits(out v:uint(64), nbits:int(8), out error:syserr):bool {
  var tmp:ioBits;
  var ret:bool;

  error = ENOERR;

  tmp.nbits = nbits;
  ret = this.read(tmp, error=error);
  v = tmp.v;

  return ret;
}
proc channel.readbits(out v:uint(64), nbits:int(8)):bool {
  var e:syserr = ENOERR;
  this.readbits(v, nbits, error=e);
  if !e then return true;
  else if e == EEOF then return false;
  else {
    this._ch_ioerror(e, "in channel.readbits(out v:uint(64), nbits:int(8))");
    return false;
  }
}

inline proc channel.writebits(v:uint(64), nbits:int(8), out error:syserr):bool {
  return this.write(new ioBits(v, nbits), error=error);
}
proc channel.writebits(v:uint(64), nbits:int(8)):bool {
  var e:syserr = ENOERR;
  this.writebits(v, nbits, error=e);
  if !e then return true;
  else {
    this._ch_ioerror(e, "in channel.writebits(v:uint(64), nbits:int(8))");
    return false;
  }
}



proc channel.readln(out error:syserr):bool {
  var nl = new ioNewline();
  return this.read(nl, error=error);
}
proc channel.readln():bool {
  var nl = new ioNewline();
  return this.read(nl);
}


proc channel.readln(ref args ...?k):bool {
  var nl = new ioNewline();
  return this.read((...args), nl);
}
proc channel.readln(ref args ...?k,
                    out error:syserr):bool {
  var nl = new ioNewline();
  return this.read((...args), nl, error=error);
}
proc channel.readln(ref args ...?k,
                    style:iostyle,
                    out error:syserr):bool {
  var nl = new ioNewline();
  return this.read((...args), nl, style=style, error=error);
}
proc channel.readln(ref args ...?k,
                    style:iostyle):bool {
  var nl = new ioNewline();
  return this.read((...args), nl, style=style);
}

proc channel.read(type t) {
  var tmp:t;
  var e:syserr = ENOERR;
  this.read(tmp, error=e);
  if e then this._ch_ioerror(e, "in channel.read(type)");
  return tmp;
}
proc channel.readln(type t) {
  var tmp:t;
  var e:syserr = ENOERR;
  this.readln(tmp, error=e);
  if e then this._ch_ioerror(e, "in channel.readln(type)");
  return tmp;
}
// Read/write tuples of types.
proc channel.readln(type t ...?numTypes) where numTypes > 1 {
  var tupleVal: t;
  for param i in 1..(numTypes-1) do
    tupleVal(i) = this.read(t(i));
  tupleVal(numTypes) = this.readln(t(numTypes));
  return tupleVal;
}
proc channel.read(type t ...?numTypes) where numTypes > 1 {
  var tupleVal: t;
  for param i in 1..numTypes do
    tupleVal(i) = this.read(t(i));
  return tupleVal;
}

inline proc channel.write(args ...?k, out error:syserr):bool {
  if !writing then compilerError("write on read-only channel");
  error = ENOERR;
  on this.home {
    this.lock();
    for param i in 1..k {
      if !error {
        error = _write_one_internal(_channel_internal, kind, args(i));
      }
    }
    this.unlock();
  }
  return !error;
}

inline proc channel.write(args ...?k):bool {
  var e:syserr = ENOERR;
  this.write((...args), error=e);
  if !e then return true;
  else {
    this._ch_ioerror(e, "in channel.write(" +
                        _args_to_proto((...args), preArg="") +
                        ")");
    return false;
  }
}

proc channel.write(args ...?k,
                   style:iostyle,
                   out error:syserr):bool {
  if !writing then compilerError("write on read-only channel");
  error = ENOERR;
  on this.home {
    this.lock();
    var save_style = this._style();
    this._set_style(style);
    for param i in 1..k {
      if !error {
        error = _write_one_internal(_channel_internal, iokind.dynamic, args(i));
      }
    }
    this._set_style(save_style);
    this.unlock();
  }
  return !error;
}
proc channel.write(args ...?k,
                   style:iostyle):bool {
  var e:syserr = ENOERR;
  this.write((...args), style=style, error=e);
  if !e then return true;
  else {
    this._ch_ioerror(e, "in channel.write(" +
                        _args_to_proto((...args), preArg="") +
                        "style:iostyle)");
    return false;
  }
}

proc channel.writeln(out error:syserr):bool {
  return this.write(new ioNewline(), error=error);
}
proc channel.writeln():bool {
  return this.write(new ioNewline());
}
proc channel.writeln(args ...?k, out error:syserr):bool {
  return this.write((...args), new ioNewline(), error=error);
}
proc channel.writeln(args ...?k):bool {
  return this.write((...args), new ioNewline());
}
proc channel.writeln(args ...?k,
                     style:iostyle):bool {
  return this.write((...args), new ioNewline(), style=style);
}
proc channel.writeln(args ...?k,
                     style:iostyle,
                     out error:syserr):bool {
  return this.write((...args), new ioNewline(), style=style, error=error);
}

proc channel.flush(out error:syserr) {
  error = ENOERR;
  on this.home {
    error = qio_channel_flush(locking, _channel_internal);
  }
}
proc channel.flush() {
  var e:syserr = ENOERR;
  this.flush(error=e);
  if e then this._ch_ioerror(e, "in channel.flush");
}

proc channel.assertEOF(error:string) {
  if writing {
    this._ch_ioerror(EINVAL, "assertEOF on writing channel");
  } else {
    var tmp:uint(8);
    var err:syserr;
    this.read(tmp, error=err);
    if err != EEOF {
      this._ch_ioerror("assert failed", error);
    }
  }
}
proc channel.assertEOF() {
  this.assertEOF("- Not at EOF");
}

proc channel.close(out error:syserr) {
  error = ENOERR;
  on this.home {
    error = qio_channel_close(locking, _channel_internal);
  }
}

proc channel.close() {
  var e:syserr = ENOERR;
  this.close(error=e);
  if e then this._ch_ioerror(e, "in channel.close");
}

/*
proc channel.modifyStyle(f:func(iostyle, iostyle))
{
  on this.home {
    this.lock();
    var style = this._style();
    style = f(style);
    this._set_style(style);
    this.unlock();
  }
}
*/

record ItemReader {
  type ItemType;
  param kind:iokind;
  param locking:bool;
  var ch:channel(false,kind,locking);
  proc read(out arg:ItemType, out error:syserr):bool {
    return ch.read(arg, error=error);
  }
  proc read(out arg:ItemType):bool {
    return ch.read(arg);
  }

  iter these() {
    while true {
      var x:ItemType;
      var gotany = ch.read(x);
      if ! gotany then break;
      yield x;
    }
  }

  /* It would be nice to be able to handle errors
     when reading with these()
     but it's not clear how to get the error argument
     out. Exceptions would sort us out...
  iter these(out error:syserr) {
    while true {
      var x:ItemType;
      var gotany = ch.read(x, error=error);
      if ! gotany then break;
      yield x;
    }
  }*/
}

proc channel.itemReader(type ItemType, param kind:iokind=iokind.dynamic) {
  if writing then compilerError(".itemReader on write-only channel");
  return new ItemReader(ItemType, kind, locking, this);
}

record ItemWriter {
  type ItemType;
  param kind:iokind;
  param locking:bool;
  var ch:channel(false,kind);
  proc write(arg:ItemType, out error:syserr):bool {
    return ch.write(arg, error=error);
  }
  proc write(arg:ItemType):bool {
    return ch.write(arg);
  }
}

proc channel.itemWriter(type ItemType, param kind:iokind=iokind.dynamic) {
  if !writing then compilerError(".itemWriter on read-only channel");
  return new ItemWriter(ItemType, kind, locking, this);
}

// And now, the toplevel items.

const stdin:channel(false, iokind.dynamic, true) = openfd(0).reader(); 
const stdout:channel(true, iokind.dynamic, true) = openfp(chpl_cstdout()).writer(); 
const stderr:channel(true, iokind.dynamic, true) = openfp(chpl_cstderr()).writer(); 

proc write(args ...?n) {
  stdout.write((...args));
}
proc writeln(args ...?n) {
  stdout.writeln((...args));
}
proc writeln() {
  stdout.writeln();
}

proc read(ref args ...?n):bool {
  return stdin.read((...args));
}
proc readln(ref args ...?n):bool {
  return stdin.readln((...args));
}
proc readln():bool {
  return stdin.readln();
}

proc readln(type t ...?numTypes) {
  return stdin.readln((...t));
}
proc read(type t ...?numTypes) {
  return stdin.read((...t));
}

class ChannelWriter : Writer {
  var _channel_internal:qio_channel_ptr_t = QIO_CHANNEL_PTR_NULL;
  var err:syserr = ENOERR;
  proc binary():bool {
    var ret:uint(8);
    on this {
      ret = qio_channel_binary(_channel_internal);
    }
    return ret != 0;
  }
  proc styleElement(element:int):int {
    var ret:int = 0;
    on this {
      ret = qio_channel_style_element(_channel_internal, element);
    }
    return ret;
  }

  proc error():syserr {
    return err;
  }
  proc setError(e:syserr) {
    err = e;
  }
  proc clearError() {
    err = 0;
  }
  proc writePrimitive(x) {
    if !err {
      on this {
        err = _write_one_internal(_channel_internal, iokind.dynamic, x);
      }
    }
  }

  proc writeBytes(x, len:ssize_t) {
    if ! err {
      on this {
        err = qio_channel_write_amt(false, _channel_internal, x, len);
      }
    }
  }

  proc writeThis(w:Writer) {
    // MPF - I don't understand why I had to add this,
    // but without it test/modules/diten/returnClassDiffModule5.chpl fails.
    compilerError("writeThis on ChannelWriter called");
  }
  // writeThis + no readThis -> ChannelWriter itself cannot be read
}
class ChannelReader : Reader {
  var _channel_internal:qio_channel_ptr_t = QIO_CHANNEL_PTR_NULL;
  var err:syserr = ENOERR;
  proc binary():bool {
    var ret:uint(8);
    on this {
      ret = qio_channel_binary(_channel_internal);
    }
    return ret != 0;
  }
  proc styleElement(element:int):int {
    var ret:int = 0;
    on this {
      ret = qio_channel_style_element(_channel_internal, element);
    }
    return ret;
  }

  proc error():syserr {
    return err;
  }
  proc setError(e:syserr) {
    err = e;
  }
  proc clearError() {
    err = ENOERR;
  }

  proc readPrimitive(ref x:?t) where _isIoPrimitiveTypeOrNewline(t) {
    if !err {
      on this {
        err = _read_one_internal(_channel_internal, iokind.dynamic, x);
      }
    }
  }

  proc readBytes(x, len:ssize_t) {
    if ! err {
      on this {
        err = qio_channel_read_amt(false, _channel_internal, x, len);
      }
    }
  }

  proc writeThis(w:Writer) {
    compilerError("writeThis on ChannelReader called");
  }
  // writeThis + no readThis -> ChannelReader itself cannot be read
}

// Delete a file.
proc unlink(path:string, out error:syserr) {
  extern proc sys_unlink(path:c_string):err_t;
  error = sys_unlink(path.c_str());
}
proc unlink(path:string) {
  var err:syserr = ENOERR;
  unlink(path, err);
  if err then ioerror(err, "in unlink", path);
}

proc unicodeSupported():bool {
  extern proc qio_unicode_supported():c_int;
  return qio_unicode_supported() > 0;
}

inline
proc _toIntegral(x:?t) where _isIntegralType(t)
{
  return (x, true);
}
inline
proc _toIntegral(x:?t) where _isIoPrimitiveType(t) && !_isIntegralType(t)
{
  return (x:int, true);
}
inline
proc _toIntegral(x:?t) where !_isIoPrimitiveType(t)
{
  return (0, false);
}

inline
proc _toSigned(x:?t) where _isSignedType(t)
{
  return (x, true);
}
inline
proc _toSigned(x:uint(8))
{
  return (x:int(8), true);
}
inline
proc _toSigned(x:uint(16))
{
  return (x:int(16), true);
}
inline
proc _toSigned(x:uint(32))
{
  return (x:int(32), true);
}
inline
proc _toSigned(x:uint(64))
{
  return (x:int(64), true);
}

inline
proc _toSigned(x:?t) where _isIoPrimitiveType(t) && !_isIntegralType(t)
{
  return (x:int, true);
}
inline
proc _toSigned(x:?t) where !_isIoPrimitiveType(t)
{
  return (0:int, false);
}

inline
proc _toUnsigned(x:?t) where _isUnsignedType(t)
{
  return (x, true);
}
inline
proc _toUnsigned(x:int(8))
{
  return (x:uint(8), true);
}
inline
proc _toUnsigned(x:int(16))
{
  return (x:uint(16), true);
}
inline
proc _toUnsigned(x:int(32))
{
  return (x:uint(32), true);
}
inline
proc _toUnsigned(x:int(64))
{
  return (x:uint(64), true);
}


inline
proc _toUnsigned(x:?t) where _isIoPrimitiveType(t) && !_isIntegralType(t)
{
  return (x:uint, true);
}
inline
proc _toUnsigned(x:?t) where !_isIoPrimitiveType(t)
{
  return (0:uint, false);
}


inline
proc _toReal(x:?t) where _isRealType(t)
{
  return (x, true);
}
inline
proc _toReal(x:?t) where _isIoPrimitiveType(t) && !_isRealType(t)
{
  return (x:real, true);
}
inline
proc _toReal(x:?t) where !_isIoPrimitiveType(t)
{
  return (0.0, false);
}

inline
proc _toImag(x:?t) where _isImagType(t)
{
  return (x, true);
}
inline
proc _toImag(x:?t) where _isIoPrimitiveType(t) && !_isImagType(t)
{
  return (x:imag, true);
}
inline
proc _toImag(x:?t) where !_isIoPrimitiveType(t)
{
  return (0.0i, false);
}


inline
proc _toComplex(x:?t) where _isComplexType(t)
{
  return (x, true);
}
inline
proc _toComplex(x:?t) where _isIoPrimitiveType(t) && !_isComplexType(t)
{
  return (x:complex, true);
}
inline
proc _toComplex(x:?t) where !_isIoPrimitiveType(t)
{
  return (0.0+0.0i, false);
}

inline
proc _toRealOrComplex(x:?t) where _isComplexType(t)
{
  return (x, true);
}
inline
proc _toRealOrComplex(x:?t) where _isFloatType(t)
{
  return (x, true);
}
inline
proc _toRealOrComplex(x:?t) where _isIoPrimitiveType(t) && !_isComplexType(t) && !_isFloatType(t)
{
  return (x:real, true);
}
inline
proc _toRealOrComplex(x:?t) where !_isIoPrimitiveType(t)
{
  return (0.0, false);
}

proc _isNumericType(type t) param return
_isIntegralType(t) || _isRealType(t) || _isImagType(t) || _isComplexType(t);

inline
proc _toNumeric(x:?t) where _isNumericType(t)
{
  return (x, true);
}
inline
proc _toNumeric(x:?t) where _isIoPrimitiveType(t) && !_isNumericType(t)
{
  // enums, bools get cast to int.
  return (x:int, true);
}
inline
proc _toNumeric(x:?t) where !_isIoPrimitiveType(t)
{
  return (0, false);
}



inline
proc _toString(x:?t) where _isIoPrimitiveType(t)
{
  return (x:string, true);
}
inline
proc _toString(x:?t) where !_isIoPrimitiveType(t)
{
  return ("", false);
}

inline
proc _toChar(x:?t) where _isIntegralType(t)
{
  return (x:int(32), true);
}
inline
proc _toChar(x:?t) where t == string
{
  var chr:int(32);
  var nbytes:c_int;
  qio_decode_char_buf(chr, nbytes, x.c_str(), x.length:ssize_t);
  return (chr, true);
}
inline
proc _toChar(x:?t) where !(t==string || _isIntegralType(t))
{
  return (0:int(32), false);
}


// If we wanted to give ERANGE if (for example
// var x:int(8); readf("%i", x);
// was given the input 1000, this would be the place to do it.
inline
proc _setIfPrimitive(ref lhs:?t, rhs:?t2, argi:int):syserr where t==bool&&_isIoPrimitiveType(t2)
{
  var empty:t2;
  if rhs == empty {
    lhs = false;
  } else {
    lhs = true;
  }
  return ENOERR;
}
inline
proc _setIfPrimitive(ref lhs:?t, rhs:?t2, argi:int):syserr where t!=bool&&_isIoPrimitiveType(t)
{
  //stdout.writeln("setIfPrimitive ", lhs, " ", rhs);
  lhs = rhs:t;
  return ENOERR;
}
inline
proc _setIfPrimitive(ref lhs:?t, rhs, argi:int):syserr where !_isIoPrimitiveType(t)
{
  return qio_format_error_arg_mismatch(argi);
}

inline
proc _setIfChar(ref lhs:?t, rhs:int(32)) where t == string
{
  lhs = new ioChar(rhs):string;
}
inline
proc _setIfChar(ref lhs:?t, rhs:int(32)) where _isIntegralType(t)
{
  lhs = rhs:t;
}
inline
proc _setIfChar(ref lhs:?t, rhs:int(32)) where !(t==string||_isIntegralType(t))
{
  // do nothing
}



inline
proc _toRegexp(x:?t) where t == regexp
{
  return (x, true);
}
inline
proc _toRegexp(x:?t) where t != regexp
{
  var r:regexp;
  return (r, false);
}

//
// This is an internal use only debug flag, so use with caution.
// Specifically, writef() is not re-entrant, so enabling it may cause
// unexpected failures.
//
config param _format_debug = false;

class _channel_regexp_info {
  var hasRegexp = false;
  var matchedRegexp = false;
  var releaseRegexp = false;
  var theRegexp = qio_regexp_null();
  var matches: _ddata(qio_regexp_string_piece_t) = nil; // size = ncaptures+1
  var capArr: _ddata(string) = nil; // size = ncaptures
  var capturei: int;
  var ncaptures: int;
  proc clear() {
    if releaseRegexp {
      qio_regexp_release(theRegexp);
    }
    theRegexp = qio_regexp_null();
    hasRegexp = false;
    matchedRegexp = false;
    releaseRegexp = false;
    if matches then _ddata_free(matches);
    for i in 0..#ncaptures do capArr[i] = "";
    if capArr then _ddata_free(capArr);
  }
  proc allocate_captures() {
    ncaptures = qio_regexp_get_ncaptures(theRegexp);
    matches = _ddata_allocate(qio_regexp_string_piece_t, ncaptures+1);
    capArr = _ddata_allocate(string, ncaptures);
    capturei = 0;
  }
  proc ~_channel_regexp_info() {
    clear();
  }
}

proc channel._match_regexp_if_needed(cur:size_t, len:size_t, ref error:syserr, ref style:iostyle, ref r:_channel_regexp_info)
{
  if _format_debug then stdout.writeln("REGEXP MATCH ENTRY");
  if qio_regexp_ok(r.theRegexp) {
    if r.matchedRegexp then return;
    if _format_debug then stdout.writeln("REGEXP MATCH");
    r.matchedRegexp = true;
    r.allocate_captures(); // also allocates matches and capArr
    var ncaps = r.ncaptures;
    var nm = ncaps + 1;
    var maxlen:int(64) = style.max_width_characters;
    // If we are working on the last part of the format string,
    // and there is a match, we can immediately discard
    // data before any captures in the match (or if there
    // are no captures - the entire match).
    var can_discard = (cur == len);
    if maxlen == max(uint(32)) then maxlen = max(int(64));
    var before_match = qio_channel_offset_unlocked(_channel_internal);
    // Do the actual regexp search.
    // Now read, matching the regexp.
    error = qio_regexp_channel_match(r.theRegexp, false, _channel_internal,
                                     maxlen, QIO_REGEXP_ANCHOR_START,
                                     can_discard,
                                     /* keep_unmatched */ true,
                                     /* keep_whole_pattern */ false,
                                     r.matches, nm);
    var after_match = qio_channel_offset_unlocked(_channel_internal);

    // Now, if there was no match, error=EFORMAT
    // if there was a match, error = no error
    // Either way, we have to handle the next several
    // arguments as capture groups.
    if ! error {
      for j in 0..#ncaps {
        // matches[0] is the whole pattern, and
        // we only want to extract capture groups.
        var m = _to_reMatch(r.matches[1+j]);
        _extractMatch(m, r.capArr[j], error);
        if error then break;
      }
      // And, advance the channel to the end of the match.
      var cur = qio_channel_offset_unlocked(_channel_internal);
      var target = r.matches[0].offset + r.matches[0].len;
      error = qio_channel_advance(false, _channel_internal, target - cur);
      if error {
        if _format_debug then stdout.writeln("TODO AQB");
      }
    } else {
      // otherwise, clear out caps...
      for j in 0..#ncaps {
        r.capArr[j] = "";
      }
      // ... and put the channel before the match.
      var cur = qio_channel_offset_unlocked(_channel_internal);
      qio_channel_advance(false, _channel_internal, before_match - cur);
      // EFORMAT means the pattern did not match.
      if _format_debug then stdout.writeln("TODO AQZ");
    }
  } else {
    error = qio_format_error_bad_regexp();;
    if _format_debug then stdout.writeln("TODO AZB");
  }
}

// Reads the next format string that will require argument handling.
// Handles literals and regexps itself; everything else will
// be returned in conv and with gotConv = true.
// Assumes, for a reading channel, that we are withn a mark/revert/commit
//  in readf. (used in the regexp handling here).
proc channel._format_reader(
    fmt:c_string, ref cur:size_t, len:size_t, ref error:syserr,
    ref conv:qio_conv_t, ref gotConv:bool, ref style:iostyle,
    ref r:_channel_regexp_info,
    isReadf:bool)
{
  if _format_debug then stdout.writeln("FORMAT READER ENTRY");
  if r != nil then r.hasRegexp = false;
  if !error {
    while cur < len {
      gotConv = false;
      if error then break;
      if _format_debug then stdout.writeln("TOP OF LOOP cur=", cur, " len=", len);
      var end:uint(64);
      error = qio_conv_parse(fmt, cur, end, isReadf, conv, style);
      if error {
        if _format_debug then stdout.writeln("TODO ACC");
      }
      cur = end:size_t;
      if error then break;
      if _format_debug then stdout.writeln("MIDDLE OF LOOP");
      if conv.argType == QIO_CONV_ARG_TYPE_NONE_LITERAL {
        // Print whitespace or I/O literal.
        // literal string in conv
        if isReadf {
          // Scan whitespace or I/O literal.
          // literal string in conv
          if conv.literal_is_whitespace == 2 {
            if _format_debug then stdout.writeln("NEWLINE");
            // Handle a \n newline in the format string.
            // Other space.
            var offsetA = qio_channel_offset_unlocked(_channel_internal);
            error = qio_channel_skip_past_newline(false, _channel_internal, true);
            var offsetB = qio_channel_offset_unlocked(_channel_internal);
            if (!error) && offsetA == offsetB {
              // didn't really read newline.
              error = EFORMAT;
            }
            if _format_debug then stdout.writeln("AFTER NEWLINE err is ", error:int);
          } else if conv.literal_is_whitespace == 1 {
            if _format_debug then stdout.writeln("WHITESPACE");
            // Other space.
            var offsetA = qio_channel_offset_unlocked(_channel_internal);
            error = qio_channel_scan_literal_2(false, _channel_internal, conv.literal, 0, true);
            if _format_debug {
             if error then stdout.writeln("TODO XZOB");
            }
            var offsetB = qio_channel_offset_unlocked(_channel_internal);
            if (!error) && offsetA == offsetB {
              // didn't really read whitespace.
              error = EFORMAT;
            }
          } else {
            error = qio_channel_scan_literal_2(false, _channel_internal, conv.literal, conv.literal_length:ssize_t, false);
          }
        } else {
          // when printing we don't care if it's just whitespace.
          error = qio_channel_print_literal_2(false, _channel_internal, conv.literal, conv.literal_length:ssize_t);
        }
      } else if conv.argType == QIO_CONV_ARG_TYPE_NONE_REGEXP_LITERAL {
        if ! isReadf {
          // It's not so clear what to do when printing
          // a regexp. So we just don't handle it.
          error = qio_format_error_write_regexp();
          if _format_debug then stdout.writeln("TODO AZA");
        } else {
          // allocate regexp info if needed
          if r == nil then r = new _channel_regexp_info();
          // clear out old data, if there is any.
          r.clear();
          // Compile a regexp from the format string
          var errstr:string;
          if _format_debug then stdout.writeln("COMPILING REGEXP");
          // build a regexp out of regexp and regexp_flags
          qio_regexp_create_compile_flags_2(conv.regexp, conv.regexp_length, conv.regexp_flags, conv.regexp_flags_length, /* utf8? */ true, r.theRegexp);
          r.releaseRegexp = true;
          if qio_regexp_ok(r.theRegexp) {
            r.hasRegexp = true;
            r.ncaptures = qio_regexp_get_ncaptures(r.theRegexp);
            // If there are no captures, and we don't have arguments
            // to consume, go ahead and match the regexp.
            if r.ncaptures > 0 ||
               conv.preArg1 != QIO_CONV_UNK ||
               conv.preArg2 != QIO_CONV_UNK ||
               conv.preArg3 != QIO_CONV_UNK
            {
              // We need to consume args as part of matching this regexp. 
              gotConv = true;
              break;
            } else {
              // No args will be consumed.
              _match_regexp_if_needed(cur, len, error, style, r);
            }
          } else {
            error = qio_format_error_bad_regexp();
            if _format_debug then stdout.writeln("TODO AZB");
            //if dieOnError then assert(!error, errstr);
          }
        }
      } else {
        // Some other kind of format specifier... we
        // will return to handle.
        gotConv = true;
        break;
      }
    }
  }
}

proc channel._conv_helper(
    ref error:syserr,
    ref conv:qio_conv_t, ref gotConv:bool,
    ref j:int,
    ref argType)
{
  if error then return;
  if gotConv {
    // Perhaps we need to handle pre/post args
    // that adjust the style
    if conv.preArg1 != QIO_CONV_UNK {
      argType(j) = conv.preArg1;
      j += 1;
    }
    if conv.preArg2 != QIO_CONV_UNK {
      argType(j) = conv.preArg2;
      j += 1;
    }
    if conv.preArg3 != QIO_CONV_UNK {
      argType(j) = conv.preArg3;
      j += 1;
    }
    if conv.argType != QIO_CONV_UNK {
      if argType(j) == QIO_CONV_UNK {
        // Some regexp paths set it earlier..
        argType(j) = conv.argType;
      }
      j += 1;
    }
  }
}

proc channel._conv_sethandler(
    ref error:syserr,
    argtypei:c_int,
    ref style:iostyle,
    i:int, argi,
    isReadf:bool):bool
{
  if error then return false;
  // Now, set style elements based on action
  // at i
  select argtypei {
    when QIO_CONV_SET_MIN_WIDTH_COLS {
      var (t,ok) = _toIntegral(argi);
      if ! ok {
        error = qio_format_error_arg_mismatch(i);
        if _format_debug then stdout.writeln("TODO AZE");
      } else style.min_width_columns = t:uint(32);
    }
    when QIO_CONV_SET_MAX_WIDTH_COLS {
      var (t,ok) = _toIntegral(argi);
      if ! ok {
        error = qio_format_error_arg_mismatch(i);
        if _format_debug then stdout.writeln("TODO AZF");
      } else style.max_width_columns = t:uint(32);
    }
    when QIO_CONV_SET_MAX_WIDTH_CHARS {
      var (t,ok) = _toIntegral(argi);
      if ! ok {
        error = qio_format_error_arg_mismatch(i);
        if _format_debug then stdout.writeln("TODO AZG");
      } else style.max_width_characters = t:uint(32);
    }
    when QIO_CONV_SET_MAX_WIDTH_BYTES {
      var (t,ok) = _toIntegral(argi);
      if ! ok {
        error = qio_format_error_arg_mismatch(i);
        if _format_debug then stdout.writeln("TODO AZGX");
      } else style.max_width_bytes = t:uint(32);
    }
    when QIO_CONV_SET_PRECISION {
      var (t,ok) = _toIntegral(argi);
      if ! ok {
        error = qio_format_error_arg_mismatch(i);
        if _format_debug then stdout.writeln("TODO AZH");
      } else style.precision = t:int(32);
    }
    when QIO_CONV_SET_STRINGSTART {
      var (t,ok) = _toChar(argi);
      if ! ok {
        error = qio_format_error_arg_mismatch(i);
        if _format_debug then stdout.writeln("TODO AZH");
      } else style.string_start = t:style_char_t;
    }
    when QIO_CONV_SET_STRINGEND {
      var (t,ok) = _toChar(argi);
      if ! ok {
        error = qio_format_error_arg_mismatch(i);
        if _format_debug then stdout.writeln("TODO AZH");
      } else style.string_end = t:style_char_t;
    }
    when QIO_CONV_SET_STRINGSTARTEND {
      var (t,ok) = _toChar(argi);
      if ! ok {
        error = qio_format_error_arg_mismatch(i);
        if _format_debug then stdout.writeln("TODO AZH");
      } else {
        style.string_start = t:style_char_t;
        style.string_end = t:style_char_t;
      }
    }
    when QIO_CONV_SET_STRINGLEN {
      var (t,ok) = _toIntegral(argi);
      if ! ok {
        error = qio_format_error_arg_mismatch(i);
        if _format_debug then stdout.writeln("TODO AZH");
      } else {
        style.str_style = t:int(64);
      }
    }
    when QIO_CONV_SET_TERMINATOR {
      var (t,ok) = _toChar(argi);
      if ! ok {
        error = qio_format_error_arg_mismatch(i);
        if _format_debug then stdout.writeln("TODO AZH");
      } else {
        style.str_style = stringStyleTerminated(t:uint(8));
      }
    }
    when QIO_CONV_SET_DONE {
      // Do nothing. Already handled.
    }
    when QIO_CONV_UNK {
      // Too many arguments.
      error = qio_format_error_too_many_args();
      if _format_debug then stdout.writeln("TODO AZK");
    } otherwise {
      return true;
    }
  }
  return false;
}

proc channel._write_signed(width:uint(32), t:int, i:int)
{
  var error:syserr;
  var byteorder = qio_channel_byteorder(_channel_internal);
  select width {
    when 1 {
      var x = t:int(8);
      error = qio_channel_write_int(false, byteorder, _channel_internal, x, numBytes(x.type), _isSignedType(x.type));
    } when 2 {
      var x = t:int(16);
      error = qio_channel_write_int(false, byteorder, _channel_internal, x, numBytes(x.type), _isSignedType(x.type));
    } when 4 {
      var x = t:int(32);
      error = qio_channel_write_int(false, byteorder, _channel_internal, x, numBytes(x.type), _isSignedType(x.type));
    } when 8 {
      var x = t:int(64);
      error = qio_channel_write_int(false, byteorder, _channel_internal, x, numBytes(x.type), _isSignedType(x.type));
    } otherwise error = qio_format_error_arg_mismatch(i);
  }
  return error;
}

proc channel._read_signed(width:uint(32), out t:int, i:int)
{
  var error:syserr;
  var byteorder = qio_channel_byteorder(_channel_internal);
  select width {
    when 1 {
      var x:int(8);
      error = qio_channel_read_int(false, byteorder, _channel_internal, x, numBytes(x.type), _isSignedType(x.type));
      t = x;
    } when 2 {
      var x:int(16);
      error = qio_channel_read_int(false, byteorder, _channel_internal, x, numBytes(x.type), _isSignedType(x.type));
      t = x;
    } when 4 {
      var x:int(32);
      error = qio_channel_read_int(false, byteorder, _channel_internal, x, numBytes(x.type), _isSignedType(x.type));
      t = x;
    } when 8 {
      var x:int(64);
      error = qio_channel_read_int(false, byteorder, _channel_internal, x, numBytes(x.type), _isSignedType(x.type));
      t = x;
    } otherwise error = qio_format_error_arg_mismatch(i);
  }
  return error;
}

proc channel._write_unsigned(width:uint(32), t:uint, i:int)
{
  var error:syserr;
  var byteorder = qio_channel_byteorder(_channel_internal);
  select width {
    when 1 {
      var x = t:uint(8);
      error = qio_channel_write_int(false, byteorder, _channel_internal, x, numBytes(x.type), _isSignedType(x.type));
    } when 2 {
      var x = t:uint(16);
      error = qio_channel_write_int(false, byteorder, _channel_internal, x, numBytes(x.type), _isSignedType(x.type));
    } when 4 {
      var x = t:uint(32);
      error = qio_channel_write_int(false, byteorder, _channel_internal, x, numBytes(x.type), _isSignedType(x.type));
    } when 8 {
      var x = t:uint(64);
      error = qio_channel_write_int(false, byteorder, _channel_internal, x, numBytes(x.type), _isSignedType(x.type));
    } otherwise error = qio_format_error_arg_mismatch(i);
  }
  return error;
}
proc channel._read_unsigned(width:uint(32), out t:uint, i:int)
{
  var error:syserr;
  var byteorder = qio_channel_byteorder(_channel_internal);
  select width {
    when 1 {
      var x:uint(8);
      error = qio_channel_read_int(false, byteorder, _channel_internal, x, numBytes(x.type), _isSignedType(x.type));
      t = x;
    } when 2 {
      var x:uint(16);
      error = qio_channel_read_int(false, byteorder, _channel_internal, x, numBytes(x.type), _isSignedType(x.type));
      t = x;
    } when 4 {
      var x:uint(32);
      error = qio_channel_read_int(false, byteorder, _channel_internal, x, numBytes(x.type), _isSignedType(x.type));
      t = x;
    } when 8 {
      var x:uint(64);
      error = qio_channel_read_int(false, byteorder, _channel_internal, x, numBytes(x.type), _isSignedType(x.type));
      t = x;
    } otherwise error = qio_format_error_arg_mismatch(i);
  }
  return error;
}


proc channel._write_real(width:uint(32), t:real, i:int)
{
  var error:syserr;
  var byteorder = qio_channel_byteorder(_channel_internal);
  select width {
    when 4 {
      var x = t:real(32);
      error = qio_channel_write_float(false, byteorder, _channel_internal, x, numBytes(x.type));
    } when 8 {
      var x = t:real(64);
      error = qio_channel_write_float(false, byteorder, _channel_internal, x, numBytes(x.type));
    } otherwise error = qio_format_error_arg_mismatch(i);
  }
  return error;
}
proc channel._read_real(width:uint(32), out t:real, i:int)
{
  var error:syserr;
  var byteorder = qio_channel_byteorder(_channel_internal);
  select width {
    when 4 {
      var x:real(32);
      error = qio_channel_read_float(false, byteorder, _channel_internal, x, numBytes(x.type));
      t = x;
    } when 8 {
      var x:real(64);
      error = qio_channel_read_float(false, byteorder, _channel_internal, x, numBytes(x.type));
      t = x;
    } otherwise error = qio_format_error_arg_mismatch(i);
  }
  return error;
}


proc channel._write_complex(width:uint(32), t:complex, i:int)
{
  var error:syserr;
  var byteorder = qio_channel_byteorder(_channel_internal);
  select width {
    when 8 {
      var x = t:complex(64);
      var re = x.re;
      var im = x.im;
      error = qio_channel_write_complex(false,byteorder,_channel_internal,re,im, numBytes(re.type));
    } when 16 {
      var x = t:complex(128);
      var re = x.re;
      var im = x.im;
      error = qio_channel_write_complex(false,byteorder,_channel_internal,re,im, numBytes(re.type));
    } otherwise error = qio_format_error_arg_mismatch(i);
  }
  return error;
}

proc channel._read_complex(width:uint(32), out t:complex, i:int)
{
  var error:syserr;
  var byteorder = qio_channel_byteorder(_channel_internal);
  select width {
    when 8 {
      var x:complex(64);
      var re:x.re.type;
      var im:x.im.type;
      error = qio_channel_read_complex(false,byteorder,_channel_internal,re,im, numBytes(re.type));
      x = (re, im):complex(64); // tuple to complex
      t = x;
    } when 16 {
      var x:complex(128);
      var re:x.re.type;
      var im:x.im.type;
      error = qio_channel_read_complex(false,byteorder,_channel_internal,re,im, numBytes(re.type));
      x = (re, im):complex(128); // tuple to complex
      t = x;
    } otherwise error = qio_format_error_arg_mismatch(i);
  }
  return error;
}



// 1st arg is format string
proc channel.writef(fmt:string, args ...?k, out error:syserr):bool {
  return this.writef(fmt.c_str(), (...args), error);
}

proc channel.writef(fmt:c_string, args ...?k, out error:syserr):bool {
  if !writing then compilerError("writef on read-only channel");
  error = ENOERR;
  on this.home {
    this.lock();
    var save_style = this._style();
    var cur:size_t = 0;
    var len:size_t = fmt.length:size_t;
    var conv:qio_conv_t;
    var gotConv:bool;
    var style:iostyle;
    var end:size_t;
    var argType:(k+5)*c_int;

    var r:_channel_regexp_info = nil;

    for i in 1..argType.size {
      argType(i) = QIO_CONV_UNK;
    }

    var j = 1;

    for param i in 1..k {
      // The inside of this loop is a bit crazy because
      // we're writing it all in a param for in order to
      // get generic argument handling.

      gotConv = false;

      if j <= i {
        _format_reader(fmt, cur, len, error,
                       conv, gotConv, style, r,
                       false);
      }

      _conv_helper(error, conv, gotConv, j, argType);

      var domore = _conv_sethandler(error, argType(i), style, i,args(i),false);

      if _format_debug then stdout.writeln("domore ", domore, " arg ", argType(i), " arg ", args(i));

      if domore {
        this._set_style(style);
        // otherwise we will consume at least one argument.
        select argType(i) {
          when QIO_CONV_ARG_TYPE_SIGNED, QIO_CONV_ARG_TYPE_BINARY_SIGNED {
            var (t,ok) = _toSigned(args(i));
            if ! ok {
              error = qio_format_error_arg_mismatch(i);
              if _format_debug then stdout.writeln("TODO AZK");
            } else {
              if argType(i) == QIO_CONV_ARG_TYPE_BINARY_SIGNED then
                error = _write_signed(style.max_width_bytes, t, i);
              else
                error = _write_one_internal(_channel_internal, iokind.dynamic, t);
            }
          } when QIO_CONV_ARG_TYPE_UNSIGNED, QIO_CONV_ARG_TYPE_BINARY_UNSIGNED {
            var (t,ok) = _toUnsigned(args(i));
            if ! ok {
              error = qio_format_error_arg_mismatch(i);
              if _format_debug then stdout.writeln("TODO AZK");
            } else {
              if argType(i) == QIO_CONV_ARG_TYPE_BINARY_UNSIGNED then
                error = _write_unsigned(style.max_width_bytes, t, i);
              else
                error = _write_one_internal(_channel_internal, iokind.dynamic, t);
            }
          } when QIO_CONV_ARG_TYPE_REAL, QIO_CONV_ARG_TYPE_BINARY_REAL {
            var (t,ok) = _toReal(args(i));
            if ! ok {
              error = qio_format_error_arg_mismatch(i);
              if _format_debug then stdout.writeln("TODO AZK");
            } else {
              if argType(i) == QIO_CONV_ARG_TYPE_BINARY_REAL then
                error = _write_real(style.max_width_bytes, t, i);
              else
                error = _write_one_internal(_channel_internal, iokind.dynamic, t);
            }
          } when QIO_CONV_ARG_TYPE_IMAG, QIO_CONV_ARG_TYPE_BINARY_IMAG {
            var (t,ok) = _toImag(args(i));
            if ! ok {
              error = qio_format_error_arg_mismatch(i);
              if _format_debug then stdout.writeln("TODO AZK");
            } else {
              if argType(i) == QIO_CONV_ARG_TYPE_BINARY_IMAG then
                error = _write_real(style.max_width_bytes, t:real, i);
              else
                error = _write_one_internal(_channel_internal, iokind.dynamic, t);
            }
          } when QIO_CONV_ARG_TYPE_COMPLEX, QIO_CONV_ARG_TYPE_BINARY_COMPLEX {
            var (t,ok) = _toComplex(args(i));
            if ! ok {
              error = qio_format_error_arg_mismatch(i);
              if _format_debug then stdout.writeln("TODO AZK");
            } else {
              if argType(i) == QIO_CONV_ARG_TYPE_BINARY_COMPLEX then
                error = _write_complex(style.max_width_bytes, t, i);
              else error = _write_one_internal(_channel_internal, iokind.dynamic, t);
            }
          } when QIO_CONV_ARG_TYPE_NUMERIC {
            var (t,ok) = _toNumeric(args(i));
            if ! ok {
              error = qio_format_error_arg_mismatch(i);
              if _format_debug then stdout.writeln("TODO AZO11");
            } else error = _write_one_internal(_channel_internal, iokind.dynamic, t);
          } when QIO_CONV_ARG_TYPE_CHAR {
            var (t,ok) = _toChar(args(i));
            if ! ok {
              error = qio_format_error_arg_mismatch(i);
              if _format_debug then stdout.writeln("TODO AZN");
            } else error = _write_one_internal(_channel_internal, iokind.dynamic, new ioChar(t));
          } when QIO_CONV_ARG_TYPE_STRING {
            var (t,ok) = _toString(args(i));
            if ! ok {
              error = qio_format_error_arg_mismatch(i);
              if _format_debug then stdout.writeln("TODO AZO");
            } else error = _write_one_internal(_channel_internal, iokind.dynamic, t);
          } when QIO_CONV_ARG_TYPE_REGEXP {
            // It's not so clear what to do when printing
            // a regexp. So we just don't handle it.
            error = qio_format_error_write_regexp();
            if _format_debug then stdout.writeln("TODO AZP");
          } when QIO_CONV_ARG_TYPE_REPR {
            error = _write_one_internal(_channel_internal, iokind.dynamic, args(i));
          } otherwise {
            // Unhandled argument type!
            halt("readf/writef internal error ", argType(i));
          }
        }
      }
    }

    if ! error {
      if cur < len {
        var dummy:c_int;
        _format_reader(fmt, cur, len, error,
                       conv, gotConv, style, r,
                       false);
      }

      if cur < len {
        // Mismatched number of arguments!
        error = qio_format_error_too_few_args();
        if _format_debug then stdout.writeln("TODO AZR");
      }
    }

    this._set_style(save_style);
    this.unlock();
  }
  return !error;
}


proc channel.writef(fmt:string, out error:syserr):bool {
  return this.writef(fmt.c_str(), error);
}

proc channel.writef(fmt:c_string, out error:syserr):bool {
  if !writing then compilerError("writef on read-only channel");
  error = ENOERR;
  on this.home {
    this.lock();
    var save_style = this._style();
    var cur:size_t = 0;
    var len:size_t = fmt.length:size_t;
    var conv:qio_conv_t;
    var gotConv:bool;
    var style:iostyle;
    var end:size_t;
    var dummy:c_int;

    var r:_channel_regexp_info = nil;

    _format_reader(fmt, cur, len, error,
                   conv, gotConv, style, r,
                   false);

    if ! error {
      if gotConv {
        error = qio_format_error_too_few_args();
        if _format_debug then stdout.writeln("TODO AZZs");
      }
    }

    if ! error {
      if cur < len {
        // Mismatched number of arguments!
        error = qio_format_error_too_few_args();
        if _format_debug then stdout.writeln("TODO AZS");
      }
    }

    this._set_style(save_style);
    this.unlock();
  }
  return !error;
}

proc channel.readf(fmt:string, ref args ...?k, out error:syserr):bool {
  return this.readf(fmt.c_str(), (...args), error);
}

proc channel.readf(fmt:c_string, ref args ...?k, out error:syserr):bool {
  if writing then compilerError("readf on write-only channel");
  error = ENOERR;
  on this.home {
    this.lock();
    var save_style = this._style();
    var cur:size_t = 0;
    var len:size_t = fmt.length:size_t;
    var conv:qio_conv_t;
    var gotConv:bool;
    var style:iostyle;
    var end:size_t;
    var argType:(k+5)*c_int;

    var r:_channel_regexp_info = nil;

    for i in 1..argType.size {
      argType(i) = QIO_CONV_UNK;
    }

    error = qio_channel_mark(false, _channel_internal);
    if !error {
      var j = 1;

      for param i in 1..k {
        // The inside of this loop is a bit crazy because
        // we're writing it all in a param for in order to
        // get generic argument handling.
        if j <= i {
          _format_reader(fmt, cur, len, error,
                         conv, gotConv, style, r,
                         true);

          if r != nil && r.hasRegexp {
            // We need to handle the next ncaptures arguments.
            if i + r.ncaptures - 1 > k {
              error = qio_format_error_too_few_args();
              if _format_debug then stdout.writeln("TODO AXA");
            }
            for z in 0..#r.ncaptures {
              if i+z <= argType.size {
                argType(i+z) = QIO_CONV_SET_CAPTURE;
              }
            }
          }
        }

        _conv_helper(error, conv, gotConv, j, argType);

        var domore = _conv_sethandler(error, argType(i),style,i,args(i),false);

        if domore {
          this._set_style(style);
          // otherwise we will consume at least one argument.
          select argType(i) {
            when QIO_CONV_ARG_TYPE_SIGNED, QIO_CONV_ARG_TYPE_BINARY_SIGNED {
              var (t,ok) = _toSigned(args(i));
              if ! ok {
                error = qio_format_error_arg_mismatch(i);
                if _format_debug then stdout.writeln("TODO AXB");
              } else {
                var ti:int;
                if argType(i) == QIO_CONV_ARG_TYPE_BINARY_SIGNED then
                  error = _read_signed(style.max_width_bytes, ti, i);
                else
                  error = _read_one_internal(_channel_internal, iokind.dynamic, ti);
                if ! error then error = _setIfPrimitive(args(i),ti,i);
              }
            }
            when QIO_CONV_ARG_TYPE_UNSIGNED, QIO_CONV_ARG_TYPE_BINARY_UNSIGNED {
              var (t,ok) = _toUnsigned(args(i));
              if ! ok {
                error = qio_format_error_arg_mismatch(i);
                if _format_debug then stdout.writeln("TODO AXB");
              } else {
                var ti:uint;
                if argType(i) == QIO_CONV_ARG_TYPE_BINARY_UNSIGNED then
                  error = _read_unsigned(style.max_width_bytes, ti, i);
                else
                  error = _read_one_internal(_channel_internal, iokind.dynamic, ti);
                if ! error then error = _setIfPrimitive(args(i),ti,i);
              }
            } when QIO_CONV_ARG_TYPE_REAL, QIO_CONV_ARG_TYPE_BINARY_REAL {
              var (t,ok) = _toReal(args(i));
              if ! ok {
                error = qio_format_error_arg_mismatch(i);
                if _format_debug then stdout.writeln("TODO AXB");
              } else {
                var ti:real;
                if argType(i) == QIO_CONV_ARG_TYPE_BINARY_REAL then
                  error = _read_real(style.max_width_bytes, ti, i);
                else
                  error = _read_one_internal(_channel_internal, iokind.dynamic, ti);
                if ! error then error = _setIfPrimitive(args(i),ti,i);
              }
            } when QIO_CONV_ARG_TYPE_IMAG, QIO_CONV_ARG_TYPE_BINARY_IMAG {
              var (t,ok) = _toImag(args(i));
              if ! ok {
                error = qio_format_error_arg_mismatch(i);
                if _format_debug then stdout.writeln("TODO AXB1");
              } else {
                var ti:imag;
                if argType(i) == QIO_CONV_ARG_TYPE_BINARY_IMAG {
                  var tr:real;
                  error = _read_real(style.max_width_bytes, tr, i);
                  ti = tr:imag;
                } else
                  error = _read_one_internal(_channel_internal, iokind.dynamic, ti);
                if ! error then error = _setIfPrimitive(args(i),ti,i);
              }
            } when QIO_CONV_ARG_TYPE_COMPLEX, QIO_CONV_ARG_TYPE_BINARY_COMPLEX {
              var (t,ok) = _toComplex(args(i));
              if ! ok {
                error = qio_format_error_arg_mismatch(i);
                if _format_debug then stdout.writeln("TODO AXB");
              } else {
                var ti:complex;
                if argType(i) == QIO_CONV_ARG_TYPE_BINARY_COMPLEX then
                 error = _read_complex(style.max_width_bytes, ti, i);
                else
                  error = _read_one_internal(_channel_internal, iokind.dynamic, ti);
                if ! error then error = _setIfPrimitive(args(i),ti,i);
              }
            } when QIO_CONV_ARG_TYPE_NUMERIC {
              var (t,ok) = _toNumeric(args(i));
              if ! ok {
                error = qio_format_error_arg_mismatch(i);
                if _format_debug then stdout.writeln("TODO AXB1");
              } else {
                var ti = t;
                error = _read_one_internal(_channel_internal, iokind.dynamic, ti);
                if ! error then error = _setIfPrimitive(args(i),ti,i);
              }
            } when QIO_CONV_ARG_TYPE_CHAR {
              var (t,ok) = _toChar(args(i));
              var chr = new ioChar(t);
              if ! ok {
                error = qio_format_error_arg_mismatch(i);
                if _format_debug then stdout.writeln("TODO AXE");
              } else error = _read_one_internal(_channel_internal, iokind.dynamic, chr);
              if ! error then _setIfChar(args(i),chr.ch);
            } when QIO_CONV_ARG_TYPE_STRING {
              var (t,ok) = _toString(args(i));
              if ! ok {
                error = qio_format_error_arg_mismatch(i);
                if _format_debug then stdout.writeln("TODO AXF");
              }
              else error = _read_one_internal(_channel_internal, iokind.dynamic, t);
              if ! error then error = _setIfPrimitive(args(i),t,i);
            } when QIO_CONV_ARG_TYPE_REGEXP {
              var (t,ok) = _toRegexp(args(i));
              if ! ok {
                error = qio_format_error_arg_mismatch(i);
                if _format_debug then stdout.writeln("TODO AXG");
              }
              // match it here.
              if r == nil then r = new _channel_regexp_info();
              r.clear();
              r.theRegexp = t._regexp;
              r.hasRegexp = true;
              r.releaseRegexp = false;
              _match_regexp_if_needed(cur, len, error, style, r);

              // Set the capture groups.
              // We need to handle the next ncaptures arguments.
              if i + r.ncaptures - 1 > k {
                error = qio_format_error_too_few_args();
                if _format_debug then stdout.writeln("TODO AXH");
              }
              for z in 0..#r.ncaptures {
                if i+z <= argType.size {
                  argType(i+z+1) = QIO_CONV_SET_CAPTURE;
                }
              }
            } when QIO_CONV_ARG_TYPE_REPR {
              error = _read_one_internal(_channel_internal, iokind.dynamic, args(i));
            } when QIO_CONV_SET_CAPTURE {
              if r == nil {
                error = qio_format_error_bad_regexp();
                if _format_debug then stdout.writeln("TODO AXI");
              } else {
                _match_regexp_if_needed(cur, len, error, style, r);
                // Set args(i) to the catpure at capturei.
                if r.capturei >= r.ncaptures {
                  error = qio_format_error_bad_regexp();
                  if _format_debug then stdout.writeln("TODO AXJ");
                } else {
                  // We have a string in captures[capturei] and
                  // we need to set args(i) to that.
                  if _isIoPrimitiveType(args(i).type) {
                    // but only if it's a primitive type
                    // (so that we can avoid problems with string-to-record).
                    args(i) = r.capArr[r.capturei]:args(i).type;
                  }
                  r.capturei += 1;
                }
              }
            } otherwise {
              halt("Internal error in readf/writef");
            }
          }
        }
      }

      if ! error {
        if cur < len {
          var dummy:c_int;
          _format_reader(fmt, cur, len, error,
                         conv, gotConv, style, r,
                         true);
        }

        if cur < len {
          // Mismatched number of arguments!
          error = qio_format_error_too_few_args();
          if _format_debug then stdout.writeln("TODO AXL");
        }
      }

      if r != nil {
        delete r;
      }

      if ! error {
        // commit.
        qio_channel_commit_unlocked(_channel_internal);
      } else {
        // revert
        qio_channel_revert_unlocked(_channel_internal);
      }
    }
    this._set_style(save_style);
    this.unlock();
  }
  return !error;
}

proc channel.readf(fmt:string, out error:syserr):bool {
  return this.readf(fmt.c_str(), error);
}

proc channel.readf(fmt:c_string, out error:syserr):bool {
  if writing then compilerError("readf on write-only channel");
  error = ENOERR;
  on this.home {
    this.lock();
    var save_style = this._style();
    var cur:size_t = 0;
    var len:size_t = fmt.length:size_t;
    var conv:qio_conv_t;
    var gotConv:bool;
    var style:iostyle;
    var end:size_t;
    var dummy:c_int;

    var r:_channel_regexp_info = nil;

    error = qio_channel_mark(false, _channel_internal);
    if !error {
      if _format_debug then stdout.writeln("TODO BBBB");
      _format_reader(fmt, cur, len, error,
                     conv, gotConv, style, r,
                     true);
      if gotConv {
        error = qio_format_error_too_few_args();
        if _format_debug then stdout.writeln("TODO ABZOO");
      }
    }
    if !error {
      if cur < len {
        error = qio_format_error_too_few_args();
        if _format_debug then stdout.writeln("TODO AXM");
      }
    }
    if ! error {
      // commit.
      qio_channel_commit_unlocked(_channel_internal);
    } else {
      // revert
      qio_channel_revert_unlocked(_channel_internal);
    }

    this._set_style(save_style);
    this.unlock();
  }
  return !error;
}

proc channel.writef(fmt: string, args ...?k) {
  return this.writef(fmt.c_str(), (...args));
}

proc channel.writef(fmt:c_string, args ...?k) {
  var e:syserr = ENOERR;
  this.writef(fmt, (...args), error=e);
  if !e then return true;
  else {
    this._ch_ioerror(e, "in channel.writef(fmt:string, ...)");
    return false;
  }
}

proc channel.writef(fmt: string) {
  return this.writef(fmt.c_str());
}

proc channel.writef(fmt:c_string) {
  var e:syserr = ENOERR;
  this.writef(fmt, error=e);
  if !e then return true;
  else {
    this._ch_ioerror(e, "in channel.writef(fmt:string, ...)");
    return false;
  }
}

proc channel.readf(fmt:string, ref args ...?k) {
  return this.readf(fmt.c_str(), (...args));
}

proc channel.readf(fmt:c_string, ref args ...?k) {
  var e:syserr = ENOERR;
  this.readf(fmt, (...args), error=e);
  if !e then return true;
  else if e == EEOF then return false;
  else if e == EFORMAT then return false;
  else {
    this._ch_ioerror(e, "in channel.readf(fmt:string, ...)");
    return false;
  }
}

proc channel.readf(fmt:string) {
  return this.readf(fmt.c_str());
}

proc channel.readf(fmt:c_string) {
  var e:syserr = ENOERR;
  this.readf(fmt, error=e);
  if !e then return true;
  else if e == EEOF then return false;
  else if e == EFORMAT then return false;
  else {
    this._ch_ioerror(e, "in channel.readf(fmt:string, ...)");
    return false;
  }
}

proc writef(fmt:c_string, args ...?k):bool {
  return stdout.writef(fmt, (...args));
}
proc writef(fmt:c_string):bool {
  return stdout.writef(fmt);
}
proc readf(fmt:c_string, ref args ...?k):bool {
  return stdin.readf(fmt, (...args));
}
proc readf(fmt:c_string):bool {
  return stdin.readf(fmt);
}


use Regexp;
extern proc qio_regexp_channel_match(ref re:qio_regexp_t, threadsafe:c_int, ch:qio_channel_ptr_t, maxlen:int(64), anchor:c_int, can_discard:bool, keep_unmatched:bool, keep_whole_pattern:bool, submatch:_ddata(qio_regexp_string_piece_t), nsubmatch:int(64)):syserr;

proc channel._extractMatch(m:reMatch, ref arg:reMatch, ref error:syserr) {
  // If the argument is a match record, just return it.
  arg = m;
}
 
proc channel._extractMatch(m:reMatch, ref arg:string, ref error:syserr) {
  var cur:int(64);
  var target = m.offset;
  var len = m.length;

  // If there was no match, return the default value of the type
  if !m.matched {
    arg = "";
  }

  // Read into a string the appropriate region of the file.
  if !error {
    qio_channel_revert_unlocked(_channel_internal);
    error = qio_channel_mark(false, _channel_internal);
    cur = qio_channel_offset_unlocked(_channel_internal);
  }

  if ! error {
    // There was a match, so we have to read the
    // strings for the capture groups.
    error = qio_channel_advance(false, _channel_internal, target - cur);
  }

  var s:string;
  if ! error {
    var gotlen:int(64);
    var ts: c_string;
    error = qio_channel_read_string(false, iokind.native, stringStyleExactLen(len), _channel_internal, ts, gotlen, len:ssize_t);
    // FIX ME: leak c_string
    s = toString(ts);
  }
 
  if ! error {
    arg = s;
  } else {
    arg = "";
  }
}
 
proc channel._extractMatch(m:reMatch, ref arg:?t, ref error:syserr) where t != reMatch && t != string {
  // If there was no match, return the default value of the type
  if !m.matched {
    var empty:arg.type;
    arg = empty;
  }

  // Read into a string the appropriate region of the file.
  var s:string;
  _extractMatch(m, s, error);
 
  if ! error {
    arg = s:arg.type;
  } else {
    var empty:arg.type;
    arg = empty;
  }
}


/** Sets arg to the string of a match.
    If arg is not a string, the match will be coerced to a arg.type.

    Assumes that the channel has been marked before where
    the captures are being returned. Will change the channel
    position to just after the match. Will not do anything
    if error is set.
 */
proc channel.extractMatch(m:reMatch, ref arg, ref error:syserr) {
  on this.home {
    this.lock();
    _extractMatch(m, arg, error);
    this.unlock();
  }
}
proc channel.extractMatch(m:reMatch, ref arg) {
  on this.home {
    this.lock();
    var err:syserr = ENOERR;
    _extractMatch(m, arg, err);
    if err {
      this._ch_ioerror(err, "in channel.extractMatch(m:reMatch, ref " +
                             typeToString(arg.type) + ")");
    }
    this.unlock();
  }
}

// Assumes that the channel has been marked where the search began
// (or at least before the capture groups if discarding)
proc channel._ch_handle_captures(matches:_ddata(qio_regexp_string_piece_t),
                                 nmatches:int,
                                 ref captures, ref error:syserr) {
  assert(nmatches >= captures.size);
  for param i in 1..captures.size {
    var m = _to_reMatch(matches[i]);
    _extractMatch(m, captures[i], error);
  }
}


/** Search for an offset in the channel matching the
    passed regular expression, possibly pulling out capture groups.
    If there is a match, leaves the channel position at the
    match. If there is no match, the channel position will be
    advanced to the end of the channel (or end of the file).
 */
proc channel.search(re:regexp, ref error:syserr):reMatch
{
  var m:reMatch;
  on this.home {
    this.lock();
    var nm = 1;
    var matches = _ddata_allocate(qio_regexp_string_piece_t, nm);
    error = qio_channel_mark(false, _channel_internal);
    if !error {
      error = qio_regexp_channel_match(re._regexp,
                                       false, _channel_internal, max(int(64)),
                                       QIO_REGEXP_ANCHOR_UNANCHORED,
                                       /* can_discard */ true,
                                       /* keep_unmatched */ false,
                                       /* keep_whole_pattern */ true,
                                       matches, nm);
    }
    // Don't report "didn't match" errors
    if error == EFORMAT || error == EEOF then error = ENOERR;
    if !error {
      m = _to_reMatch(matches[0]);
      if m.matched {
        // Advance to the match.
        qio_channel_revert_unlocked(_channel_internal);
        var cur = qio_channel_offset_unlocked(_channel_internal);
        var target = m.offset;
        error = qio_channel_advance(false, _channel_internal, target - cur);
      } else {
        // If we didn't match... leave the channel position at EOF
        qio_channel_commit_unlocked(_channel_internal);
      }
    }
    _ddata_free(matches);
    this.unlock();
  }
  return m;
}

proc channel.search(re:regexp):reMatch
{
  var e:syserr = ENOERR;
  var ret = this.search(re, error=e);
  if e then this._ch_ioerror(e, "in channel.search");
  return ret;
}

/** Like channel.search but assigning capture groups to arguments.
 */
proc channel.search(re:regexp, ref captures ...?k, ref error:syserr):reMatch
{
  var m:reMatch;
  on this.home {
    this.lock();
    var nm = captures.size + 1;
    var matches = _ddata_allocate(qio_regexp_string_piece_t, nm);
    error = qio_channel_mark(false, _channel_internal);
    if ! error {
      error = qio_regexp_channel_match(re._regexp,
                                       false, _channel_internal, max(int(64)),
                                       QIO_REGEXP_ANCHOR_UNANCHORED,
                                       /* can_discard */ true,
                                       /* keep_unmatched */ false,
                                       /* keep_whole_pattern */ true,
                                       matches, nm);
    }
    // Don't report "didn't match" errors
    if error == EFORMAT || error == EEOF then error = ENOERR;
    if !error {
      m = _to_reMatch(matches[0]);
      if m.matched {
        // Extract the capture groups.
        _ch_handle_captures(matches, nm, captures, error);

        // Advance to the match.
        qio_channel_revert_unlocked(_channel_internal);
        var cur = qio_channel_offset_unlocked(_channel_internal);
        var target = m.offset;
        error = qio_channel_advance(false, _channel_internal, target - cur);
      } else {
        // If we didn't match... leave the channel position at EOF
        qio_channel_commit_unlocked(_channel_internal);
      }
    }
    _ddata_free(matches);
    this.unlock();
  }
  return m;
}
proc channel.search(re:regexp, ref captures ...?k):reMatch
{
  var e:syserr = ENOERR;
  var ret = this.search(re, (...captures), error=e);
  if e then this._ch_ioerror(e, "in channel.search");
  return ret;
}


/* Match, starting at the current position in the channel,
   against a regexp, possibly pulling out capture groups.
   If there was a match, leaves the channel position at
   the match. If there was no match, leaves the channel
   position where it was at the start of this call.
 */
proc channel.match(re:regexp, ref error:syserr):reMatch
{
  var m:reMatch;
  on this.home {
    this.lock();
    var nm = 1;
    var matches = _ddata_allocate(qio_regexp_string_piece_t, nm);
    error = qio_channel_mark(false, _channel_internal);
    if ! error {
      error = qio_regexp_channel_match(re._regexp,
                                       false, _channel_internal, max(int(64)),
                                       QIO_REGEXP_ANCHOR_START,
                                       /* can_discard */ true,
                                       /* keep_unmatched */ true,
                                       /* keep_whole_pattern */ true,
                                       matches, nm);
    }
    // Don't report "didn't match" errors
    if error == EFORMAT || error == EEOF then error = ENOERR;
    if !error {
      m = _to_reMatch(matches[0]);
      if m.matched {
        // Advance to the match.
        qio_channel_revert_unlocked(_channel_internal);
        var cur = qio_channel_offset_unlocked(_channel_internal);
        var target = m.offset;
        error = qio_channel_advance(false, _channel_internal, target - cur);
      } else {
        // If we didn't match... leave the channel position at start
        qio_channel_revert_unlocked(_channel_internal);
      }
    }
    _ddata_free(matches);
    this.unlock();
  }
  return m;
}
proc channel.match(re:regexp):reMatch
{
  var e:syserr = ENOERR;
  var ret = this.match(re, error=e);
  if e then this._ch_ioerror(e, "in channel.match");
  return ret;
}


proc channel.match(re:regexp, ref captures ...?k, ref error:syserr):reMatch
{
  var m:reMatch;
  on this.home {
    this.lock();
    var nm = 1 + captures.size;
    var matches = _ddata_allocate(qio_regexp_string_piece_t, nm);
    error = qio_channel_mark(false, _channel_internal);
    if !error {
      error = qio_regexp_channel_match(re._regexp,
                               false, _channel_internal, max(int(64)),
                               QIO_REGEXP_ANCHOR_START,
                               /* can_discard */ true,
                               /* keep_unmatched */ true,
                               /* keep_whole_pattern */ true,
                               matches, nm);
    }
    // Don't report "didn't match" errors
    if error == EFORMAT || error == EEOF then error = ENOERR;
    if !error {
      m = _to_reMatch(matches[0]);
      if m.matched {
        // Extract the capture groups.
        _ch_handle_captures(matches, nm, captures, error);

        // Advance to the match.
        qio_channel_revert_unlocked(_channel_internal);
        var cur = qio_channel_offset_unlocked(_channel_internal);
        var target = m.offset;
        error = qio_channel_advance(false, _channel_internal, target - cur);
      } else {
        // If we didn't match... leave the channel position at start
        qio_channel_revert_unlocked(_channel_internal);
      }
    }
    _ddata_free(matches);
    this.unlock();
  }
  return m;
}
proc channel.match(re:regexp, ref captures ...?k):reMatch
{
  var e:syserr = ENOERR;
  var ret = this.match(re, (...captures), error=e);
  if e then this._ch_ioerror(e, "in channel.match");
  return ret;
}



/* Enumerates matches in the string as well as capture groups.
   Returns tuples of reMatch objects, the 1st is always
    the match for the whole pattern.
   At the time each match is returned, the channel position is
    at the start of that match. Note though that you would have
    to advance to get to the position of a capture group.
   After returning each match, advances to just after that
    match and looks for another match. Thus, it will not return
    overlapping matches.
   In the end, leaves the channel position at the end of the
    last reported match (if we ran out of maxmatches)
    or at the end of the channel (if we no longer matched)
   Holds the channel lock for the duration of the search.
 */
iter channel.matches(re:regexp, param captures=0, maxmatches:int = max(int))
{
  var m:reMatch;
  var go = true;
  var i = 0;
  var error:syserr = ENOERR;
  param nret = captures+1;
  var ret:nret*reMatch;

  lock();
  on this.home do error = _mark();
  if error then this._ch_ioerror(error, "in channel.matches mark");

  while go && i < maxmatches {
    on this.home {
      var nm = 1 + captures;
      var matches = _ddata_allocate(qio_regexp_string_piece_t, nm);
      if ! error {
        error = qio_regexp_channel_match(re._regexp,
                                 false, _channel_internal, max(int(64)),
                                 QIO_REGEXP_ANCHOR_UNANCHORED,
                                 /* can_discard */ true,
                                 /* keep_unmatched */ false,
                                 /* keep_whole_pattern */ true,
                                 matches, nm);
      }
      if !error {
        m = _to_reMatch(matches[0]);
        if m.matched {
          for param i in 1..nret {
            m = _to_reMatch(matches[i-1]);
            _extractMatch(m, ret[i], error);
          }
          // Advance to the start of the match.
          qio_channel_revert_unlocked(_channel_internal);
          error = qio_channel_mark(false, _channel_internal);
          if !error {
            var cur = qio_channel_offset_unlocked(_channel_internal);
            var target = m.offset;
            error = qio_channel_advance(false, _channel_internal, target - cur);
          }
        } else {
          // Stay at the end of the searched region.
        }
      }
      _ddata_free(matches);
      if error then go = false;
    }
    if ! error then yield ret;
    i += 1;
  }
  _commit();
  unlock();
  // Don't report didn't find or end-of-file errors.
  if error == EFORMAT || error == EEOF then error = ENOERR;
  if error then this._ch_ioerror(error, "in channel.matches");
}

<<<<<<< HEAD
proc file.setopt(opt:c_int, arg):bool {
  var err:syserr = ENOERR;

  on this.home {
    err = chpl_curl_set_opt(this._file_internal, opt, arg);
  }

  if err then ioerror(err, "in file.setopt(opt:c_int, arg)");
  return true;
}

proc file.perform():bool {
  var err:syserr = ENOERR;

  on this.home {
    err = chpl_curl_perform(this._file_internal);
  }

  if err then ioerror(err, "in file.peform()");
  return true;
}

// this = curl file
proc file.get(fl_local:file) {
  var err:syserr = ENOERR;

  on this.home {
    err = chpl_curl_stream_file(this._file_internal, fl_local._file_internal);
  }

  if err then ioerror(err, "in file.get(fl_local:file)");
}

// this = curl file
proc file.get(ref str:string) {
  var err:syserr = ENOERR;
  on this.home {
    var tmpstr:c_string;
    err = chpl_curl_stream_string(this._file_internal, tmpstr);
    str = toString(tmpstr);
  }
  if err then ioerror(err, "in file.get(str:string)");
}

// These correspond to the CURLOPT_<name> for libcurl these numbers correspond with
// the numbers in libcurl. So DONT TOUCH THEM
enum chapcurl {
  FILE = 0x2711,
  URL = 0x2712,
  PORT = 0x3,
  PROXY = 0x2714,
  USERPWD = 0x2715,
  PROXYUSERPWD = 0x2716,
  RANGE = 0x2717,
  INFILE = 0x2719,
  ERRORBUFFER = 0x271a,
  WRITEFUNCTION = 0x4e2b,
  READFUNCTION = 0x4e2c,
  TIMEOUT = 0xd,
  INFILESIZE = 0xe,
  POSTFIELDS = 0x271f,
  REFERER = 0x2720,
  FTPPORT = 0x2721,
  USERAGENT = 0x2722,
  LOW_SPEED_LIMIT = 0x13,
  LOW_SPEED_TIME = 0x14,
  RESUME_FROM = 0x15,
  COOKIE = 0x2726,
  HTTPHEADER = 0x2727,
  HTTPPOST = 0x2728,
  SSLCERT = 0x2729,
  KEYPASSWD = 0x272a,
  CRLF = 0x1b,
  QUOTE = 0x272c,
  WRITEHEADER = 0x272d,
  COOKIEFILE = 0x272f,
  SSLVERSION = 0x20,
  TIMECONDITION = 0x21,
  TIMEVALUE = 0x22,
  CUSTOMREQUEST = 0x2734,
  STDERR = 0x2735,
  POSTQUOTE = 0x2737,
  WRITEINFO = 0x2738,
  VERBOSE = 0x29,
  HEADER = 0x2a,
  NOPROGRESS = 0x2b,
  NOBODY = 0x2c,
  FAILONERROR = 0x2d,
  UPLOAD = 0x2e,
  POST = 0x2f,
  DIRLISTONLY = 0x30,
  APPEND = 0x32,
  NETRC = 0x33,
  FOLLOWLOCATION = 0x34,
  TRANSFERTEXT = 0x35,
  PUT = 0x36,
  PROGRESSFUNCTION = 0x4e58,
  PROGRESSDATA = 0x2749,
  AUTOREFERER = 0x3a,
  PROXYPORT = 0x3b,
  POSTFIELDSIZE = 0x3c,
  HTTPPROXYTUNNEL = 0x3d,
  INTERFACE = 0x274e,
  KRBLEVEL = 0x274f,
  SSL_VERIFYPEER = 0x40,
  CAINFO = 0x2751,
  MAXREDIRS = 0x44,
  FILETIME = 0x45,
  TELNETOPTIONS = 0x2756,
  MAXCONNECTS = 0x47,
  CLOSEPOLICY = 0x48,
  FRESH_CONNECT = 0x4a,
  FORBID_REUSE = 0x4b,
  RANDOM_FILE = 0x275c,
  EGDSOCKET = 0x275d,
  CONNECTTIMEOUT = 0x4e,
  HEADERFUNCTION = 0x4e6f,
  HTTPGET = 0x50,
  SSL_VERIFYHOST = 0x51,
  COOKIEJAR = 0x2762,
  SSL_CIPHER_LIST = 0x2763,
  HTTP_VERSION = 0x54,
  FTP_USE_EPSV = 0x55,
  SSLCERTTYPE = 0x2766,
  SSLKEY = 0x2767,
  SSLKEYTYPE = 0x2768,
  SSLENGINE = 0x2769,
  SSLENGINE_DEFAULT = 0x5a,
  DNS_USE_GLOBAL_CACHE = 0x5b,
  DNS_CACHE_TIMEOUT = 0x5c,
  PREQUOTE = 0x276d,
  DEBUGFUNCTION = 0x4e7e,
  DEBUGDATA = 0x276f,
  COOKIESESSION = 0x60,
  CAPATH = 0x2771,
  BUFFERSIZE = 0x62,
  NOSIGNAL = 0x63,
  SHARE = 0x2774,
  PROXYTYPE = 0x65,
  ENCODING = 0x2776,
  PRIVATE = 0x2777,
  HTTP200ALIASES = 0x2778,
  UNRESTRICTED_AUTH = 0x69,
  FTP_USE_EPRT = 0x6a,
  HTTPAUTH = 0x6b,
  SSL_CTX_FUNCTION = 0x4e8c,
  SSL_CTX_DATA = 0x277d,
  FTP_CREATE_MISSING_DIRS = 0x6e,
  PROXYAUTH = 0x6f,
  FTP_RESPONSE_TIMEOUT = 0x70,
  IPRESOLVE = 0x71,
  MAXFILESIZE = 0x72,
  INFILESIZE_LARGE = 0x75a3,
  RESUME_FROM_LARGE = 0x75a4,
  MAXFILESIZE_LARGE = 0x75a5,
  NETRC_FILE = 0x2786,
  USE_SSL = 0x77,
  POSTFIELDSIZE_LARGE = 0x75a8,
  TCP_NODELAY = 0x79,
  FTPSSLAUTH = 0x81,
  IOCTLFUNCTION = 0x4ea2,
  IOCTLDATA = 0x2793,
  FTP_ACCOUNT = 0x2796,
  COOKIELIST = 0x2797,
  IGNORE_CONTENT_LENGTH = 0x88,
  FTP_SKIP_PASV_IP = 0x89,
  FTP_FILEMETHOD = 0x8a,
  LOCALPORT = 0x8b,
  LOCALPORTRANGE = 0x8c,
  CONNECT_ONLY = 0x8d,
  CONV_FROM_NETWORK_FUNCTION = 0x4eae,
  CONV_TO_NETWORK_FUNCTION = 0x4eaf,
  CONV_FROM_UTF8_FUNCTION = 0x4eb0,
  MAX_SEND_SPEED_LARGE = 0x75c1,
  MAX_RECV_SPEED_LARGE = 0x75c2,
  FTP_ALTERNATIVE_TO_USER = 0x27a3,
  SOCKOPTFUNCTION = 0x4eb4,
  SOCKOPTDATA = 0x27a5,
  SSL_SESSIONID_CACHE = 0x96,
  SSH_AUTH_TYPES = 0x97,
  SSH_PUBLIC_KEYFILE = 0x27a8,
  SSH_PRIVATE_KEYFILE = 0x27a9,
  FTP_SSL_CCC = 0x9a,
  TIMEOUT_MS = 0x9b,
  CONNECTTIMEOUT_MS = 0x9c,
  HTTP_TRANSFER_DECODING = 0x9d,
  HTTP_CONTENT_DECODING = 0x9e,
  NEW_FILE_PERMS = 0x9f,
  NEW_DIRECTORY_PERMS = 0xa0,
  POSTREDIR = 0xa1,
  SSH_HOST_PUBLIC_KEY_MD5 = 0x27b2,
  OPENSOCKETFUNCTION = 0x4ec3,
  OPENSOCKETDATA = 0x27b4,
  COPYPOSTFIELDS = 0x27b5,
  PROXY_TRANSFER_MODE = 0xa6,
  SEEKFUNCTION = 0x4ec7,
  SEEKDATA = 0x27b8,
  CRLFILE = 0x27b9,
  ISSUERCERT = 0x27ba,
  ADDRESS_SCOPE = 0xab,
  CERTINFO = 0xac,
  USERNAME = 0x27bd,
  PASSWORD = 0x27be,
  PROXYUSERNAME = 0x27bf,
  PROXYPASSWORD = 0x27c0,
  NOPROXY = 0x27c1,
  TFTP_BLKSIZE = 0xb2,
  SOCKS5_GSSAPI_SERVICE = 0x27c3,
  SOCKS5_GSSAPI_NEC = 0xb4,
  PROTOCOLS = 0xb5,
  REDIR_PROTOCOLS = 0xb6,
  LASTENTRY = 0x27ea,
}


=======
/************** Distributed File Systems ***************/

extern const FTYPE_NONE   : c_int;
extern const FTYPE_HDFS   : c_int;
extern const FTYPE_LUSTRE : c_int;
extern const FTYPE_CURL   : c_int;

proc file.fstype():int {
  var t:c_int;
  var err:syserr = ENOERR;
  on this.home {
    err = qio_get_fs_type(this._file_internal, t);
  }
  if err then ioerror(err, "in file.fstype()");
  return t:int;
}

// Returns (chunk start, chunk end) for the first chunk in the file
// containing data in the range [start, end].
// Returns (0,0) if no such value exists.
proc file.getchunk(start:int(64) = 0, end:int(64) = max(int(64))):(int(64),int(64)) {
  var err:syserr = ENOERR;
  var s = 0;
  var e = 0;

  on this.home {
    var real_end = min(end, this.length());
    var len:int(64);

    err = qio_get_chunk(this._file_internal, len);
    if err then ioerror(err, "in file.getchunk(start:int(64), end:int(64))");

    if (len != 0 && (real_end > start)) {
      // TAKZ - Note that we are only wanting to return an inclusive range -- i.e., we
      // will only return a non-zero start and end [n,m], iff n and m are in [start, end].
      for i in start..real_end by len {
        // Our stripes are too large, so we can't give back a range within the given
        // bounds
        if i > end then
          break;

        if i >= start {
          var new_start = i;
          var new_end:int(64);
          if (i / len + 1) * len >= real_end then
            new_end = real_end;
          // rounding
          else new_end = (i / len + 1) * len;
          if new_start == new_end {
            break;
          } else {
            s = new_start;
            e = new_end;
            break;
          }
        }
      }
    }
  }
  return (s, e);
}

// Returns the 'best' locales to run something working with this
// region of the file. This *must* return the same result when
// called from different locales. Returns a domain of locales that are "best" for the
// given region. If no locales are "best" we return a domain containing all locales.
proc file.localesForRegion(start:int(64), end:int(64)) {

  proc findloc(loc:string, locs:c_ptr(c_string), end:int) {
    for i in 0..end-1 {
      if (loc == locs[i]) then 
        return true;
    }
    return false;
  }

  var ret: domain(locale);
  on this.home {
    var err:syserr;
    var locs: c_ptr(c_string);
    var num_hosts:c_int;
    err = qio_locales_for_region(this._file_internal, start, end, locs, num_hosts);
    // looping over Locales enforces the ordering constraint on the locales.
    for loc in Locales {
      if (findloc(loc.name, locs, num_hosts:int)) then
        ret += loc;
    }

    // We allocated memory in the runtime for this, so free it now
    if num_hosts != 0 {
      for i in 0..num_hosts-1 do
        qio_free_string(locs[i]);
      c_free(locs);
    }

    // We found no "good" locales. So any locale is just as good as the next
    if ret.numIndices == 0 then 
      for loc in Locales do 
        ret += loc;
  }
  return ret;
}
>>>>>>> babe7aa0
<|MERGE_RESOLUTION|>--- conflicted
+++ resolved
@@ -678,8 +678,6 @@
   ret = this.getPath(err);
   if err then ioerror(err, "in file.path");
   return ret;
-<<<<<<< HEAD
-=======
 }
 
 proc file.length():int(64) {
@@ -690,7 +688,6 @@
   }
   if err then ioerror(err, "in file.length()");
   return len;
->>>>>>> babe7aa0
 }
 
 // these strings are here (vs in _modestring)
@@ -3831,7 +3828,6 @@
   if error then this._ch_ioerror(error, "in channel.matches");
 }
 
-<<<<<<< HEAD
 proc file.setopt(opt:c_int, arg):bool {
   var err:syserr = ENOERR;
 
@@ -4047,7 +4043,6 @@
 }
 
 
-=======
 /************** Distributed File Systems ***************/
 
 extern const FTYPE_NONE   : c_int;
@@ -4150,4 +4145,3 @@
   }
   return ret;
 }
->>>>>>> babe7aa0
