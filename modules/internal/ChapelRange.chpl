/*
 * Copyright 2004-2014 Cray Inc.
 * Other additional copyright holders may be indicated within.
 * 
 * The entirety of this work is licensed under the Apache License,
 * Version 2.0 (the "License"); you may not use this file except
 * in compliance with the License.
 * 
 * You may obtain a copy of the License at
 * 
 *     http://www.apache.org/licenses/LICENSE-2.0
 * 
 * Unless required by applicable law or agreed to in writing, software
 * distributed under the License is distributed on an "AS IS" BASIS,
 * WITHOUT WARRANTIES OR CONDITIONS OF ANY KIND, either express or implied.
 * See the License for the specific language governing permissions and
 * limitations under the License.
 */

// ChapelRange.chpl
//
pragma "no use ChapelStandard"
module ChapelRange {
  
  use Math; // for abs().
  
  // Turns on range iterator debugging.
  config param debugChapelRange = false;

  config param useOptimizedRangeIterators = true;

  enum BoundedRangeType { bounded, boundedLow, boundedHigh, boundedNone };
  
  //
  // range type
  //
  //   parameterized by:
  //        1) an integral element type,
  //        2) whether low and/or high bounds exist, and
  //        3) whether the stride is one or not.
  //
  // The type of the stride is a signed type with the same number of bits as the
  // index type.  This means that for an unsigned index type, a maximal range can
  // be reached in no less than two strides.
  //
  // Alignments are taken modulo the stride, so if the stride is one,
  // even a nonzero alignment has no effect.  The alignment of a range
  // is relative to the low bound if it exists, otherwise relative to
  // the high bound if it exists, otherwise absolute.
  //
  // The _aligned flag is used to track whether a range has a non-ambiguous alignment.
  // All range literals have ambiguous alignment, but since they have a stride of 1
  // their isAmbiguous() is false.
  // The _aligned bit can also be set through the application of an explicit alignment.
  //
  
  pragma "range"
  record range
  {
    type idxType = int;                            // element type
    param boundedType: BoundedRangeType = BoundedRangeType.bounded; // bounded or not
    param stridable: bool = false;                 // range can be strided
  
    var _low: idxType = 1;                         // lower bound
    var _high: idxType = 0;                        // upper bound
    var _stride: strType = 1;                      // signed stride of range
    var _alignment: idxType = 0;                   // alignment
    var _aligned : bool = false;

    proc strType type return chpl__signedType(idxType);
    inline proc low  return _low;
    inline proc high return _high;
    inline proc stride       where stridable  return _stride;
           proc stride param where !stridable return 1 : strType;
    inline proc alignment return _alignment;
    inline proc aligned   return _aligned;
  
    // TODO: hilde 2011/03/31
    // This should be a pragma and not a var declaration.  
    var _promotionType: idxType;                   // enables promotion

    inline proc size return this.length;
  }
  
  //################################################################################
  //# Constructors
  //#
  
  // Declare this as constructor, so we can capture range creation.
  // If it is not a constructor, then the user can still create a maximal range
  // (for example) without being warned.
  //
  proc range.range(type idxType = int,
                   param boundedType : BoundedRangeType = BoundedRangeType.bounded,
                   param stridable : bool = false,
                   _low : idxType = 1,
                   _high : idxType = 0,
                   _stride : chpl__signedType(idxType) = 1,
                   _alignment : idxType = 0,
                   _aligned : bool = false)
  {
    this._low = _low;
    this._high = _high;
    if stridable then this._stride = _stride;
    this._alignment = _alignment;

    // todo: remove the check for boundsChecking once assert is no-op upon --fast
    if !stridable && boundsChecking then
      assert(_stride == 1);

    this._aligned = _aligned;
  }

  /////////////////////////////////
  // for debugging

  proc range.displayRepresentation(msg: string = ""): void {
    writeln(msg, "(", typeToString(idxType), ",", boundedType, ",", stridable,
            " : ", low, ",", high, ",", stride, ",",
            if aligned then alignment:string else "?", ")");
  }

  //////////////////////////////////////////////////////////////////////////////////
  // Range builders:  used by the parser to create literal ranges
  //

  // Range builders for fully bounded ranges
  proc chpl_build_bounded_range(low: int(?w), high: int(w))
    return new range(idxType = int(w), _low = low, _high = high);
  proc chpl_build_bounded_range(low: uint(?w), high: uint(w))
    return new range(uint(w), _low = low, _high = high);
  proc chpl_build_bounded_range(low, high) {
    compilerError("Bounds of '..' must be integers of compatible types, when specified.");
  }

  // Range builders for partially bounded ranges
  proc chpl_build_partially_bounded_range(param bt: BoundedRangeType, bound: int(?w))
    return new range(int(w), bt, false, bound, bound);
  proc chpl_build_partially_bounded_range(param bt: BoundedRangeType, bound: uint(?w))
    return new range(uint(w), bt, false, bound, bound);
  proc chpl_build_partially_bounded_range(param bt: BoundedRangeType, bound) {
    compilerError("Bounds of '..' must be integers of compatible types, when specified.");
  }

  // Range builder for unbounded ranges
  proc chpl_build_unbounded_range(param bt: BoundedRangeType)
    return new range(int, bt);
  
  
  //################################################################################
  //# Predicates
  //#
  
  proc isRangeType(type t) param {
    proc isRangeHelp(type t: range(?)) param  return true;
    proc isRangeHelp(type t)           param  return false;
    return isRangeHelp(t);
  }
  
  proc isRangeValue(r: range(?)) param  return true;
  proc isRangeValue(r)           param  return false;
  
  // isBoundedRange(r) = true if 'r' is a (fully) bounded range
  
  proc isBoundedRange(r)           param
    return false;
  
  proc isBoundedRange(r: range(?)) param
    return isBoundedRange(r.boundedType);
  
  proc isBoundedRange(param B: BoundedRangeType) param
    return B == BoundedRangeType.bounded;
  
  // Returns true if this range has a low bound.
  proc range.hasLowBound() param
    return boundedType == BoundedRangeType.bounded ||
           boundedType == BoundedRangeType.boundedLow;
  
  // Returns true if this range has a high bound.
  proc range.hasHighBound() param
    return boundedType == BoundedRangeType.bounded ||
           boundedType == BoundedRangeType.boundedHigh;
  
  // Returns the starting index in the sequence.
  inline proc range.first {
    if ! stridable then return _low;
    else return if _stride > 0 then this.alignedLow else this.alignedHigh;
  }

  // Returns the ending index.
  inline proc range.last {
    if ! stridable then return _high;
    else return if _stride > 0 then this.alignedHigh else this.alignedLow;
  }

  // Returns the low index, properly aligned.
  // The aligned low bound may be higher than the high bound.
  // The client must check that the low bound exists
  // before calling this function.
  inline proc range.alignedLow : idxType {
    if ! stridable then return _low;
  
    // Adjust _low upward by the difference between _alignment and _low.
    return _low + chpl__diffMod(_alignment, _low, _stride);
  }

  // Returns the high index, properly aligned.
  // The aligned high bound may be lower than the low bound.
  // The client must check that the high bound exists
  // before calling this function.
  inline proc range.alignedHigh : idxType {
    if ! stridable then return _high;
  
    // Adjust _high downward by the difference between _high and _alignment.
    return _high - chpl__diffMod(_high, _alignment, _stride);
  }

  // If the represented sequence is defined, reports whether it is empty.
  // Otherwise an error is reported.
  inline proc range.isEmpty() {
    if isAmbiguous() then
      halt("isEmpty() is invoked on an ambiguously-aligned range");
    else
      return isBoundedRange(this) && this.alignedLow > this.alignedHigh;
  }
  
  // Returns the number of elements in this range, cast to the index type.
  // Note that the result will be wrong if the index is signed 
  // and the low and high bounds differ by more than max(idxType).
  proc range.length: idxType
  {
    if ! isBoundedRange(this) then
      compilerError("length is not defined on unbounded ranges");
  
    if isUintType(idxType)
    {
      // assumes alignedHigh/alignLow always work, even for an empty range
      const ah = this.alignedHigh,
            al = this.alignedLow;
      if al > ah then return 0: idxType;
      const s = abs(this.stride): idxType;
      return (ah - al) / s + 1:idxType;
    }
    else // idxType is signed
    {
      if _low > _high then return 0:idxType;
      const s = abs(this.stride): idxType;
      return (this.alignedHigh - this.alignedLow) / s + 1:idxType;
    }
  }

  proc range.hasFirst() param where !stridable && !hasHighBound()
    return hasLowBound();
  
  inline proc range.hasFirst()
    return if isAmbiguous() || isEmpty() then false else
      if stride > 0 then hasLowBound() else hasHighBound();
      
  proc range.hasLast() param where !stridable && !hasLowBound()
    return hasHighBound();
  
  inline proc range.hasLast()
    return if isAmbiguous() || isEmpty() then false else
      if stride > 0 then hasHighBound() else hasLowBound();
  
  // Returns true if this range is naturally aligned, false otherwise.
  // Note that this does not indicate if the range is ambiguously aligned.
  proc range.isNaturallyAligned()
    where this.boundedType == BoundedRangeType.bounded
  {
    // If the stride is positive, we must be aligned on the low bound.
    if stride > 0 then return this.alignedLow == _low;
    // If the stride is negative, we must be aligned on the high bound.
    if stride < 0 then return this.alignedHigh == _high;
    // stride == 0: ???
    return false;
  }
  
  inline proc range.isNaturallyAligned()
    where this.boundedType == BoundedRangeType.boundedLow
  {
    return this.alignedLow == _low;
  }
  
  inline proc range.isNaturallyAligned()
    where this.boundedType == BoundedRangeType.boundedHigh
  {
    return this.alignedHigh == _high;
  }
  
  inline proc range.isNaturallyAligned()
  {
    if _alignment == 0 then return true;
    return false;
  }
  
  // Returns true if the range is ambiguously aligned.
  proc range.isAmbiguous() param where !stridable
    return false;
  proc range.isAmbiguous()       where stridable
    return !aligned && (stride > 1 || stride < -1);
  
  // Returns true if i is in this range.
  inline proc range.member(i: idxType) 
  {
    if this.isAmbiguous() then return false;

    if hasHighBound()
    {
      if i > _high then return false;
    }
    if hasLowBound()
    {
      if i < _low then return false;
    }
    if stridable
    {
      var s = abs(_stride):idxType;
      if chpl__diffMod(i, _alignment, s) != 0
        then return false;
    }
    return true;
  }
  
  // Returns true if the other range is contained within this one.
  inline proc range.member(other: range(?)) 
  {
    if this.isAmbiguous() || other.isAmbiguous() then return false;

    // Since slicing preserves the direction of the first arg, may need
    // to negate one of the strides (shouldn't matter which).
    if stridable {
      if (stride > 0 && other.stride < 0) || (stride < 0 && other.stride > 0)
        then return _memberHelp(this, other);
    } else {
      if other.stride < 0
        then return _memberHelp(this, other);
    }
    return other == this(other);
  }

  // This helper takes one arg by 'in', i.e. explicitly creating a copy,
  // so it can be modified.
  inline proc _memberHelp(arg1: range(?), in arg2: range(?)) {
    compilerAssert(arg2.stridable);
    arg2._stride = -arg2._stride;
    return arg2 == arg1(arg2);
  }
  
  // Returns true if the two ranges have the same represented sequence, or if
  // both sequences are undefined but all four primary properties are identical.
  proc ==(r1: range(?), r2: range(?)) param
    where r1.boundedType != r2.boundedType
  return false;
  
  proc ==(r1: range(?), r2: range(?)): bool
    where r1.boundedType == r2.boundedType
  {
    // An ambiguous ranges cannot equal an unambiguous one
    //  even if all their parameters match.
    if r1.isAmbiguous() != r2.isAmbiguous() then return false;
  
    // As a special case, two ambiguous ranges compare equal 
    // if their representations are identical.
    if r1.isAmbiguous() then return ident(r1, r2);

    if isBoundedRange(r1) {

      // gotta have a special case for length 0 or 1
      const len = r1.length, l2 = r2.length;
      if len != l2 then return false;
      if len == 0 then return true;
      if r1.first != r2.first then return false;
      if len == 1 then return true; // rest doesn't matter
      if r1.stride != r2.stride then return false;
      return true;

    } else {

      // ! isBoundedRange(r1)
      if r1.stride != r2.stride then return false;
      
      if r1.hasLowBound() then
        if r1.alignedLow != r2.alignedLow then return false;
      
      if r1.hasHighBound() then
        if r1.alignedHigh != r2.alignedHigh then return false;
      
      return true;
    }
  }
  
  proc !=(r1: range(?), r2: range(?))  return !(r1 == r2);
  
  // This makes use of the fact that the default values for the
  // stride and alignment fields are consistent, whether the two ranges
  // being compared are stridable or not.
  proc ident(r1: range(?), r2: range(?))
    where r1.idxType == r2.idxType &&
    r1.boundedType == r2.boundedType &&
    r1.stridable == r2.stridable
  {
    if r1._low != r2._low then return false;
    if r1._high != r2._high then return false;
    if r1.stride != r2.stride then return false;
    if r1._alignment != r2._alignment then return false;
    if r1._aligned != r2._aligned then return false;
    return true;
  }
  
  // If the parameters don't match, then the two ranges cannot be identical.
  proc ident(r1: range(?), r2: range(?)) param
    return false;
  
  
  //////////////////////////////////////////////////////////////////////////////////
  // Bounds checking
  //
  // returns true if other is in bounds of this for all specified
  // bounds; these functions are used to determine if an array slice is
  // valid.  We break out the boundedNone case in order to permit
  // unbounded ranges to slice ranges of various index types -- otherwise
  // we get a compiler error in the boundsCheck function.
  //
  
  inline proc range.boundsCheck(other: range(?e,?b,?s))
    where b == BoundedRangeType.boundedNone
  {
    if this.isAmbiguous() || other.isAmbiguous()
      then return false;
  
    return true;
  }
  
  inline proc range.boundsCheck(other: range(?e,?b,?s))
  {
    if this.isAmbiguous() || other.isAmbiguous()
      then return false;
  
    var boundedOther = new range(
                          idxType, BoundedRangeType.bounded,
                          s || this.stridable,
                          if other.hasLowBound() then other._low else _low,
                          if other.hasHighBound() then other._high else _high,
                          other._stride,
                          other._alignment,
                          true);
  
    return (boundedOther.length == 0) || member(boundedOther);
  }
  
  inline proc range.boundsCheck(other: idxType)
    return member(other);
  
  
  //################################################################################
  //# Member functions
  //#
  
  // Moves the low bound of the range up to the next alignment point.
  proc range.alignLow() 
  {
    if this.isAmbiguous() then
      __primitive("chpl_error", "alignLow -- Canot be applied to a range with ambiguous alignment.");
  
    if stridable then _low = this.alignedLow;
    return this;
  }
  
  // Moves the high bound of the range down to the next alignment point.
  proc range.alignHigh()
  {
    if this.isAmbiguous() then
      __primitive("chpl_error", "alignHigh -- Canot be applied to a range with ambiguous alignment.");
  
    if stridable then _high = this.alignedHigh;
    return this;
  }
  
  // Returns the ordinal of 'i' within this range's represented sequence.
  proc range.indexOrder(i: idxType)
  {
    if this.isAmbiguous() then
      __primitive("chpl_error", "indexOrder -- Undefined on a range with ambiguous alignment.");
  
    if ! member(i) then return (-1):idxType;
    if ! stridable then return i - _low;
    else return ((i:strType - this.first:strType) / _stride):idxType;
  }
  
  // Opposite of indexOrder: returns the ord-th element of this range's
  // represented sequence.
  proc range.orderToIndex(ord: integral): idxType
  {
    if isAmbiguous() then
      halt("invoking orderToIndex on a range that is ambigously aligned");
  
    if boundsChecking {
      if ord < 0 then
        halt("invoking orderToIndex on a negative integer: ", ord);
  
      if isBoundedRange(this) && ord >= this.length then
        halt("invoking orderToIndex on an integer ", ord,
             " that is larger than the range's number of indices ", this.length);
    }
  
    return chpl__addRangeStrides(this.first, this.stride, ord);
  }
  
  //////////////////////////////////////////////////////////////////////////////////
  // translate the indices in this range by i
  // A range can be translated even if its alignment is ambiguous.
  //
  // REVIEW: hilde
  // Should member functions normally return new objects?
  //
  // NOTE: The casts below assume that the value will fit into
  // idxType.  Handling errors when (down) casting is something
  // we need to handle more generally in the future, so for
  // consistency, we are not handling it here at all :-P
  //
  inline proc range.translate(i: integral)
    return this + i:idxType;

  inline proc range.translate(i)
  {
    compilerError("offsets must be of integral type");
  }

  // Compute the alignment of the range returned by this.interior()
  // and this.exterior(). Keep it private.
  inline proc range._effAlmt()       where stridable return _alignment;
         proc range._effAlmt() param where !stridable return 0;
  
  // Return an interior portion of this range.
  proc range.interior(i: idxType)
    where boundedType != BoundedRangeType.bounded
  {
    compilerError("interior is not supported on unbounded ranges");
  }
  
  // TODO: hilde
  // Set _aligned to true only if stridable.
  proc range.interior(i: idxType)
  {
    if i < 0 then
      return new range(idxType, boundedType, stridable,
                       _low, _low - 1 - i, stride, _effAlmt(), _aligned);
    if i > 0 then
      return new range(idxType, boundedType, stridable,
                       _high + 1 - i, _high, stride, _effAlmt(), _aligned);
    // if i == 0 then
    return new range(idxType, boundedType, stridable,
                     _low, _high, stride, _effAlmt(), _aligned);
  }
  
  // Return an exterior portion of this range.
  proc range.exterior(i: idxType)
    where boundedType != BoundedRangeType.bounded
  {
    compilerError("exterior is not supported on unbounded ranges");
  }
  
  proc range.exterior(i: idxType)
  {
    if i < 0 then
      return new range(idxType, boundedType, stridable,
                       _low + i, _low - 1, stride, _effAlmt(), _aligned);
    if i > 0 then
      return new range(idxType, boundedType, stridable,
                       _high + 1, _high + i, stride, _effAlmt(), _aligned);
    // if i == 0 then
    return new range(idxType, boundedType, stridable,
                     _low, _high, stride, _effAlmt(), _aligned);
  }
  
  // Returns an expanded range, or a contracted range if i < 0.
  // The existing absolute alignment is preserved.
  proc range.expand(i: idxType)
    where boundedType != BoundedRangeType.bounded
  {
    compilerError("expand() is not supported on unbounded ranges");
  }
  
  proc range.expand(i: idxType)
  {
    return new range(idxType, boundedType, stridable,
                     _low-i, _high+i, stride, _alignment, _aligned);
  }
  
  
  //################################################################################
  //# Syntax Functions
  //# These are special functions known to the compiler parser.
  //#
  
  // Assignment
  pragma "compiler generated"
    // The "compiler generated" flag is added so this explicit definition
    // of assignment does not disable the POD optimization.
    // Although provided explicitly, this function is effectively trivial,
    // since it performs what is effectively a bit-wise copy.
    // It effectively labels the function as trivial, even though this is not
    // precisely true.  In the case of an assignment from a stridable to non-
    // stridable range, there is a run-time check which will be missed when the
    // optimization is applied.  The rest of the routine is trivial in the
    // sense that it performs the equivalent of a bit-wise copy.
    // The POD optimization currently removes initCopy, autoCopy and destructor
    // calls whose arguments are of plain-old-data type.  Future applications
    // of this optimization may also remove assignment calls.
    // The determination of whether a type is POD or not is currently based on
    // whether a destructor or any assignment operators are defined taking that
    // that type as an operand.  In the future, the initCopy and default
    // constructor (yet to be defined) functions and possibly the autoCopy
    // function will be considered as well.
    // The purpose of considering POD-ness as the criterion for removing 
    // initCopy and autoCopy calls is that destructors are removed at the same
    // time.  So at least both functions participating in the optimization must
    // be trivial.  In the future, the optimization may also remove assignments
    // and default constructor calls, in which case the optimization should
    // only be applied when all four of these functions (or their generic
    // equivalents) are trivial.
    // See also removePODinitDestroy() in removeUnnecessaryAutoCopyCalls.cpp.
  inline proc =(ref r1: range(stridable=?s1), r2: range(stridable=?s2))
  {
    if r1.boundedType != r2.boundedType then
      compilerError("type mismatch in assignment of ranges with different boundedType parameters");
  
    if !s1 && s2 then
      if r2._stride != 1 then
        halt("non-stridable range assigned non-unit stride");
  
    r1._low = r2._low;
    r1._high = r2._high;
    r1._stride = r2._stride;
    r1._alignment = r2._alignment;
    r1._aligned = r2._aligned;
  }
  
  //////////////////////////////////////////////////////////////////////////////////
  // Range arithmetic.
  //
  // Shifts and entire range to the right or left.
  // Absolute alignment is not preserved
  // (That is, the alignment shifts along with the range.)
  //
  inline proc +(r: range(?e, ?b, ?s), i: integral)
  {
    type resultType = (r._low+i).type;
    type strType = chpl__signedType(resultType);

    return new range(resultType, b, s,
                     r._low + i, r._high + i,
           r.stride : strType, r._alignment + i : resultType, r._aligned);
  }
  
  inline proc +(i:integral, r: range(?e,?b,?s))
    return r + i;
  
  inline proc -(r: range(?e,?b,?s), i: integral)
  {
    type resultType = (r._low+i).type;
    type strType = chpl__signedType(resultType);
  
    return new range(resultType, b, s,
                     r._low - i, r._high - i,
           r._stride : strType, r._alignment - i : resultType, r._aligned);
  }
  
  
  inline proc chpl_by_help(r: range(?i,?b,?s), step) {
    if step == 0 then
      __primitive("chpl_error", "the step argument of the 'by' operator is zero");
  
    if ((step > 0) && (step:r.strType < 0)) then
      __primitive("chpl_error", "the step argument of the 'by' operator is too large");
  
    const lw: i = r.low,
          hh: i = r.high,
          st: r.strType = r.stride * step:r.strType;
  
    const (ald, alt): (bool, i) =
      if r.isAmbiguous() then                   (false, r.alignment)
      else
        // we could talk about aligned bounds
        if      r.hasLowBound()  && st > 0 then (true, r.alignedLow)
        else if r.hasHighBound() && st < 0 then (true, r.alignedHigh)
        else                                    (r.aligned, r.alignment);
  
    return new range(i, b, true,  lw, hh, st, alt, ald);
  }


  proc by(r : range(?i,?b,?s), step:chpl__unsignedType(i))
  {
    return chpl_by_help(r, step);
  }

  proc by(r : range(?i,?b,?s), step:chpl__signedType(i))
  {
    return chpl_by_help(r, step);
  }

<<<<<<< HEAD
=======
  // We want to warn the user at compiler time if they had an invalid param
  // stride rather than waiting until runtime. However, we don't want to stamp
  // out a by function for every valid param stride, so these only handle
  // invalid cases, and let the non-param cases above handle values known at
  // compile time that are non-zero
  proc by(r : range(?i,?b,?s), param step:chpl__unsignedType(i)) where step == 0
  {
    compilerError("the 'by' operator cannot take a value of zero");
  }

  proc by(r : range(?i,?b,?s), param step:chpl__signedType(i)) where step == 0
  {
    compilerError("the 'by' operator cannot take a value of zero");
  }

>>>>>>> c55f9318
  proc by(r : range(?i,?b,?s), step)
  {
    compilerError("can't apply 'by' to a range with idxType ",
                  typeToString(i), " using a step of type ",
                  typeToString(step.type));
    return r;
  }


  // This is the syntax processing routine for the "align" keyword.
  // It produces a new range with the specified alignment.
  // By definition, alignment is relative to the low bound of the range.
  
  inline proc align(r : range(?i, ?b, ?s), algn: i)
  {
    // Note that aligning an unstrided range will set the field value,
    // but has no effect on the index set produced (a mod 1 == 0).
    return new range(i, b, s,
                     r._low, r._high, r.stride, algn, true);
  }
  
  inline proc align(r : range(?i, ?b, ?s), algn) {
    compilerError("can't align a range with idxType ", typeToString(i), 
                  " using a value of type ", typeToString(algn.type));
    return r;
  }
  
  // Set the alignment as an offset off the first element of the sequence.
  proc range.offset(offs : idxType)
  {
    if !stridable then
      compilerWarning("invoking 'offset' on an unstrided range has no effect."); 
  
    if !hasFirst() then
      halt("invoking 'offset' on a range without the first index");
  
    return new range(idxType, boundedType, stridable, low, high, stride,
                     // here's the new alignment
                     this.first + offs, true);
  }
  
  
  // Composition
  // Return the intersection of this and other.
  proc range.this(other: range(?))
  {
    // Two cases to consider:
    //  1) Both ranges unambiguously aligned
    //  2) One or both ranges ambiguously aligned.
    // In the latter case, we can obtain a result modulo alignment 
    // as long as the two strides are relatively prime.  
    // Otherwise, we can't know whether the two ranges intersect or not.
    var ambig = false;
    if this.isAmbiguous() || other.isAmbiguous()
    {
      var st1 = abs(this.stride);
      var st2 = abs(other.stride);
      var (g,x) = chpl__extendedEuclid(st1, st2);
      if g > 1 then
        __primitive("chpl_error", "Cannot slice ranges with ambiguous alignments unless their strides are relatively prime.");
  
      // OK, we can combine these two ranges, but the result is marked as ambiguous.
      ambig = true;
    }
  
    // Determine the boundedType of result
    proc computeBoundedType(r1, r2) param
    {
      param low = r1.hasLowBound() || r2.hasLowBound();
      param high = r1.hasHighBound() || r2.hasHighBound();
      if low && high then
        return BoundedRangeType.bounded;
      else if low then
        return BoundedRangeType.boundedLow;
      else if high then
        return BoundedRangeType.boundedHigh;
      else
        return BoundedRangeType.boundedNone;
    }
  
    // If this range is unbounded below, we use low from the other range,
    // so that max(lo1, lo2) == lo2.  etc.
    var lo1 = if hasLowBound() then this._low else other._low;
    var hi1 = if hasHighBound() then this._high else other._high;
    var st1 = abs(this.stride);
  
    var lo2 = if other.hasLowBound() then other._low else this._low;
    var hi2 = if other.hasHighBound() then other._high else this._high;
    var st2 = abs(other.stride);
  
    // If the result type is unsigned, don't let the low bound go negative.
    // This is a kludge.  We should really obey type coercion rules. (hilde)
    if (isUintType(idxType)) { if (lo1 < 0) then lo1 = 0; }
  
    // We inherit the sign of the stride from this.stride.
    var newStride: strType = this.stride;
    var lcm: strType = abs(this.stride);
    var (g, x): 2*strType = (lcm, 0:strType);
  
    if this.stride != other.stride && this.stride != -other.stride {
  
      (g, x) = chpl__extendedEuclid(st1, st2);
      lcm = st1 / g * st2;        // The LCM of the two strides.
    // The division must be done first to prevent overflow.
  
      newStride = if this.stride > 0 then lcm else -lcm;
    }
  
    var result = new range(idxType,
                           computeBoundedType(this, other),
                           this.stridable | other.stridable,
                           max(lo1, lo2):idxType,
                           min(hi1, hi2):idxType,
                           newStride,
                           0,
                           !ambig && (this._aligned || other._aligned));
  
    if result.stridable {
      var al1 = (this._alignment % st1:idxType):int;
      var al2 = (other._alignment % st2:other.idxType):int;
  
      if (al2 - al1) % g != 0 then
      {
        // empty intersection, return degenerate result
        if !isBoundedRange(result) then
          halt("could not represent range slice - it needs to be empty, but the slice type is not bounded");
        result._low = 1:idxType;
        result._high = 0:idxType;
        result._alignment = if this.stride > 0 then 1:idxType else 0:idxType;
        // _alignment == _low, so it won't print.
      }
      else
      { // non-empty intersection
  
        // x and/or the diff may negative, even with a uint source range.
        var offset = (al2 - al1) * x;
        // offset is in the range [-(lcm-1), lcm-1]
        if offset < 0 then offset += lcm;
  
        // Now offset can be safely cast to idxType.
        result._alignment = al1:idxType + offset:idxType * st1:idxType / g:idxType;
      }
    }
  
    return result;
  }
  
  
  //////////////////////////////////////////////////////////////////////////////////
  // syntax functions for counted ranges
  //
  
  // Creates a new range from an existing range, but with the specified number of
  // elements.
  // The new range has the same stride and alignment as the existing range.
  // If the argument n is positive, the new range contains
  // the first n elements in the existing range.
  // If the argument n is negative, the new range contains
  // the last abs(n) elements in the existing range.
  
  proc chpl_count_help(r:range(?), i)
    where r.boundedType == BoundedRangeType.boundedNone
  {
    compilerError("count operator is not defined for unbounded ranges");
  }
  
  proc chpl_count_help(r, count: integral) {
    if r.isAmbiguous() then
      __primitive("chpl_error", "count -- Cannot count off elements from a range which is ambiguously aligned.");

    type resultType = r.idxType;
    type strType = chpl__signedType(resultType);
  
    if (count == 0) then
      // Return a degenerate range.
      return new range(idxType = resultType,
                       boundedType = BoundedRangeType.bounded,
                       stridable = r.stridable,
                       _low = 1,
                       _high = 0,
                       _stride = r.stride,
                       _alignment = 0,
                       _aligned = false);
  
    if !r.hasFirst() && count > 0 then
      halt("With a positive count, the range must have a first index.");
    if !r.hasLast()  && count < 0 then
      halt("With a negative count, the range must have a last index.");
    if r.boundedType == BoundedRangeType.bounded && 
      abs(count:chpl__maxIntTypeSameSign(count.type)):uint(64) > r.length:uint(64) then {
      halt("bounded range is too small to access ", abs(count), " elements");
    }
  
    //
    // BLC: I'm not particularly proud of this, but it was the only
    // way I could figure to keep count.chpl working given that the
    // # operator no longer returns a range of idxType corresponding
    // to the sum of the idxType and count type.
    //
    proc chpl__computeTypeForCountMath(type t1, type t2) type {
      if (t1 == t2) then {
        return t1;
      } else if (numBits(t1) == 64 || numBits(t2) == 64) then {
        return int(64);
      } else {
        var x1: t1; var x2: t2;
        return (x1+x2).type;
      }
    }
  
    type computeType = chpl__computeTypeForCountMath(resultType, count.type);
    type signedComputeType = chpl__signedType(computeType);
  
    // The distance between the first and last indices.
    var diff = count : signedComputeType * r.stride : signedComputeType;
  
    var lo : resultType =
      if diff > 0 then r._low
      else chpl__add(r._high : computeType, (diff + 1): computeType, resultType);
    var hi : resultType =
      if diff < 0 then r._high
      else chpl__add(r._low : computeType, diff : computeType - 1, resultType);
  
    if r.stridable {
      if r.hasLowBound() && lo < r._low then lo = r._low;
      if r.hasHighBound() && hi > r._high then hi = r._high;
    }
  
    return new range(idxType = resultType,
                     boundedType = BoundedRangeType.bounded,
                     stridable = r.stridable,
                     _low = lo,
                     _high = hi,
                     _stride = r.stride : strType,
                     _alignment = r._alignment,
                     _aligned = r._aligned);
  }
  
  proc #(r:range(?i), count:chpl__signedType(i)) {
    return chpl_count_help(r, count);
  }
  
  proc #(r:range(?i), count:chpl__unsignedType(i)) {
    return chpl_count_help(r, count);
  }
  
  proc #(r: range(?i), count) {
    compilerError("can't apply '#' to a range with idxType ", 
                  typeToString(i), " using a count of type ", 
                  typeToString(count.type));
    return r;
  }

  // This function checks if a bounded iterator will overflow. This is basic
  // signed/unsigned overflow checking for the last index + stride. Either
  // returns whether overflow will occur or not, or halts with an error
  // message.
  proc chpl_checkIfRangeIterWillOverflow(type idxType, low, high, stride, first=low,
      last=high, shouldHalt=true) {
    // iterator won't execute at all so it can't overflow
    if (low > high) {
      return false;
    }

    var willOverFlow = false;
    if (isIntType(idxType)) {
      if (last > 0 && stride > 0) {
        if (stride > (max(idxType) - last)) {
          willOverFlow = true;
        }
      } else if (last < 0 && stride < 0) {
        if (stride < (min(idxType) - last)) {
          willOverFlow = true;
        }
      }
    }
    else if (isUintType(idxType)) {
      if (stride > 0) {
          if (last + stride:idxType < last) {
            willOverFlow = true;
          }
        } else if (stride < 0) {
          if (last + stride:idxType > last) {
            willOverFlow = true;
          }
        }
    }
    else {
      compilerError("Iterator overflow checking is only supported ",
                    "for integral types");
    }

    if (willOverFlow && shouldHalt) {
      halt("Overflow detected for iteration over a bounded range.");
    }
    return willOverFlow;
  }

  proc range.checkIfIterWillOverflow(shouldHalt=true) {
    return chpl_checkIfRangeIterWillOverflow(this.idxType, this.low, this.high,
        this.stride, this.first, this.last, shouldHalt);
  }


  //################################################################################
  //# Direct range iterators that take low, high and stride as arguments. They
  //# are not iterators over ranges, but instead take the components of the range
  //# as arguments. This allows us to avoid range construction and provide
  //# optimized iterators when stride is known at compile time.
  //#

  //
  // These iterators exist so that argument coercion happens like it does for
  // chpl_build_bounded_range and the by operator. They just foward to the
  // "actual" iterators below which do not do any type checking on the
  // arguments. They are only inteneded to be used for bounded ranges. There
  // must be versions for the cross product of 'chpl_build_bounded_range' and
  // the 'by' operator. The low and high types must be the same, and the stride
  // can be the same sized signed or unsigned version of low/high
  //


  // cases for when stride is a non-param int (don't want to deal with finding
  // chpl__diffMod and the likes, just create a non-anonymous range to iterate
  // over.)
  iter chpl_direct_range_iter(low: int(?w), high: int(w), stride: int(w)) {
    const r = low..high by stride;
    for i in r do yield i;
  }

  iter chpl_direct_range_iter(low: uint(?w), high: uint(w), stride: int(w)) {
    const r = low..high by stride;
    for i in r do yield i;
  }


  // cases for when stride is a param int (underlying iter can figure out sign
  // of stride.) Not needed, but allows us to us "<, <=, >, >=" instead of "!="
  iter chpl_direct_range_iter(low: int(?w), high: int(w), param stride : int(w)) {
    for i in chpl_direct_param_stride_range_iter(low, high, stride) do yield i;
  }

  iter chpl_direct_range_iter(low: uint(?w), high: uint(w), param stride: int(w)) {
    for i in chpl_direct_param_stride_range_iter(low, high, stride) do yield i;
  }


  // cases for when stride is a uint (we know the stride is must be positive)
  iter chpl_direct_range_iter(low: int(?w), high: int(w), stride: uint(w)) {
    for i in chpl_direct_uint_stride_range_iter(low, high, stride) do yield i;
  }

  iter chpl_direct_range_iter(low: uint(?w), high: uint(w), stride: uint(w)) {
    for i in chpl_direct_uint_stride_range_iter(low, high, stride) do yield i;
  }


  // cases for when stride isn't valid
  iter chpl_direct_range_iter(low: int(?w), high: int(w), stride) {
    compilerError("can't apply 'by' to a range with idxType ",
                  typeToString(int(w)), " using a step of type ",
                  typeToString(stride.type));
    yield nil; // iters needs a yield in them
  }

  iter chpl_direct_range_iter(low: uint(?w), high: uint(w), stride) {
    compilerError("can't apply 'by' to a range with idxType ",
                  typeToString(uint(w)), " using a step of type ",
                  typeToString(stride.type));
    yield nil; // iters needs a yield in them
  }


  // case for when low and high aren't compatible types and can't be coerced
  iter chpl_direct_range_iter(low, high, stride) {
    compilerError("Bounds of '..' must be integers of compatible types, when specified.");
    yield nil; // iters needs a yield in them
  }


  // These are the "actual" direct range iterators. Note that they do not do
  // any checks on the arguments, and rely on the above functions to
  // check/coerce types (assumes args are of legal types, low/high are the same
  // same type, and stride is valid.)

  iter chpl_direct_uint_stride_range_iter(low: ?t, high, stride) {
    if (useOptimizedRangeIterators) {
      if boundsChecking then
        chpl_checkIfRangeIterWillOverflow(t, low, high, stride);

      if stride == 0 then
          __primitive("chpl_error", "the step argument of the 'by' operator is zero");

      var i: t;
      while __primitive("C for loop",
                        __primitive( "=", i, low),
                        __primitive("<=", i, high),
                        __primitive("+=", i, stride:t)) {
        yield i;
      }
    } else {
      for i in (low..high by stride).generalIterator() do yield i;
    }
  }

  iter chpl_direct_param_stride_range_iter(low: ?t, high, param stride) {
    if (useOptimizedRangeIterators) {
      if stride == 0 then
        compilerError("the 'by' operator cannot take a value of zero");

      if ((stride > 0) && (stride:chpl__unsignedType(t) < 0)) then
        compilerError("the step argument of the 'by' operator is too large");

      var i: t;
      if (stride > 0) {
        if boundsChecking then
          chpl_checkIfRangeIterWillOverflow(t, low, high, stride);

        while __primitive("C for loop",
                          __primitive( "=", i, low),
                          __primitive("<=", i, high),
                          __primitive("+=", i, stride:t)) {
          yield i;
        }
      } else if (stride < 0) {
        if boundsChecking then
          chpl_checkIfRangeIterWillOverflow(t, low, high, stride, high, low);

        while __primitive("C for loop",
                          __primitive( "=", i, high),
                          __primitive(">=", i, low),
                          __primitive("+=", i, stride:t)) {
          yield i;
        }
      }
    } else {
      for i in (low..high by stride).generalIterator() do yield i;
    }
  }


  //################################################################################
  //# Serial Iterators
  //#

  // An unbounded range iterator (for all strides)
  iter range.these() where boundedType != BoundedRangeType.bounded {

    if boundedType == BoundedRangeType.boundedNone then
      compilerError("iteration over a range with no bounds");

    if ! this.hasFirst() then
      halt("iteration over range that has no first index");

    if this.isAmbiguous() then
      __primitive("chpl_error", "these -- Attempt to iterate over a range with ambiguous alignment.");

    // This iterator could be split into different cases depending on the
    // stride like the bounded iterators. However, all that gets you is the
    // ability to use low/alignedLow over first. The additional code isn't
    // worth it just for that. In the other cases it allowed us to specialize
    // the test relational operator, which is important
    var i: idxType;
    const start = this.first;
    while __primitive("C for loop",
                      __primitive( "=", i, start),
                      true,
                      __primitive("+=", i, stride: idxType)) {
      yield i;
    }
  }

  // A bounded and strided range iterator
  iter range.these()
    where boundedType == BoundedRangeType.bounded && stridable == true {
    if (useOptimizedRangeIterators) {
      if boundsChecking then checkIfIterWillOverflow();

      if this.isAmbiguous() then
        __primitive("chpl_error", "these -- Attempt to iterate over a range with ambiguous alignment.");

      // must use first/last since we have no knowledge of stride
      // must check if low > high (something like 10..1) because of the !=
      // relational operator. Such ranges are supposed to iterate 0 times
      var i: idxType;
      const start = this.first;
      const end: idxType = if this.low > this.high then start else this.last + stride: idxType;
      while __primitive("C for loop",
                        __primitive( "=", i, start),
                        __primitive("!=", i, end),
                        __primitive("+=", i, stride: idxType)) {
        yield i;
      }
    } else {
      for i in this.generalIterator() do yield i;
    }
  }

  // A bounded and non-strided (stride = 1) range iterator
  iter range.these()
    where boundedType == BoundedRangeType.bounded && stridable == false {
    if (useOptimizedRangeIterators) {
      if boundsChecking then checkIfIterWillOverflow();

      // don't need to check if isAmbigous since stride is one

      // can use low/high instead of first/last since stride is one
      var i: idxType;
      const start = this.low;
      const end = this.high;

      while __primitive("C for loop",
                        __primitive( "=", i, start),
                        __primitive("<=", i, end),
                        __primitive("+=", i, stride: idxType)) {
        yield i;
      }
    } else {
      for i in this.generalIterator() do yield i;
    }
  }

  //################################################################################
  //# General, Unoptimized Serial Iterator
  //#

  // The bounded iterators are all optimized versions that can't handle
  // iterating over ranges like max(int)-10..max(int). This iterator is
  // designed to be able to iterate over any range, though it will be much
  // slower. It will be slower because it breaks the singleLoopIterator
  // optimization and because it has additional control flow in it. In this
  // form it can still be inlined, but that only helps for non-zippered
  // iterators. An alternate method would be to calculate the number of
  // iterations that will occur (possibly using length()) and have the number
  // of iterations drive the loop and use a separate variable to track the
  // value to yield. This would mean you couldn't express maximal ranges for
  // int(64) and uint(64) but it's hard to see a case where those could ever be
  // desired.
  iter range.generalIterator() {
    if this.isAmbiguous() then
      __primitive("chpl_error", "these -- Attempt to iterate over a range with ambiguous alignment.");

    var i: idxType;
    const start = this.first;
    const end = if this.low > this.high then start else this.last;

    while __primitive("C for loop",
                      __primitive( "=", i, start),
                      __primitive(">=", high, low),  // execute at least once?
                      __primitive("+=", i, stride: idxType)) {
      yield i;
      if i == end then break;
    }
  }

  //################################################################################
  //# Parallel Iterators
  //#

  iter range.these(param tag: iterKind) where tag == iterKind.leader
  {
    if ! isBoundedRange(this) then
      compilerError("parallel iteration is not supported over unbounded ranges");

    if this.isAmbiguous() then
      __primitive("chpl_error", "these -- Attempt to iterate over a range with ambiguous alignment.");

    if debugChapelRange then
      writeln("*** In range leader:"); // ", this);
    const numSublocs = here.getChildCount();

    if localeModelHasSublocales && numSublocs != 0 {
      const len = this.length;
      const tasksPerLocale = dataParTasksPerLocale;
      const ignoreRunning = dataParIgnoreRunningTasks;
      const minIndicesPerTask = dataParMinGranularity;
      const dptpl = if tasksPerLocale==0 then here.maxTaskPar
                    else tasksPerLocale;

      // Make sure we don't use more sublocales than the numbers of
      // tasksPerLocale requested
      const numSublocTasks = min(numSublocs, dptpl);
      // For serial tasks, we will only have a singel chunk
      const numChunks =  if __primitive("task_get_serial") then
                         1 else _computeNumChunks(numSublocTasks,
                                                  ignoreRunning,
                                                  minIndicesPerTask,
                                                  len);
      if debugDataParNuma {
        writeln("### numSublocs = ", numSublocs, "\n" +
                "### numTasksPerSubloc = ", numSublocTasks, "\n" +
                "### ignoreRunning = ", ignoreRunning, "\n" +
                "### minIndicesPerTask = ", minIndicesPerTask, "\n" +
                "### numChunks = ", numChunks);
      }
        
      if numChunks == 1 {
        yield (0..len-1,);
      } else {
        coforall chunk in 0..#numChunks {
          on here.getChild(chunk) {
            if debugDataParNuma {
              extern proc chpl_task_getSubloc(): chpl_sublocID_t;
              if chunk!=chpl_task_getSubloc() then
                writeln("*** ERROR: ON WRONG SUBLOC (should be "+chunk+
                        ", on "+chpl_task_getSubloc()+") ***");
            }
            const (lo,hi) = _computeBlock(len, numChunks, chunk, len-1);
            const locRange = lo..hi;
            const locLen = locRange.length;
            // Divide the locale's tasks approximately evenly
            // among the sublocales
            const numCoreTasks = dptpl/numChunks +
              if chunk==numChunks-1 then dptpl%numChunks else 0;
            const numTasks = _computeNumChunks(numCoreTasks,
                                               ignoreRunning,
                                               minIndicesPerTask,
                                               locLen);
            coforall core in 0..#numTasks {
              const (low, high) = _computeBlock(locLen, numTasks, core, hi, lo, lo);
              if debugDataParNuma {
                writeln("### chunk = ", chunk, "  core = ", core, "  " +
                        "locRange = ", locRange, "  coreRange = ", low..high);
              }
              yield (low..high,);
            }
          }
        }
      }
      
    } else {
      var v = this.length;
      const numChunks = if __primitive("task_get_serial") then
                        1 else _computeNumChunks(v);
  
      if debugChapelRange
      {
        writeln("*** RI: length=", v, " numChunks=", numChunks);
        writeln("*** RI: Using ", numChunks, " chunk(s)");
      }
  
      if numChunks == 1 then
        yield (0..v-1,);
      else
      {
        coforall chunk in 0..#numChunks
        {
          const (lo,hi) = _computeBlock(v, numChunks, chunk, v-1);
          if debugChapelRange then
            writeln("*** RI: tuple = ", (lo..hi,));
          yield (lo..hi,);
        }
      }
    }
  }
  
  iter range.these(param tag: iterKind, followThis) where tag == iterKind.follower
  {
    if this.isAmbiguous() then
      __primitive("chpl_error", "these -- Attempt to iterate over a range with ambiguous alignment.");

    if boundedType == BoundedRangeType.boundedNone then
      compilerError("iteration over a range with no bounds");
    if ! stridable && boundedType == BoundedRangeType.boundedHigh then
      compilerError("iteration over a range with no first index");
  
    if followThis.size != 1 then
      compilerError("iteration over a range with multi-dimensional iterator");
  
    if debugChapelRange then
      writeln("In range follower code: Following ", followThis);
  
    var myFollowThis = followThis(1);
  
    if debugChapelRange then
      writeln("Range = ", myFollowThis);
  
    if ! this.hasFirst() {
      if this.isEmpty() {
        if myFollowThis.isEmpty() then
          // nothing to do
          return;
        else
          halt("zippered iteration with a range has non-equal lengths");
      } else {
        halt("iteration over a range with no first index");
      }
    }
    if ! myFollowThis.hasFirst() {
      if !myFollowThis.isAmbiguous() && myFollowThis.isEmpty() then
        // nothing to do
        return;
      else
        halt("zippered iteration over a range with no first index");
    }
  
    if (isBoundedRange(myFollowThis) && !myFollowThis.stridable) ||
       myFollowThis.hasLast()
    {
      const flwlen = myFollowThis.length;
      if flwlen == 0 then
        return; // nothing to do
      if boundsChecking && this.hasLast() {
        // this check is for typechecking only
        if isBoundedRange(this) {
          if this.length < flwlen then
            halt("zippered iteration over a range with too few indices");
        } else
          assert(false, "hasFirst && hasLast do not imply isBoundedRange");
      }    
  
      // same as undensifyBounded(this, myFollowThis), but on a rangeBase
      var low: idxType  = this.orderToIndex(myFollowThis.first);
      if flwlen == 1
      {
        if debugChapelRange then
          writeln("Expanded range = ", low..low);
        yield low;
        return;
      }
  
      const stride = this.stride * myFollowThis.stride;
  
      var high: idxType = ( low: strType + stride * (flwlen - 1):strType ):idxType;
      assert(high == this.orderToIndex(myFollowThis.last));
      if stride < 0 then low <=> high;
      assert(low <= high);
  
      const r = low .. high by stride:strType;
      if debugChapelRange then
        writeln("Expanded range = ",r);
  
      // todo: factor out this loop (and the above writeln) into a function?
      for i in r do
        yield i;
    }
    else // ! myFollowThis.hasLast()
    {
      // WARNING: this case has not been tested
      if boundsChecking && this.hasLast() then
        halt("zippered iteration where a bounded range follows an unbounded iterator");
  
      const first  = this.orderToIndex(myFollowThis.first);
      const stride = this.stride * myFollowThis.stride;
  
      if stride > 0
      {
        const r = first .. by stride:strType;
        if debugChapelRange then
          writeln("Expanded range = ",r);
      
        for i in r do
          yield i;
      }
      else
      {
        const r = .. first by stride:strType;
        if debugChapelRange then
          writeln("Expanded range = ",r);
      
        for i in r do
          yield i;
      }
    } // if myFollowThis.hasLast()
  }
  
  
  //################################################################################
  //# Utilities
  //#
  
  // Write implementation for ranges
  proc range.readWriteThis(f)
  {
    if f.writing && !aligned {
      // set things up so alignment does not get printed out
      _alignment =
        if isBoundedRange(this) then
          (if stride > 0 then _low else _high)
        else if this.boundedType == BoundedRangeType.boundedLow then
          _low
        else if this.boundedType == BoundedRangeType.boundedHigh then
          _high
        else
          0;
      // could verify that we succeeded:
      //assert(isNaturallyAligned());
    }

    if hasLowBound() then
      f <~> _low;
    f <~> new ioLiteral("..");
    if hasHighBound() then
      f <~> _high;
    if stride != 1 then
      f <~> new ioLiteral(" by ") <~> stride;
  
    // Write out the alignment only if it differs from natural alignment.
    // We take alignment modulo the stride for consistency.
    if f.writing {
      if ! isNaturallyAligned() then
        f <~> new ioLiteral(" align ") <~> chpl__mod(_alignment, stride);
    } else {
      // try reading an 'align'
      if !f.error() {
        f <~> new ioLiteral(" align ");
        if f.error() == EFORMAT then {
          // naturally aligned.
          f.clearError();
        } else {
          // un-naturally aligned - read the un-natural alignment
          var a: idxType;
          f <~> a;
          _alignment = a;
        }
      }
    }
  }
  
  //################################################################################
  //# Internal helper functions.
  //#
  
  inline proc range.chpl__unTranslate(i: idxType)
    return this - i;
  
  inline proc range.chpl__unTranslate(i)
  {
    if isIntType(i.type) then
      return this - i;
    else
      return this + abs(i);
  }
  
    // Determine if a strided range has a definite alignment.
  proc chpl__hasAlignment(r : range(?))
  {
    if r.hasLowBound() && r.stride >= 2 then return true;
    if r.hasHighBound() && r.stride <= -2 then return true;
    return false;
  }
  
  //////////////////////////////////////////////////////////////////////////////////
  // TODO: hilde
  // These functions should be migrated to a more global location.
  
  // 
  // Return the number in the range 0 <= result < b that is congruent to a (mod b)
  //
  proc chpl__mod(dividend:integral, in modulus:integral)
  {
    type dType = dividend.type;
    modulus = abs(modulus);
    // modulus is positive, so this cast is OK unless it is very large
    // and the dividend is signed.
    var m = modulus : dType;
    if dType != modulus.type {
      if m : modulus.type != modulus then
        halt("Modulus too large.");
    }
  
    var tmp = dividend % m;
    if isIntType(dividend.type) then
      if tmp < 0 then tmp += m;
  
    return tmp;
  }
  
  
  // Performs safe subtraction in modulo space.
  // "Safe" means that none of the calculations yields a result outside of 
  // [0, abs(mod)].
  // It is assumed that abs(mod) can be represented in the type of the minuend.
  // We currently assume that the built-in modulo operator always returns an
  // integer in the range [0, mod-1].
  // 
  proc chpl__diffMod(minuend : integral,
                     subtrahend : integral,
                     in modulus : integral) : minuend.type
    where minuend.type == subtrahend.type
  {
    type minType = minuend.type;
  
    modulus = abs(modulus);
    var m = modulus : minType;
    if minType != modulus.type {
      if m : modulus.type != modulus then
        halt("Modulus too large.");
    }
  
    var minMod = chpl__mod(minuend, m);
    var subMod = chpl__mod(subtrahend, m);
  
    return if minMod < subMod
      then m  - (subMod - minMod)
      else minMod - subMod;
  }
  
  proc chpl__diffMod(minuend : integral,
                     subtrahend : integral,
                     in modulus : integral)
  {
    compilerError("chpl__diffMod -- Operand types must match.");
  }
  
  // Add two numbers together, and peg them to the min or max representable value
  // if there is overflow.
  // We might wish to add dialable run-time warning messages.
  proc chpl__add(a: ?t, b: t, type resultType)
  {
    if !isIntegralType(t) then
      compilerError("Values must be of integral type.");
  
    if a > 0 && b > 0 && b > max(t) - a then return max(resultType);
    if a < 0 && b < 0 && b < min(t) - a then return min(resultType);
  
    // If the result is unsigned, check for a negative result and peg
    // the result to 0 if the sum is going to be negative.
    if isUintType(resultType) {
      if ((a < 0 && b > 0 && (a == min(t) || abs(a) > abs(b))) ||
          (a > 0 && b < 0 && (b == min(t) || abs(b) > abs(a)))) then
        return 0:resultType;
    }
  
    return (a + b):resultType;
  }
  
  // Get the simple expression 'start + stride*count' to typecheck.
  // Use example: low + i:idxType * stride.
  // Use explicit conversions, no other additional runtime work.
  proc chpl__addRangeStrides(start, stride, count): start.type {
    proc convert(a,b) param
      return ( a.type == int(64) && b.type == uint(64) ) ||
             ( a.type == uint(64) && b.type == int(64) );
  
    proc mul(a,b) return if convert(a,b) then a:int(64) * b:int(64) else a * b;
    proc add(a,b) return if convert(a,b) then a:int(64) + b:int(64) else a + b;
  
    return add(start, mul(stride, count)) :start.type;
  }
  
  // Returns (gcd(u, v), x) where x is set such that
  // u*x + v*y = gcd(u, v) assuming u and v are non-negative.
  //
  // source: Knuth Volume 2 --- Section 4.5.2
  //
  proc chpl__extendedEuclidHelper(u, v)
  {
    var zero: u.type = 0;
    var one: u.type = 1;
  
    var U = (one, zero, u);
    var V = (zero, one, v);
  
    while V(3) != 0 do
      (U, V) = let q = U(3)/V(3) in (V, U - V * (q, q, q));
  
    return (U(3), U(1));
  }
  
  inline proc chpl__extendedEuclid(u:int(32), v:int(32))
  { return chpl__extendedEuclidHelper(u,v); }
  
  inline proc chpl__extendedEuclid(u:int(64), v:int(64))
  { return chpl__extendedEuclidHelper(u,v); }
  
}<|MERGE_RESOLUTION|>--- conflicted
+++ resolved
@@ -701,8 +701,6 @@
     return chpl_by_help(r, step);
   }
 
-<<<<<<< HEAD
-=======
   // We want to warn the user at compiler time if they had an invalid param
   // stride rather than waiting until runtime. However, we don't want to stamp
   // out a by function for every valid param stride, so these only handle
@@ -718,7 +716,6 @@
     compilerError("the 'by' operator cannot take a value of zero");
   }
 
->>>>>>> c55f9318
   proc by(r : range(?i,?b,?s), step)
   {
     compilerError("can't apply 'by' to a range with idxType ",
