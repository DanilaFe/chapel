--- conflicted
+++ resolved
@@ -969,9 +969,9 @@
 
     /*
       :returns: The indices that can be used to index into the string
-                (i.e., the range ``1..this.size``)
+                (i.e., the range ``0..<this.size``)
     */
-    proc indices return 1..size;
+    proc indices return 0..<size;
 
     /*
       :returns: The number of bytes in the string.
@@ -1464,20 +1464,12 @@
 
     /*
       Slice a string. Halts if r is non-empty and not completely inside the
-<<<<<<< HEAD
-      range ``0..#string.length`` when compiled with `--checks`. `--fast`
-=======
-      range ``1..string.size`` when compiled with `--checks`. `--fast`
->>>>>>> 67f2aea2
+      range ``0..<string.size`` when compiled with `--checks`. `--fast`
       disables this check.
 
       :arg r: range of the indices the new string should be made from
 
-<<<<<<< HEAD
-      :returns: a new string that is a substring within ``0..string.length-1``. If
-=======
-      :returns: a new string that is a substring within ``1..string.size``. If
->>>>>>> 67f2aea2
+      :returns: a new string that is a substring within ``0..<string.size``. If
                 the length of `r` is zero, an empty string is returned.
      */
     // TODO: I wasn't very good about caching variables locally in this one.
@@ -1631,11 +1623,7 @@
       :arg needle: the string to search for
       :arg region: an optional range defining the substring to search within,
                    default is the whole string. Halts if the range is not
-<<<<<<< HEAD
-                   within ``0..string.length-1``
-=======
-                   within ``1..string.size``
->>>>>>> 67f2aea2
+                   within ``0..<string.size``
 
       :returns: the index of the first occurrence of `needle` within a
                 string, or -1 if the `needle` is not in the string.
@@ -1649,11 +1637,7 @@
       :arg needle: the string to search for
       :arg region: an optional range defining the substring to search within,
                    default is the whole string. Halts if the range is not
-<<<<<<< HEAD
-                   within ``0..string.length-1``
-=======
-                   within ``1..string.size``
->>>>>>> 67f2aea2
+                   within ``0..<string.size``
 
       :returns: the index of the first occurrence from the right of `needle`
                 within a string, or 0 if the `needle` is not in the string.
@@ -1666,11 +1650,7 @@
       :arg needle: the string to search for
       :arg region: an optional range defining the substring to search within,
                    default is the whole string. Halts if the range is not
-<<<<<<< HEAD
-                   within ``0..string.length-1``
-=======
-                   within ``1..string.size``
->>>>>>> 67f2aea2
+                   within ``0..<string.size``
 
       :returns: the number of times `needle` occurs in the string
      */
