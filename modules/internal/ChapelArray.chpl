--- conflicted
+++ resolved
@@ -220,57 +220,19 @@
     for param i in 1..k {
       type currType = elems(i).type;
 
-<<<<<<< HEAD
       if currType != elemType {
         compilerError( "Array literal element " + i:string +
                        " expected to be of type " + typeToString(elemType) +
                        " but is of type " + typeToString(currType) );
-      } 
-      
+      }
+
       A(i) = elems(i);
-    } 
-        
-    return A; 
-  }
-  
-  
-  /* Transitional warning from old domain literal syntax in Chapel 1.5 to 
-   * new domain literal syntax in 1.6.  This is intended to be removed along
-   * with the warnArrayLitRanges in the release following 1.6. 
-   *
-   * NOTE:  After 1.6 this function should be removed entirely and the array 
-   *        literal production modified to only call chpl__buildArrayLiteral.
-   *
-   * NOTE: Oddly one cannot return chpl__buildArrayLiteral here, not sure why.
-   *       Had to copy and paste the body of the function to obtain proper 
-   *       behavior.  */
-  proc chpl__buildArrayLiteralWarn( elems:?t ...?k ){
-    type elemType = elems(1).type;
-    var A : [1..k] elemType;  //This is unfortunate, can't use t here...
-  
-    for param i in 1..k {
-      type currType = elems(i).type;
-  
-=======
->>>>>>> 95f4cfbe
-      if currType != elemType {
-        compilerError( "Array literal element " + i:string +
-                       " expected to be of type " + typeToString(elemType) +
-                       " but is of type " + typeToString(currType) );
-      }
-
-      A(i) = elems(i);
     }
 
     return A;
   }
 
-<<<<<<< HEAD
-
-  proc chpl__buildAssociativeArrayLiteral( elems ...?k ){
-=======
   proc chpl__buildAssociativeArrayExpr( elems ...?k ) {
->>>>>>> 95f4cfbe
     type keyType = elems(1).type;
     type valType = elems(2).type;
     var D : domain(keyType);
