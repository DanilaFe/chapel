--- conflicted
+++ resolved
@@ -457,20 +457,12 @@
       type currType = _getLiteralType(elems(i).type);
 
       if currType != elemType {
-<<<<<<< HEAD
-        compilerError( "Array literal element " + (i-1):string +
-=======
-        compilerError( "Array literal element " + (i+1):string +
->>>>>>> 78283465
+        compilerError( "Array literal element " + i:string +
                        " expected to be of type " + elemType:string +
                        " but is of type " + currType:string );
       }
 
-<<<<<<< HEAD
-      A(i-1+arrayLiteralLowBound) = elems(i);
-=======
-      A(i+1) = elems(i);
->>>>>>> 78283465
+      A(i+arrayLiteralLowBound) = elems(i);
     }
 
     return A;
@@ -496,21 +488,13 @@
       type elemValType = _getLiteralType(elemVal.type);
 
       if elemKeyType != keyType {
-<<<<<<< HEAD
-        compilerError("Associative array key element " + (((i+2)/2)-1):string +
-=======
-        compilerError("Associative array key element " + ((i+3)/2):string +
->>>>>>> 78283465
+        compilerError("Associative array key element " + ((i+1)/2):string +
                        " expected to be of type " + keyType:string +
                        " but is of type " + elemKeyType:string);
       }
 
       if elemValType != valType {
-<<<<<<< HEAD
-        compilerError("Associative array value element " + (((i+1)/2)-1):string
-=======
-        compilerError("Associative array value element " + ((i+2)/2):string
->>>>>>> 78283465
+        compilerError("Associative array value element " + ((i+1)/2):string
                       + " expected to be of type " + valType:string
                       + " but is of type " + elemValType:string);
       }
@@ -610,11 +594,7 @@
     type keyType = _getLiteralType(keys(0).type);
     for param i in 1..count-1 do
       if keyType != _getLiteralType(keys(i).type) {
-<<<<<<< HEAD
-        compilerError("Associative domain element " + (i-1):string +
-=======
-        compilerError("Associative domain element " + (i+1):string +
->>>>>>> 78283465
+        compilerError("Associative domain element " + i:string +
                       " expected to be of type " + keyType:string +
                       " but is of type " +
                       _getLiteralType(keys(i).type):string);
