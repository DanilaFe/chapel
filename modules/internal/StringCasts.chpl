--- conflicted
+++ resolved
@@ -127,13 +127,8 @@
         throw new owned IllegalArgumentError("bad cast from string '" + x + "' to " + t:string);
 
       // remove underscores everywhere but the first position
-<<<<<<< HEAD
-      if localX.length >= 2 then
+      if localX.size >= 2 then
         localX = localX[0] + localX[1..].replace("_", "");
-=======
-      if localX.size >= 2 then
-        localX = localX[1] + localX[2..].replace("_", "");
->>>>>>> 67f2aea2
     }
 
     if localX.isEmpty() then
