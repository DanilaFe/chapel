--- conflicted
+++ resolved
@@ -137,13 +137,7 @@
     else
       return _getIteratorZipInternal(t, 1);
   }
-<<<<<<< HEAD
 /*
-  proc _checkIterator(type t) {
-    if (!(isEnumType(t))) then
-      compilerError("cannot iterate over a type");
-=======
-
   inline proc _checkIterator(type t) {
     use Reflection;
 
@@ -151,10 +145,10 @@
       return t.these();
     else
       compilerError("unable to iterate over type '", t:string, "'");
->>>>>>> daa7230d
   }
 
   proc _checkIterator(x) {
+    return x;
   }
 */
   inline proc _freeIterator(ic: _iteratorClass) {
