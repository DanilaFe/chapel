--- conflicted
+++ resolved
@@ -200,11 +200,8 @@
   use ChapelBase; // for uint().
   use ChapelLocale;
   use SysBasic;
-<<<<<<< HEAD
   use SysError;
-=======
   use LastResortIO;
->>>>>>> e0af2898
 
   // TODO -- this should probably be private
   pragma "no doc"
