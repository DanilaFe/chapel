/*
 * Copyright 2020-2022 Hewlett Packard Enterprise Development LP
 * Copyright 2004-2019 Cray Inc.
 * Other additional copyright holders may be indicated within.
 *
 * The entirety of this work is licensed under the Apache License,
 * Version 2.0 (the "License"); you may not use this file except
 * in compliance with the License.
 *
 * You may obtain a copy of the License at
 *
 *     http://www.apache.org/licenses/LICENSE-2.0
 *
 * Unless required by applicable law or agreed to in writing, software
 * distributed under the License is distributed on an "AS IS" BASIS,
 * WITHOUT WARRANTIES OR CONDITIONS OF ANY KIND, either express or implied.
 * See the License for the specific language governing permissions and
 * limitations under the License.
 */

// ChapelDomain.chpl
//
module ChapelDomain {

  public use ChapelBase;
  use ArrayViewRankChange;

  pragma "no copy return"
  pragma "return not owned"
  proc _getDomain(value) {
    if _to_unmanaged(value.type) != value.type then
      compilerError("Domain on borrow created");

    if _isPrivatized(value) then
      return new _domain(value.pid, value, _unowned=true);
    else
      return new _domain(nullPid, value, _unowned=true);
  }

  // Run-time type support
  //
  // NOTE: the bodies of functions marked with runtime type init fn (such as
  // chpl__buildDomainRuntimeType) are replaced by the compiler to just create
  // a record storing the arguments.  The return type of
  // chpl__build...RuntimeType is what tells the compiler which runtime type it
  // is creating. These functions are written to return a value even though
  // they are marked as type functions.

  //
  // Support for domain types
  //
  pragma "runtime type init fn"
  proc chpl__buildDomainRuntimeType(dist: _distribution, param rank: int,
                                    type idxType = int,
                                    param stridable: bool = false) type {
    return new _domain(dist, rank, idxType, stridable);
  }

  pragma "runtime type init fn"
  proc chpl__buildDomainRuntimeType(dist: _distribution, type idxType,
                                    param parSafe: bool = true) type {
    return new _domain(dist, idxType, parSafe);
  }

  private proc isUltimatelyRectangularParent(parentDom: domain) param {
    if parentDom.isRectangular() then
      return true;
    else if parentDom.isSparse() then
      return isUltimatelyRectangularParent(parentDom._value.parentDom);
    else
      return false;
  }

  pragma "runtime type init fn"
  proc chpl__buildSparseDomainRuntimeType(dist: _distribution,
<<<<<<< HEAD
                                          parentDom: domain) type {
=======
                                          parentDom: domain) {
    if ! isUltimatelyRectangularParent(parentDom) then
      compilerError("sparse subdomains are currently supported only for rectangular domains");

>>>>>>> 0648f5bb
    return new _domain(dist, parentDom);
  }

  proc chpl__buildSparseDomainRuntimeTypeForParentDomain(parentDom) type {
    if ! isDomain(parentDom) then
      compilerError("building a sparse subdomain of a non-domain value",
                    " of type ", parentDom.type: string);

    return chpl__buildSparseDomainRuntimeType(parentDom.defaultSparseDist,
                                              parentDom);
  }

  proc chpl__buildSparseDomainRuntimeTypeForParentDomain(type parentDom) {
    compilerError("building a sparse subdomain of a type;",
                  " please supply a domain value instead");
  }

  proc chpl__convertRuntimeTypeToValue(dist: _distribution,
                                       param rank: int,
                                       type idxType = int,
                                       param stridable: bool,
                                       param isNoInit: bool,
                                       definedConst: bool) {
    return new _domain(dist, rank, idxType, stridable, definedConst);
  }

  proc chpl__convertRuntimeTypeToValue(dist: _distribution, type idxType,
                                       param parSafe: bool,
                                       param isNoInit: bool,
                                       definedConst: bool) {
    return new _domain(dist, idxType, parSafe);
  }

  proc chpl__convertRuntimeTypeToValue(dist: _distribution,
                                       parentDom: domain,
                                       param isNoInit: bool,
                                       definedConst: bool) {
    return new _domain(dist, parentDom);
  }

  proc chpl__convertValueToRuntimeType(dom: domain) type
   where isSubtype(dom._value.type, BaseRectangularDom) {
    return chpl__buildDomainRuntimeType(dom.dist, dom._value.rank,
                              dom._value.idxType, dom._value.stridable);
  }

  proc chpl__convertValueToRuntimeType(dom: domain) type
   where isSubtype(dom._value.type, BaseAssociativeDom) {
    return chpl__buildDomainRuntimeType(dom.dist, dom._value.idxType, dom._value.parSafe);
  }

  proc chpl__convertValueToRuntimeType(dom: domain) type
   where isSubtype(dom._value.type, BaseSparseDom) {
    return chpl__buildSparseDomainRuntimeType(dom.dist, dom._value.parentDom);
  }

  proc chpl__convertValueToRuntimeType(dom: domain) type {
    compilerError("the global domain class of each domain map implementation must be a subclass of BaseRectangularDom, BaseAssociativeDom, or BaseSparseDom", 0);
    return 0; // dummy
  }

  //
  // Support for subdomain types
  //
  // Note the domain of a subdomain is not yet part of the runtime type
  //
  proc chpl__buildSubDomainType(dom: domain) type
    return chpl__convertValueToRuntimeType(dom);

  //
  // Support for domain expressions, e.g., {1..3, 1..3}
  //

  proc chpl__isTupleOfRanges(tup) param {
    for param i in 0..tup.size-1 {
      if !isRangeType(tup(i).type) then
        return false;
    }
    return true;
  }

  proc chpl__buildDomainExpr(ranges..., definedConst)
  where chpl__isTupleOfRanges(ranges) {
    param rank = ranges.size;
    for param i in 1..rank-1 do
      if ranges(0).idxType != ranges(i).idxType then
        compilerError("idxType varies among domain's dimensions");
    for param i in 0..rank-1 do
      if ! isBoundedRange(ranges(i)) then
        compilerError("one of domain's dimensions is not a bounded range");
    var d: domain(rank, ranges(0).idxType, chpl__anyStridable(ranges));
    d.setIndices(ranges);
    if definedConst then
      chpl__setDomainConst(d);
    return d;
  }

  pragma "no doc"
  private proc chpl__setDomainConst(dom: domain) {
    dom._value.definedConst = true;
  }

  // definedConst is added only for interface consistency
  proc chpl__buildDomainExpr(keys..., definedConst) {
    param count = keys.size;
    // keyType of string literals is assumed to be type string
    type keyType = _getLiteralType(keys(0).type);
    for param i in 1..count-1 do
      if keyType != _getLiteralType(keys(i).type) {
        compilerError("Associative domain element " + i:string +
                      " expected to be of type " + keyType:string +
                      " but is of type " +
                      _getLiteralType(keys(i).type):string);
      }

    //Initialize the domain with a size appropriate for the number of keys.
    //This prevents resizing as keys are added.
    var D : domain(keyType);
    D.requestCapacity(count);

    for param i in 0..count-1 do
      D += keys(i);

    return D;
  }

  //
  // Support for domain expressions within array types, e.g. [1..n], [D]
  //
  proc chpl__ensureDomainExpr(const ref x: domain) const ref {
    return x;
  }

  // pragma is a workaround for ref-pair vs generic/specific overload resolution
  pragma "compiler generated"
  pragma "last resort"
  proc chpl__ensureDomainExpr(x...) {
    // we are creating array with a range literal(s). So, the array's domain
    // cannot be changed anymore.
    return chpl__buildDomainExpr((...x), definedConst=true);
  }

  pragma "compiler generated"
  pragma "last resort"
  proc chpl__ensureDomainExpr(type t) {
    compilerError("Domain expression was a type ('", t:string, "') rather than a domain value or range list as expected");
  }

  proc chpl__isRectangularDomType(type domainType) param {
    var dom: domainType;
    return isDomainType(domainType) && dom.isRectangular();
  }

  proc chpl__isSparseDomType(type domainType) param {
    var dom: domainType;
    return dom.isSparse();
  }

  pragma "no copy return"
  pragma "return not owned"
  proc chpl__parentDomainFromDomainRuntimeType(type domainType) {
    pragma "no copy"
    pragma "no auto destroy"
    var parentDom = __primitive("get runtime type field",
                                domainType, "parentDom");

    return _getDomain(parentDom._value);
  }

  pragma "no copy return"
  pragma "return not owned"
  proc chpl__domainFromArrayRuntimeType(type rtt) {
    pragma "no copy"
    pragma "no auto destroy"
    var dom = __primitive("get runtime type field", rtt, "dom");

    return _getDomain(dom._value);
  }

  deprecated "isRectangularDom is deprecated - please use isRectangular method on domain"
  proc isRectangularDom(d: domain) param return d.isRectangular();

  deprecated "isIrregularDom is deprecated - please use isIrregular method on domain"
  proc isIrregularDom(d: domain) param return d.isIrregular();

  deprecated "isAssociativeDom is deprecated - please use isAssociative method on domain"
  proc isAssociativeDom(d: domain) param return d.isAssociative();

  proc chpl_isAssociativeDomClass(dc: BaseAssociativeDom) param return true;
  proc chpl_isAssociativeDomClass(dc) param return false;

  deprecated "isSparseDom is deprecated - please use isSparse method on domain"
  proc isSparseDom(d: domain) param return d.isSparse();

  // Helper function used to ensure a returned array matches the declared
  // return type when the declared return type specifies a particular domain
  // but not the element type.
  proc chpl__checkDomainsMatch(a: [], b) {
    import HaltWrappers;
    if (boundsChecking) {
      if (a.domain != b) {
        HaltWrappers.boundsCheckHalt("domain mismatch on return");
      }
    }
  }

  proc chpl__checkDomainsMatch(a: _iteratorRecord, b) {
    import HaltWrappers;
    if (boundsChecking) {
      // Should use iterator.shape here to avoid copy
      var tmp = a;
      if (tmp.domain != b) {
        HaltWrappers.boundsCheckHalt("domain mismatch on return");
      }
    }
  }

  proc chpl_countDomHelp(dom, counts) {
    var ranges = dom.dims();
    for param i in 0..dom.rank-1 do
      ranges(i) = ranges(i) # counts(i);
    return dom[(...ranges)];
  }

  operator #(dom: domain, counts: integral) where dom.isRectangular() &&
    dom.rank == 1 {
    return chpl_countDomHelp(dom, (counts,));
  }

  operator #(dom: domain, counts) where dom.isRectangular() &&
    isTuple(counts) {
    if (counts.size != dom.rank) then
      compilerError("the domain and tuple arguments of # must have the same rank");
    return chpl_countDomHelp(dom, counts);
  }

  pragma "fn returns aliasing array"
  operator #(arr: [], counts: integral) where arr.isRectangular() &&
    arr.rank == 1 {
    return arr[arr.domain#counts];
  }

  pragma "fn returns aliasing array"
  operator #(arr: [], counts) where arr.isRectangular() && isTuple(counts) {
    if (counts.size != arr.rank) then
      compilerError("the domain and array arguments of # must have the same rank");
    return arr[arr.domain#counts];
  }

  operator +(d: domain, i: index(d)) {
    if d.isRectangular() then
      compilerError("Cannot add indices to a rectangular domain");
    else
      compilerError("Cannot add indices to this domain type");
  }

  operator +(i, d: domain) where isSubtype(i.type, index(d)) && !d.isIrregular() {
    if d.isRectangular() then
      compilerError("Cannot add indices to a rectangular domain");
    else
      compilerError("Cannot add indices to this domain type");
  }

  operator +(in d: domain, i: index(d)) where d.isIrregular() {
    d.add(i);
    return d;
  }

  operator +(i, in d: domain) where isSubtype(i.type,index(d)) && d.isIrregular() {
    d.add(i);
    return d;
  }

  operator +(in d1: domain, d2: domain) where
                                    d1.type == d2.type &&
                                    d1.isIrregular() &&
                                    d2.isIrregular() {
    // This should eventually become a forall loop
    for e in d2 do d1.add(e);
    return d1;
  }

  operator +(d1: domain, d2: domain) {
    if (d1.isRectangular() || d2.isRectangular()) then
      compilerError("Cannot add indices to a rectangular domain");
    else
      compilerError("Cannot add indices to this domain type");
  }

  operator -(d: domain, i: index(d)) {
    if d.isRectangular() then
      compilerError("Cannot remove indices from a rectangular domain");
    else
      compilerError("Cannot remove indices from this domain type");
  }

  operator -(in d: domain, i: index(d)) where d.isIrregular() {
    d.remove(i);
    return d;
  }

  operator -(in d1: domain, d2: domain) where
                                    d1.type == d2.type &&
                                    d1.isSparse() {
    // This should eventually become a forall loop
    for e in d2 do d1.remove(e);
    return d1;
  }

  operator -(d1: domain, d2: domain) {
    if (d1.isRectangular() || d2.isRectangular()) then
      compilerError("Cannot remove indices from a rectangular domain");
    else
      compilerError("Cannot remove indices from this domain type");
  }

  inline operator ==(d1: domain, d2: domain) where d1.isRectangular() &&
                                                   d2.isRectangular() {
    if d1._value.rank != d2._value.rank {
      return false;
    } else if d1._value == d2._value {
      return true;
    } else {
      for param i in 0..d1._value.rank-1 do
        if (d1.dim(i) != d2.dim(i)) then return false;
      return true;
    }
  }

  inline operator !=(d1: domain, d2: domain) where d1.isRectangular() &&
                                                   d2.isRectangular() {
    return !(d1 == d2);
  }

  inline operator ==(d1: domain, d2: domain) where d1.isAssociative() &&
                                                   d2.isAssociative() {
    if d1._value == d2._value then return true;
    if d1.sizeAs(uint) != d2.sizeAs(uint) then return false;
    // Should eventually be a forall+reduction
    for idx in d1 do
      if !d2.contains(idx) then return false;
    return true;
  }

  inline operator !=(d1: domain, d2: domain) where d1.isAssociative() &&
                                                   d2.isAssociative() {
    return !(d1 == d2);
  }

  inline operator ==(d1: domain, d2: domain) where d1.isSparse() &&
                                                   d2.isSparse() {
    if d1._value == d2._value then return true;
    if d1.sizeAs(uint) != d2.sizeAs(uint) then return false;
    if d1._value.parentDom != d2._value.parentDom then return false;
    // Should eventually be a forall+reduction
    for idx in d1 do
      if !d2.contains(idx) then return false;
    return true;
  }

  inline operator !=(d1: domain, d2: domain) where d1.isSparse() &&
                                                   d2.isSparse() {
    return !(d1 == d2);
  }

  // any combinations not handled by the above

  inline operator ==(d1: domain, d2: domain) param {
    return false;
  }

  inline operator !=(d1: domain, d2: domain) param {
    return true;
  }

  /* Return true if ``t`` is a domain type. Otherwise return false. */
  proc isDomainType(type t) param {
    return isSubtype(t, _domain);
  }

  pragma "no doc"
  proc isDomainValue(e: domain) param  return true;
  /* Return true if ``e`` is a domain. Otherwise return false. */
  proc isDomainValue(e)         param  return false;

  operator -(a :domain, b :domain) where (a.type == b.type) &&
    a.isAssociative() {
    var newDom : a.type;
    serial !newDom._value.parSafe do
      forall e in a with(ref newDom) do
        if !b.contains(e) then newDom.add(e);
    return newDom;
  }

  /*
     We remove elements in the RHS domain from those in the LHS domain only if
     they exist. If an element in the RHS is not present in the LHS, no error
     occurs.
  */
  operator -=(ref a :domain, b :domain) where (a.type == b.type) &&
    a.isAssociative() {
    for e in b do
      if a.contains(e) then
        a.remove(e);
  }

  operator |(a :domain, b: domain) where (a.type == b.type) &&
    a.isAssociative() {
    return a + b;
  }

  operator |=(ref a :domain, b: domain) where (a.type == b.type) &&
    a.isAssociative() {
    for e in b do
      a.add(e);
  }

  operator +=(ref a :domain, b: domain) where (a.type == b.type) &&
    a.isAssociative() {
    a |= b;
  }

  /*
     We remove elements in the RHS domain from those in the LHS domain only if
     they exist. If an element in the RHS is not present in the LHS, no error
     occurs.
  */
  operator &(a :domain, b: domain) where (a.type == b.type) &&
    a.isAssociative() {
    var newDom : a.type;

    serial !newDom._value.parSafe do
      forall k in a with (ref newDom) do // no race - in 'serial'
        if b.contains(k) then newDom += k;
    return newDom;
  }

  operator &=(ref a :domain, b: domain) where (a.type == b.type) &&
    a.isAssociative() {
    var removeSet: domain(a.idxType);
    for e in a do
      if !b.contains(e) then
        removeSet += e;
    for e in removeSet do
      a.remove(e);
  }

  operator ^(a :domain, b: domain) where (a.type == b.type) &&
    a.isAssociative() {
    var newDom : a.type;

    serial !newDom._value.parSafe {
      forall k in a with(ref newDom) do
        if !b.contains(k) then newDom.add(k);
      forall k in b with(ref newDom) do
        if !a.contains(k) then newDom.add(k);
    }

    return newDom;
  }

  /*
     We remove elements in the RHS domain from those in the LHS domain only if
     they exist. If an element in the RHS is not present in the LHS, it is
     added to the LHS.
  */
  operator ^=(ref a :domain, b: domain) where (a.type == b.type) &&
    a.isAssociative() {
    for e in b do
      if a.contains(e) then
        a.remove(e);
      else
        a.add(e);
  }

  //
  // BaseSparseDom operator overloads
  //
  operator +=(ref sd: domain, inds: [] index(sd)) where sd.isSparse() {
    if inds.sizeAs(int) == 0 then return;

    sd._value.dsiBulkAdd(inds);
  }


  // TODO: Currently not optimized
  operator +=(ref sd: domain, d: domain)
  where sd.isSparse() && d.rank==sd.rank && sd.idxType==d.idxType {
    if d.sizeAs(int) == 0 then return;

    const indCount = d.sizeAs(int);
    var arr: [{0..#indCount}] index(sd);

    for (i,j) in zip(d, 0..) do arr[j] = i;

    var rowSorted = false;

    // Once an interface supports it:
    // if sd.RMO && d.RMO then rowSorted = true;

    sd._value.dsiBulkAdd(arr, rowSorted, true, false);
  }

  // TODO: Implement bulkRemove
  operator -=(ref sd: domain, inds: [] index(sd)) where sd.isSparse() {
    for ind in inds do
      sd -= ind;
  }

  operator -=(ref sd: domain, d: domain)
  where sd.isSparse() && d.rank==sd.rank && sd.idxType==d.idxType {
    for ind in d do
      sd -= ind;
  }

  //
  // Assignment of domains
  //
  operator =(ref a: domain, b: domain) {
    if a.rank != b.rank then
      compilerError("rank mismatch in domain assignment");

    if a.idxType != b.idxType then
      compilerError("index type mismatch in domain assignment");

    if a.isRectangular() && b.isRectangular() then
      if !a.stridable && b.stridable then
        compilerError("cannot assign from a stridable domain to an unstridable domain without an explicit cast");

    a._instance.dsiAssignDomain(b, lhsPrivate=false);

    if _isPrivatized(a._instance) {
      _reprivatize(a._instance);
    }
  }

  //
  // Return true if t is a tuple of ranges that is legal to assign to
  // rectangular domain d
  //
  proc chpl__isLegalRectTupDomAssign(d, t) param {
    proc isRangeTuple(a) param {
      proc peelArgs(first, rest...) param {
        return if rest.size > 1 then
                 isRange(first) && peelArgs((...rest))
               else
                 isRange(first) && isRange(rest(0));
      }
      proc peelArgs(first) param return isRange(first);

      return if !isTuple(a) then false else peelArgs((...a));
    }

    proc strideSafe(d, rt, param dim: int=0) param {
      return if dim == d.rank-1 then
               d.dim(dim).stridable || !rt(dim).stridable
             else
               (d.dim(dim).stridable || !rt(dim).stridable) && strideSafe(d, rt, dim+1);
    }
    return isRangeTuple(t) && d.rank == t.size && strideSafe(d, t);
  }

  operator =(ref a: domain, b: _tuple) {
    if chpl__isLegalRectTupDomAssign(a, b) {
      a = {(...b)};
    } else {
      a.clear();
      for ind in 0..#b.size {
        a.add(b(ind));
      }
    }
  }

  operator =(ref d: domain, r: range(?)) {
    d = {r};
  }

  operator =(ref a: domain, b) {  // b is iteratable
    if a.isRectangular() then
      compilerError("Illegal assignment to a rectangular domain");
    a.clear();
    for ind in b {
      a.add(ind);
    }
  }

  // This is the definition of the 'by' operator for domains.
  operator by(a: domain, b) {
    var r: a.rank*range(a._value.idxType,
                      BoundedRangeType.bounded,
                      true);
    var t = _makeIndexTuple(a.rank, b, "step", expand=true);
    for param i in 0..a.rank-1 do
      r(i) = a.dim(i) by t(i);
    return new _domain(a.dist, a.rank, a._value.idxType, true, r);
  }

  // This is the definition of the 'align' operator for domains.
  // It produces a new domain with the specified alignment.
  // See also: 'align' operator on ranges.
  operator align(a: domain, b) {
    var r: a.rank*range(a._value.idxType,
                      BoundedRangeType.bounded,
                      a.stridable);
    var t = _makeIndexTuple(a.rank, b, "alignment", expand=true);
    for param i in 0..a.rank-1 do
      r(i) = a.dim(i) align t(i);
    return new _domain(a.dist, a.rank, a._value.idxType, a.stridable, r);
  }

  // This function exists to avoid communication from computing _value when
  // the result is param.
  proc domainDistIsLayout(d: domain) param {
    return d.dist._value.dsiIsLayout();
  }

  pragma "find user line"
  pragma "coerce fn"
  proc chpl__coerceCopy(type dstType:_domain, rhs:_domain, definedConst: bool) {
    param rhsIsLayout = domainDistIsLayout(rhs);

    pragma "no copy"
    var lhs = chpl__coerceHelp(dstType, definedConst);
    lhs = rhs;

    // Error for assignment between local and distributed domains.
    if domainDistIsLayout(lhs) && !rhsIsLayout then
      compilerWarning("initializing a non-distributed domain from a distributed domain. If you didn't mean to do that, add a dmapped clause to the type expression or remove the type expression altogether");

    return lhs;
  }
  pragma "find user line"
  pragma "coerce fn"
  proc chpl__coerceMove(type dstType:_domain, in rhs:_domain,
                        definedConst: bool) {
    param rhsIsLayout = domainDistIsLayout(rhs);

    // TODO: just return rhs
    // if the domain types are the same and their runtime types
    // are the same.

    pragma "no copy"
    var lhs = chpl__coerceHelp(dstType, definedConst);
    lhs = rhs;

    // Error for assignment between local and distributed domains.
    if domainDistIsLayout(lhs) && !rhsIsLayout then
      compilerWarning("initializing a non-distributed domain from a distributed domain. If you didn't mean to do that, add a dmapped clause to the type expression or remove the type expression altogether");

    return lhs;
  }

  pragma "find user line"
  pragma "coerce fn"
  proc chpl__coerceCopy(type dstType:_domain, rhs:_tuple, definedConst: bool) {
    pragma "no copy"
    var lhs = chpl__coerceHelp(dstType, definedConst);
    if chpl__isLegalRectTupDomAssign(lhs, rhs) {
      lhs = {(...rhs)};
    } else {
      lhs = rhs;
    }

    return lhs;
  }
  pragma "find user line"
  pragma "coerce fn"
  proc chpl__coerceMove(type dstType:_domain, in rhs:_tuple, definedConst: bool) {
    pragma "no copy"
    var lhs = chpl__coerceHelp(dstType, definedConst);
    if chpl__isLegalRectTupDomAssign(lhs, rhs) {
      lhs = {(...rhs)};
    } else {
      lhs = rhs;
    }

    return lhs;
  }

  pragma "find user line"
  pragma "coerce fn"
  proc chpl__coerceCopy(type dstType:_domain, rhs:range(?), definedConst: bool) {
    pragma "no copy"
    var lhs = chpl__coerceHelp(dstType, definedConst);
    lhs = {rhs};
    return lhs;
  }
  pragma "find user line"
  pragma "coerce fn"
  proc chpl__coerceMove(type dstType:_domain, in rhs:range(?), definedConst: bool) {
    pragma "no copy"
    var lhs = chpl__coerceHelp(dstType, definedConst);
    lhs = {rhs};
    return lhs;
  }

  pragma "find user line"
  pragma "coerce fn"
  proc chpl__coerceCopy(type dstType:_domain, rhs: _iteratorRecord, definedConst: bool) {
    // assumes rhs is iterable
    pragma "no copy"
    var lhs = chpl__coerceHelp(dstType, definedConst);
    if lhs.isRectangular() then
      compilerError("Illegal assignment to a rectangular domain");
    lhs.clear();
    for ind in rhs {
      lhs.add(ind);
    }
    return lhs;
  }
  pragma "find user line"
  pragma "coerce fn"
  proc chpl__coerceMove(type dstType:_domain, rhs: _iteratorRecord, definedConst: bool) {
    // assumes rhs is iterable
    pragma "no copy"
    var lhs = chpl__coerceHelp(dstType, definedConst);
    if lhs.isRectangular() then
      compilerError("Illegal assignment to a rectangular domain");
    lhs.clear();
    for ind in rhs {
      lhs.add(ind);
    }
    return lhs;
  }

  pragma "find user line"
  pragma "coerce fn"
  proc chpl__coerceCopy(type dstType:_domain, rhs, definedConst: bool) {
    // assumes rhs is iterable (e.g. list)
    pragma "no copy"
    var lhs = chpl__coerceHelp(dstType, definedConst);
    if lhs.isRectangular() then
      compilerError("Illegal assignment to a rectangular domain");
    lhs.clear();
    for ind in rhs {
      lhs.add(ind);
    }
    return lhs;
  }
  pragma "find user line"
  pragma "coerce fn"
  proc chpl__coerceMove(type dstType:_domain, in rhs, definedConst: bool) {
    // assumes rhs is iterable (e.g. list)
    pragma "no copy"
    var lhs = chpl__coerceHelp(dstType, definedConst);
    if lhs.isRectangular() then
      compilerError("Illegal assignment to a rectangular domain");
    lhs.clear();
    for ind in rhs {
      lhs.add(ind);
    }
    return lhs;
  }




  //
  // Domain wrapper record.
  //
  /* The domain type */
  pragma "domain"
  pragma "has runtime type"
  pragma "ignore noinit"
  record _domain {
    var _pid:int; // only used when privatized
    pragma "owned"
    var _instance; // generic, but an instance of a subclass of BaseDom
    var _unowned:bool; // 'true' for the result of 'getDomain'
                       // in which case, the record destructor should
                       // not attempt to delete the _instance.

    proc chpl__promotionType() type {
      return index(rank, _value.idxType);
    }

    proc init(_pid: int, _instance, _unowned: bool) {
      this._pid = _pid;
      this._instance = _instance;
      this._unowned = _unowned;
    }

    proc init(value) {
      if _to_unmanaged(value.type) != value.type then
        compilerError("Domain on borrow created");

      if _isPrivatized(value) {
        // the below check is necessary for iterator records that have domain
        // shapes would create another set of privatized instances otherwise
        if value.pid == nullPid {
          this._pid = _newPrivatizedClass(value);
        }
        else {
          this._pid = value.pid;
        }
      }
      else {
        this._pid = nullPid;
      }

      this._instance = value;
    }

    proc init(d: _distribution,
              param rank : int,
              type idxType = int,
              param stridable: bool = false,
              definedConst: bool = false) {
      this.init(d.newRectangularDom(rank, idxType, stridable, definedConst));
    }

    proc init(d: _distribution,
              param rank : int,
              type idxType = int,
              param stridable: bool = false,
              ranges: rank*range(idxType, BoundedRangeType.bounded,stridable),
              definedConst: bool = false) {
      this.init(d.newRectangularDom(rank, idxType, stridable, ranges,
                definedConst));
    }

    proc init(d: _distribution,
              type idxType,
              param parSafe: bool = true,
              definedConst: bool = false) {
      this.init(d.newAssociativeDom(idxType, parSafe));
    }

    proc init(d: _distribution,
              dom: domain,
              definedConst: bool = false) {
      this.init(d.newSparseDom(dom.rank, dom._value.idxType, dom));
    }

    // Note: init= does not handle the case where the type of 'this' does not
    // handle the type of 'other'. That case is currently managed by the
    // compiler and various helper functions involving runtime types.
    proc init=(const ref other : domain) where other.isRectangular() {
      this.init(other.dist, other.rank, other.idxType, other.stridable, other.dims());
    }

    proc init=(const ref other : domain) {
      if other.isAssociative() {
        this.init(other.dist, other.idxType, other.parSafe);
      } else if other.isSparse() {
        this.init(other.dist, other.parentDom);
      } else {
        compilerError("cannot initialize '", this.type:string, "' from '", other.type:string, "'");
        this.init(nil);
      }

      // No need to lock this domain since it's not exposed anywhere yet.
      // No need to handle arrays over this domain either for the same reason.
      _instance.dsiAssignDomain(other, lhsPrivate=true);
    }

    inline proc _value {
      if _isPrivatized(_instance) {
        return chpl_getPrivatizedCopy(_instance.type, _pid);
      } else {
        return _instance;
      }
    }

    forwarding _value except chpl__serialize, chpl__deserialize;

    pragma "no doc"
    proc chpl__serialize()
      where this._value.isDefaultRectangular() {
      return this._value.chpl__serialize();
    }

    // TODO: we *SHOULD* be allowed to query the type of '_instance' directly
    // This function may not use any run-time type information passed to it
    // in the form of the 'this' argument. Static/param information is OK.
    pragma "no doc"
    proc type chpl__deserialize(data) {
      type valueType = __primitive("static field type", this, "_instance");
      return new _domain(_to_borrowed(valueType).chpl__deserialize(data));
    }

    pragma "no doc"
    proc _do_destroy () {
      if ! _unowned {
        on _instance {
          // Count the number of arrays that refer to this domain,
          // and mark the domain to be freed when that number reaches 0.
          // Additionally, if the number is 0, remove the domain from
          // the distribution and possibly get the distribution to free.
          const inst = _instance;
          var (domToFree, distToRemove) = inst.remove();
          var distToFree:unmanaged BaseDist? = nil;
          if distToRemove != nil {
            distToFree = distToRemove!.remove();
          }
          if domToFree != nil then
            _delete_dom(inst, _isPrivatized(inst));
          if distToFree != nil then
            _delete_dist(distToFree!, _isPrivatized(inst.dist));
        }
      }
      else {
        // Engin 4/14/20: We don't have any arrayview domain instances that we
        // RVF today. If/when we do have them, we need to clean them up here.
        // See _do_destroy_arr for a similar cleanup we do today for arrayview
        // arrays.
      }
    }
    pragma "no doc"
    proc deinit () {
      _do_destroy();
    }

    /* Return the domain map that implements this domain */
    pragma "return not owned"
    proc dist return _getDistribution(_value.dist);

    /* Return the number of dimensions in this domain */
    proc rank param {
      if this.isRectangular() || this.isSparse() then
        return _value.rank;
      else
        return 1;
    }

    /* Return the type of the indices of this domain */
    proc idxType type {
      return _value.idxType;
    }

    /* The ``idxType`` as represented by an integer type.  When
       ``idxType`` is an enum type, this evaluates to ``int``.
       Otherwise, it evaluates to ``idxType``. */
    proc intIdxType type {
      return chpl__idxTypeToIntIdxType(_value.idxType);
    }

    /* Return true if this is a stridable domain */
    proc stridable param where this.isRectangular() {
      return _value.stridable;
    }

    pragma "no doc"
    proc stridable param where this.isSparse() {
      return _value.parentDom.stridable;
    }

    pragma "no doc"
    proc stridable param where this.isAssociative() {
      compilerError("associative domains do not support .stridable");
    }

    /* Yield the domain indices */
    iter these() {
      for i in _value.these() {
        yield i;
      }
    }
    pragma "no doc"
    iter these(param tag: iterKind)
      where tag == iterKind.standalone &&
            __primitive("resolves", _value.these(tag=tag)) {
      for i in _value.these(tag) do
        yield i;
    }
    pragma "no doc"
    iter these(param tag: iterKind)
      where tag == iterKind.leader {
      // If I use forall here, it says
      //   error: user invocation of a parallel iterator should not supply tag
      //   arguments -- they are added implicitly by the compiler
      for followThis in _value.these(tag) do
        yield followThis;
    }
    pragma "no doc"
    iter these(param tag: iterKind, followThis, param fast: bool = false)
      where tag == iterKind.follower {

      if __primitive("resolves", _value.these(tag=tag, followThis, fast=fast)) {
        for i in _value.these(tag=tag, followThis, fast=fast) do
          yield i;
      } else {
        for i in _value.these(tag, followThis) do
          yield i;
      }
    }


    // see comments for the same method in _array
    //
    // domain slicing by domain
    pragma "no doc"
    proc this(d: domain) {
      if d.rank == rank then
        return this((...d.getIndices()));
      else
        compilerError("slicing a domain with a domain of a different rank");
    }

    // domain slicing by tuple of ranges
    pragma "no doc"
    proc this(ranges...rank)
    where chpl__isTupleOfRanges(ranges) {
      param stridable = _value.stridable || chpl__anyStridable(ranges);
      var r: rank*range(_value.idxType,
                        BoundedRangeType.bounded,
                        stridable);

      for param i in 0..rank-1 {
        r(i) = _value.dsiDim(i)(ranges(i));
      }
      return new _domain(dist, rank, _value.idxType, stridable, r);
    }

    // domain rank change
    pragma "no doc"
    proc this(args ...rank) where _validRankChangeArgs(args, _value.idxType) {
      //
      // Compute which dimensions are collapsed and what the index
      // (idx) is in the event that it is.  These will be stored in
      // the array view to convert from lower-D indices to higher-D.
      // Also compute the upward-facing rank and tuple of ranges.
      //
      var collapsedDim: rank*bool;
      var idx: rank*idxType;
      param uprank = chpl__countRanges((...args));
      param upstridable = this.stridable || chpl__anyRankChangeStridable(args);
      var upranges: uprank*range(idxType=_value.idxType,
                                 stridable=upstridable);
      var updim = 0;

      for param i in 0..rank-1 {
        if (isRange(args(i))) {
          collapsedDim(i) = false;
          idx(i) = dim(i).alignedLow;
          upranges(updim) = this._value.dsiDim(i)[args(i)]; // intersect ranges
          updim += 1;
        } else {
          collapsedDim(i) = true;
          idx(i) = args(i);
        }
      }

      // Create distribution, domain, and array objects representing
      // the array view
      const emptyrange: upranges(0).type;
      //
      // If idx isn't in the original domain, we need to generate an
      // empty upward facing domain (intersection is empty)
      //
      if !contains(idx) {
        for param d in 0..uprank-1 do
          upranges(d) = emptyrange;
      }

      const rcdist = new unmanaged ArrayViewRankChangeDist(downDistPid=dist._pid,
                                                 downDistInst=dist._instance,
                                                 collapsedDim=collapsedDim,
                                                 idx = idx);
      // TODO: Should this be set?
      //rcdist._free_when_no_doms = true;

      const rcdistRec = new _distribution(rcdist);

      return new _domain(rcdistRec, uprank,
                                    upranges(0).idxType,
                                    upranges(0).stridable,
                                    upranges);
    }

    // error case for all-int access
    proc this(i: integral ... rank) {
      compilerError("domain slice requires a range in at least one dimension");
    }

    // anything that is not covered by the above
    pragma "no doc"
    proc this(args ...?numArgs) {
      if numArgs == rank {
        compilerError("invalid argument types for domain slicing");
      } else
        compilerError("a domain slice requires either a single domain argument or exactly one argument per domain dimension");
    }

    /*
       Return a tuple of ranges describing the bounds of a rectangular domain.
       For a sparse domain, return the bounds of the parent domain.
     */
    proc dims() return _value.dsiDims();

    /*
       Return a range representing the boundary of this
       domain in a particular dimension.
     */
    proc dim(d : int) {
      use HaltWrappers;
      if boundsChecking then
        if (d < 0 || d >= rank) then
          HaltWrappers.boundsCheckHalt("dim(" + d:string + ") is out-of-bounds; must be 0.." + (rank-1):string);
      return _value.dsiDim(d);
    }

    pragma "no doc"
    proc dim(param d : int) {
      if (d < 0 || d > rank-1) then
        compilerError("dim() must take a value from 0..", rank-1);
      return _value.dsiDim(d);
    }

    pragma "no doc"
    iter dimIter(param d, ind) {
      for i in _value.dimIter(d, ind) do yield i;
    }

   /* Return a tuple of :proc:`intIdxType` describing the size of each
      dimension.  Note that this routine is in the process of changing
      to return a tuple of ``int``, similar to the ``.size`` query on
      ranges, domains, and arrays.  See :proc:`ChapelRange.range.size` for details.

      For a sparse domain, this returns the shape of the parent domain.
    */
    proc shape where this.isRectangular() || this.isSparse() {
      use ChapelRange;
      if (chpl_idxTypeSizeChange(idxType) && sizeReturnsInt == false) {
        compilerWarning("'.shape' queries for domains and arrays with 'idxType = " +
                        idxType:string +
                        "' are changing to return '" + rank:string +
                        "int' values rather than '" + rank:string + "*" +
                        idxType:string+"'\n"+
                        "  (to opt into the change now, re-compile with '-ssizeReturnsInt=true'\n");
        return chpl_shapeAs(idxType);
      } else {
        return chpl_shapeAs(int);
      }
    }

    proc chpl_shapeAs(type t: integral) {
      var s: rank*t;
      for (i, r) in zip(0..#s.size, dims()) do
        s(i) = r.sizeAs(t);
      return s;
    }

    pragma "no doc"
    /* Associative domains assumed to be 1-D. */
    proc shape where this.isAssociative() {
      var s: (size.type,);
      s[0] = size;
      return s;
    }

    pragma "no doc"
    /* Unsupported case */
    proc shape {
      compilerError(".shape not supported on this domain");
    }

    pragma "no doc"
    pragma "no copy return"
    proc buildArray(type eltType, param initElts:bool) {
      if eltType == void {
        compilerError("array element type cannot be void");
      }
      if isGenericType(eltType) {
        compilerWarning("creating an array with element type " +
                        eltType:string);
        if isClassType(eltType) && !isGenericType(borrowed eltType) {
          compilerWarning("which now means class type with generic management");
        }
        compilerError("array element type cannot currently be generic");
        // In the future we might support it if the array is not default-inited
      } else if this.isSparse() && !isDefaultInitializable(eltType) {
        if isNonNilableClass(eltType) {
          compilerError("sparse arrays of non-nilable classes are not currently supported");
        } else {
          compilerError("sparse arrays of non-default-initializable types are not currently supported");
        }
      }

      if chpl_warnUnstable then
        if this.isRectangular() && this.stridable then
          if rank == 1 {
            if this.stride < 0 then
              warning("arrays with negatively strided dimensions are not particularly stable");
          } else {
            for s in this.stride do
              if s < 0 then
                warning("arrays with negatively strided dimensions are not particularly stable");
          }

      var x = _value.dsiBuildArray(eltType, initElts);
      pragma "dont disable remote value forwarding"
      proc help() {
        _value.add_arr(x);
      }
      help();

      chpl_incRefCountsForDomainsInArrayEltTypes(x, x.eltType);

      return _newArray(x);
    }

    // assumes that data is already initialized
    pragma "no doc"
    pragma "no copy return"
    proc buildArrayWith(type eltType, data:_ddata(eltType), allocSize:int) {
      if eltType == void {
        compilerError("array element type cannot be void");
      }
      var x = _value.dsiBuildArrayWith(eltType, data, allocSize);
      pragma "dont disable remote value forwarding"
      proc help() {
        _value.add_arr(x);
      }
      help();

      chpl_incRefCountsForDomainsInArrayEltTypes(x, x.eltType);

      return _newArray(x);
    }

    /* Remove all indices from this domain, leaving it empty */
    proc ref clear() where this.isRectangular() {
      // For rectangular domains, create an empty domain and assign it to this
      // one to make sure that we leverage all of the array's normal resizing
      // machinery.

      var emptyDom: this.type;
      this = emptyDom;
    }

    // For other domain types, the implementation probably knows the most
    // efficient way to clear its index set, so make a dsiClear() call.
    pragma "no doc"
    proc ref clear() {
      _value.dsiClear();
    }

    /* Add index ``i`` to this domain. This method is also available
       as the ``+=`` operator.

       The domain must be irregular.
     */
    proc ref add(in i) {
      return _value.dsiAdd(i);
    }

    pragma "no doc"
    proc ref bulkAdd(inds: [] _value.idxType, dataSorted=false,
        isUnique=false, preserveInds=true, addOn=nilLocale)
        where this.isSparse() && _value.rank==1 {

      if inds.isEmpty() then return 0;

      return _value.dsiBulkAdd(inds, dataSorted, isUnique, preserveInds, addOn);
    }

    /*
     Creates an index buffer which can be used for faster index addition.

     For example, instead of:

       .. code-block:: chapel

          var spsDom: sparse subdomain(parentDom);
          for i in someIndexIterator() do
            spsDom += i;

     You can use `SparseIndexBuffer` for better performance:

       .. code-block:: chapel

          var spsDom: sparse subdomain(parentDom);
          var idxBuf = spsDom.makeIndexBuffer(size=N);
          for i in someIndexIterator() do
            idxBuf.add(i);
          idxBuf.commit();

     The above snippet will create a buffer of size N indices, and will
     automatically commit indices to the sparse domain as the buffer fills up.
     Indices are also committed when the buffer goes out of scope.

       .. note::

          The interface and implementation is not stable and may change in the
          future.

     :arg size: Size of the buffer in number of indices.
     :type size: int
    */
    inline proc makeIndexBuffer(size: int) {
      return _value.dsiMakeIndexBuffer(size);
    }

    /*
       Adds indices in ``inds`` to this domain in bulk.

       For sparse domains, an operation equivalent to this method is available
       with the ``+=`` operator, where the right-hand-side is an array. However,
       in that case, default values will be used for the flags ``dataSorted``,
       ``isUnique``, and ``preserveInds``. This method is available because in
       some cases, expensive operations can be avoided by setting those flags.
       To do so, ``bulkAdd`` must be called explicitly (instead of ``+=``).

       .. note::

         Right now, this method and the corresponding ``+=`` operator are
         only available for sparse domains. In the future, we expect that
         these methods will be available for all irregular domains.

       .. note::

         ``nilLocale`` is a sentinel value to denote that the locale where this
         addition should occur is unknown. We expect this to change in the
         future.

       :arg inds: Indices to be added. ``inds`` must be an array of
                  ``rank*idxType``, except for 1-D domains, where it must be
                  an array of ``idxType``.

       :arg dataSorted: ``true`` if data in ``inds`` is sorted.
       :type dataSorted: bool

       :arg isUnique: ``true`` if data in ``inds`` has no duplicates.
       :type isUnique: bool

       :arg preserveInds: ``true`` if data in ``inds`` needs to be preserved.
       :type preserveInds: bool

       :arg addOn: The locale where the indices should be added. Default value
                   is ``nil`` which indicates that locale is unknown or there
                   are more than one.
       :type addOn: locale

       :returns: Number of indices added to the domain
       :rtype: int
    */
    proc ref bulkAdd(inds: [] _value.rank*_value.idxType,
        dataSorted=false, isUnique=false, preserveInds=true, addOn=nilLocale)
        where this.isSparse() && _value.rank>1 {

      if inds.isEmpty() then return 0;

      return _value.dsiBulkAdd(inds, dataSorted, isUnique, preserveInds, addOn);
    }

    pragma "no doc" pragma "last resort"
    proc bulkAdd(args...) {
      compilerError("incompatible argument(s) or this domain type does not support 'bulkAdd'");
    }

    /* Remove index ``i`` from this domain */
    proc ref remove(i) {
      return _value.dsiRemove(i);
    }

    /* Request space for a particular number of values in an
       domain.

       Currently only applies to associative domains.
     */
    proc ref requestCapacity(i) {

      if i < 0 {
        halt("domain.requestCapacity can only be invoked on sizes >= 0");
      }

      if !this.isAssociative() then
        compilerError("domain.requestCapacity only applies to associative domains");

      _value.dsiRequestCapacity(i);
    }

    /* Return the number of indices in this domain.  For domains whose
       ``intIdxType != int``, please refer to the note in
       :proc:`ChapelRange.range.size` about changes to this routine's return type.
    */
    proc size {
      use ChapelRange;
      if (chpl_idxTypeSizeChange(idxType) && sizeReturnsInt == false) {
        compilerWarning("'.size' queries for domains and arrays with 'idxType == " +
                        idxType:string +
                        "' are changing to return 'int' values rather than '"+
                        idxType:string+"'\n"+
                        "  (to opt into the change now, re-compile with '-ssizeReturnsInt=true'\n" +
                        "  or switch to the new '.sizeAs(type t: integral)' method)");
        return this.sizeAs(this.intIdxType);
      } else {
        return this.sizeAs(int);
      }
    }

    /* Return the number of indices in this domain as the specified type */
    proc sizeAs(type t: integral): t {
      use HaltWrappers;
      const size = _value.dsiNumIndices;
      if boundsChecking && size > max(t) {
        var error = ".size query exceeds max(" + t:string + ")";
        if this.isRectangular() {
          error += " for: '" + this:string + "'";
        }
        HaltWrappers.boundsCheckHalt(error);
      }
      return size: t;
    }


    /* return the lowest index in this domain */
    proc low return _value.dsiLow;
    /* Return the highest index in this domain */
    proc high return _value.dsiHigh;
    /* Return the stride of the indices in this domain */
    proc stride return _value.dsiStride;
    /* Return the alignment of the indices in this domain */
    proc alignment return _value.dsiAlignment;
    /* Return the first index in this domain */
    proc first return _value.dsiFirst;
    /* Return the last index in this domain */
    proc last return _value.dsiLast;
    /* Return the low index in this domain factoring in alignment */
    proc alignedLow return _value.dsiAlignedLow;
    /* Return the high index in this domain factoring in alignment */
    proc alignedHigh return _value.dsiAlignedHigh;

    /* This error overload is here because without it, the domain's
       indices tend to be promoted across the `.indices` calls of
       their idxType which can be very confusing. */
    pragma "no doc"
    proc indices {
      compilerError("domains do not support '.indices'");
    }

    pragma "no doc"
    proc contains(i: rank*_value.idxType) {
      if this.isRectangular() || this.isSparse() then
        return _value.dsiMember(_makeIndexTuple(rank, i, "index"));
      else
        return _value.dsiMember(i(0));
    }

    /* Return true if this domain contains ``i``. Otherwise return false.
       For sparse domains, only indices with a value are considered
       to be contained in the domain.
     */
    inline proc contains(i: _value.idxType ...rank) {
      return contains(i);
    }

    /* Return true if this domain is a subset of ``super``. Otherwise
       returns false. */
    proc isSubset(super : domain) {
      if !(this.isAssociative() || this.isRectangular()) {
        if this.isSparse() then
          compilerError("isSubset not supported on sparse domains");
        else
          compilerError("isSubset not supported on this domain type");
      }
      if super.type != this.type then
        if this.isRectangular() {
          if super.rank != this.rank then
            compilerError("rank mismatch in domain.isSubset()");
          else if super.low.type != this.low.type then
            compilerError("isSubset called with different index types");
        } else
          compilerError("isSubset called with different associative domain types");

      if this.isRectangular() {
        var contains = true;
        for i in 0..this.dims().size-1 {
          contains &&= super.dims()[i].contains(this.dims()[i]);
          if contains == false then break;
        }
        return contains;
      }

      return && reduce forall i in this do super.contains(i);
    }

    /* Return true if this domain is a superset of ``sub``. Otherwise
       returns false. */
    proc isSuper(sub : domain) {
      if !(this.isAssociative() || this.isRectangular()) {
        if this.isSparse() then
          compilerError("isSuper not supported on sparse domains");
        else
          compilerError("isSuper not supported on the domain type ", this.type);
      }
      if sub.type != this.type then
        if this.isRectangular() {
          if sub.rank != this.rank then
            compilerError("rank mismatch in domain.isSuper()");
          else if sub.low.type != this.low.type then
            compilerError("isSuper called with different index types");
        } else
          compilerError("isSuper called with different associative domain types");

      if this.isRectangular() {
        var contains = true;
        for i in 0..this.dims().size-1 {
          contains &&= this.dims()[i].contains(sub.dims()[i]);
          if contains == false then break;
        }
        return contains;
      }

      return && reduce forall i in sub do this.contains(i);
    }

    // 1/5/10: do we want to support order() and position()?
    pragma "no doc"
    proc indexOrder(i) return _value.dsiIndexOrder(_makeIndexTuple(rank, i, "index"));

    /*
      Returns the `ith` index in the domain counting from 0.
      For example, ``{2..10 by 2}.orderToIndex(2)`` would return ``6``.

      The order of a multidimensional domain follows its serial iterator.
      For example, ``{1..3, 1..2}.orderToIndex(3)`` would return ``(2, 2)``.

      .. note::

        Right now, this method supports only dense rectangular domains with
        numeric indices

      :arg order: Order for which the corresponding index in the domain
                  has to be found.

      :returns: Domain index for a given order in the domain.
    */
    proc orderToIndex(order: int) where (this.isRectangular() && isNumericType(this.idxType)){

      if boundsChecking then
        checkOrderBounds(order);

      var rankOrder = order;
      var idx: (rank*_value.idxType);
      var div = this.sizeAs(int);

      for param i in 0..<rank {
          var currDim = this.dim(i);
          div /= currDim.sizeAs(int);
          const lo = currDim.alignedLow;
          const hi = currDim.alignedHigh;
          const stride = currDim.stride;
          const zeroInd = rankOrder/div;
          var currInd = zeroInd*stride;
          if stride < 0 then
            currInd+=hi;
          else
            currInd+=lo;
          idx[i] = currInd;
          rankOrder = rankOrder%div;
      }
      if(this.rank==1) then
        return idx[0];
      else
        return idx;
    }

    pragma "last resort"
    proc orderToIndex(order) {
      if this.isRectangular() && isNumericType(this.idxType) then
        compilerError("illegal value passed to orderToIndex():",
          " the argument 'order' must be an integer, excluding uint(64)");
      else
        compilerError("this domain type does not support 'orderToIndex'");
    }

    pragma "no doc"
    proc checkOrderBounds(order: int){
      if order >= this.sizeAs(uint) || order < 0 {
        if this.isEmpty() then
          halt("orderToIndex() invoked on an empty domain");
        else
          halt("illegal order in orderToIndex(): ", order,
               ". For this domain, order must lie in 0..", this.sizeAs(uint)-1);
      }
    }

    pragma "no doc"
    proc position(i) {
      var ind = _makeIndexTuple(rank, i, "index"), pos: rank*intIdxType;
      for d in 0..rank-1 do
        pos(d) = _value.dsiDim(d).indexOrder(ind(d));
      return pos;
    }

    pragma "no doc"
    proc expand(off: rank*intIdxType) where !this.isRectangular() {
      if this.isAssociative() then
        compilerError("expand not supported on associative domains");
      else if this.isSparse() then
        compilerError("expand not supported on sparse domains");
      else
        compilerError("expand not supported on this domain type");
    }

    pragma "no doc"
    proc expand(off: intIdxType ...rank) return expand(off);

    /* Return a new domain that is the current domain expanded by
       ``off(d)`` in dimension ``d`` if ``off(d)`` is positive or
       contracted by ``off(d)`` in dimension ``d`` if ``off(d)``
       is negative. */
    proc expand(off: rank*intIdxType) {
      var ranges = dims();
      for i in 0..rank-1 do {
        ranges(i) = ranges(i).expand(off(i));
        if (ranges(i).low > ranges(i).high) {
          halt("***Error: Degenerate dimension created in dimension ", i, "***");
        }
      }

      return new _domain(dist, rank, _value.idxType, stridable, ranges);
    }

    /* Return a new domain that is the current domain expanded by
       ``off`` in all dimensions if ``off`` is positive or contracted
       by ``off`` in all dimensions if ``off`` is negative. */
    proc expand(off: intIdxType) where rank > 1 {
      var ranges = dims();
      for i in 0..rank-1 do
        ranges(i) = dim(i).expand(off);
      return new _domain(dist, rank, _value.idxType, stridable, ranges);
    }

    pragma "no doc"
    proc exterior(off: rank*intIdxType) where !this.isRectangular() {
      if this.isAssociative() then
        compilerError("exterior not supported on associative domains");
      else if this.isSparse() then
        compilerError("exterior not supported on sparse domains");
      else
        compilerError("exterior not supported on this domain type");
    }

    pragma "no doc"
    proc exterior(off: intIdxType ...rank) return exterior(off);

    /* Return a new domain that is the exterior portion of the
       current domain with ``off(d)`` indices for each dimension ``d``.
       If ``off(d)`` is negative, compute the exterior from the low
       bound of the dimension; if positive, compute the exterior
       from the high bound. */
    proc exterior(off: rank*intIdxType) {
      var ranges = dims();
      for i in 0..rank-1 do
        ranges(i) = dim(i).exterior(off(i));
      return new _domain(dist, rank, _value.idxType, stridable, ranges);
    }

    /* Return a new domain that is the exterior portion of the
       current domain with ``off`` indices for each dimension.
       If ``off`` is negative, compute the exterior from the low
       bound of the dimension; if positive, compute the exterior
       from the high bound. */
    proc exterior(off:intIdxType) where rank != 1 {
      var offTup: rank*intIdxType;
      for i in 0..rank-1 do
        offTup(i) = off;
      return exterior(offTup);
    }

    pragma "no doc"
    proc interior(off: rank*intIdxType) where !this.isRectangular() {
      if this.isAssociative() then
        compilerError("interior not supported on associative domains");
      else if this.isSparse() then
        compilerError("interior not supported on sparse domains");
      else
        compilerError("interior not supported on this domain type");
    }

    pragma "no doc"
    proc interior(off: intIdxType ...rank) return interior(off);

    /* Return a new domain that is the interior portion of the
       current domain with ``off(d)`` indices for each dimension
       ``d``. If ``off(d)`` is negative, compute the interior from
       the low bound of the dimension; if positive, compute the
       interior from the high bound. */
    proc interior(off: rank*intIdxType) {
      var ranges = dims();
      for i in 0..rank-1 do {
        if ((off(i) > 0) && (dim(i)._high+1-off(i) < dim(i)._low) ||
            (off(i) < 0) && (dim(i)._low-1-off(i) > dim(i)._high)) {
          halt("***Error: Argument to 'interior' function out of range in dimension ", i, "***");
        }
        ranges(i) = _value.dsiDim(i).interior(off(i));
      }
      return new _domain(dist, rank, _value.idxType, stridable, ranges);
    }

    /* Return a new domain that is the interior portion of the
       current domain with ``off`` indices for each dimension.
       If ``off`` is negative, compute the interior from the low
       bound of the dimension; if positive, compute the interior
       from the high bound. */
    proc interior(off: intIdxType) where rank != 1 {
      var offTup: rank*intIdxType;
      for i in 0..rank-1 do
        offTup(i) = off;
      return interior(offTup);
    }

    //
    // NOTE: We eventually want to support translate on other domain types
    //
    pragma "no doc"
    proc translate(off) where !this.isRectangular() {
      if this.isAssociative() then
        compilerError("translate not supported on associative domains");
      else if this.isSparse() then
        compilerError("translate not supported on sparse domains");
      else
        compilerError("translate not supported on this domain type");
    }

    //
    // Notice that the type of the offset does not have to match the
    // index type.  This is handled in the range.translate().
    //
    pragma "no doc"
    proc translate(off...rank) return translate(off);

    /* Return a new domain that is the current domain translated by
       ``off(d)`` in each dimension ``d``. */
    proc translate(off) where isTuple(off) {
      if off.size != rank then
        compilerError("the domain and offset arguments of translate() must be of the same rank");
      var ranges = dims();
      for i in 0..rank-1 do
        ranges(i) = _value.dsiDim(i).translate(off(i));
      return new _domain(dist, rank, _value.idxType, stridable, ranges);
     }

    /* Return a new domain that is the current domain translated by
       ``off`` in each dimension. */
     proc translate(off) where rank != 1 && !isTuple(off) {
       var offTup: rank*off.type;
       for i in 0..rank-1 do
         offTup(i) = off;
       return translate(offTup);
     }

     /* Return true if the domain has no indices */
     proc isEmpty(): bool {
       return this.sizeAs(uint) == 0;
     }

    //
    // intended for internal use only:
    //
    proc chpl__unTranslate(off: integral ...rank) return chpl__unTranslate(off);
    proc chpl__unTranslate(off: rank*intIdxType) {
      var ranges = dims();
      for i in 0..rank-1 do
        ranges(i) = dim(i).chpl__unTranslate(off(i));
      return new _domain(dist, rank, _value.idxType, stridable, ranges);
    }

    pragma "no doc"
    proc ref setIndices(x) {
      _value.dsiSetIndices(x);
      if _isPrivatized(_instance) {
        _reprivatize(_value);
      }
    }

    pragma "no doc"
    proc getIndices()
      return _value.dsiGetIndices();

    pragma "no doc"
    proc writeThis(f) throws {
      _value.dsiSerialWrite(f);
    }

    pragma "no doc"
    proc ref readThis(f) throws {
      _value.dsiSerialRead(f);
    }

    pragma "no doc"
    proc localSlice(r... rank)
    where chpl__isTupleOfRanges(r) &&
          _value.isDefaultRectangular()
    {
      if (_value.locale != here) then
        halt("Attempting to take a local slice of a domain on locale ",
             _value.locale.id, " from locale ", here.id);
      return this((...r));
    }

    /*
       Return a local view of the sub-array (slice) defined by the provided
       range(s), halting if the slice contains elements that are not local.

       Indexing into this local view is cheaper, because the indices are known
       to be local.
    */
    proc localSlice(r... rank)
    where chpl__isTupleOfRanges(r) &&
          !_value.isDefaultRectangular()
    {
      return _value.dsiLocalSlice(chpl__anyStridable(r), r);
    }

    /*
       Return a local view of the sub-array (slice) defined by the provided
       domain, halting if the slice contains elements that are not local.

       Indexing into this local view is cheaper, because the indices are known
       to be local.
     */
    proc localSlice(d: domain) {
      return localSlice((...d.getIndices()));
    }

    // associative array interface
    /* Yield the domain indices in sorted order */
    iter sorted(comparator:?t = chpl_defaultComparator()) {
      for i in _value.dsiSorted(comparator) {
        yield i;
      }
    }

    pragma "no doc"
    proc displayRepresentation() { _value.dsiDisplayRepresentation(); }

    pragma "no doc"
    proc defaultSparseDist {
      // For now, this function just returns the same distribution
      // as the dense one. That works for:
      //  * sparse subdomains of defaultDist arrays (they use defaultDist)
      //  * sparse subdomains of Block distributed arrays (they use Block)
      // However, it is likely that DSI implementations will need to be
      // able to further customize this behavior. In particular, we
      // could add e.g. dsiDefaultSparseDist to the DSI interface
      // and have this function use _value.dsiDefaultSparseDist()
      // (or perhaps _value.dist.dsiDefaultSparseDist() ).
      return _getDistribution(_value.dist);
    }

    /* Cast a rectangular domain to another rectangular domain type.
       If the old type is stridable and the new type is not stridable,
       ensure that the stride was 1.
     */
    proc safeCast(type t:_domain)
      where chpl__isRectangularDomType(t) && this.isRectangular() {
      var tmpD: t;
      if tmpD.rank != this.rank then
        compilerError("rank mismatch in cast");
      if tmpD.idxType != this.idxType then
        compilerError("idxType mismatch in cast");
      if tmpD.stridable == this.stridable then
        return this;
      else if !tmpD.stridable && this.stridable {
        const inds = this.getIndices();
        var unstridableInds: rank*range(tmpD.idxType, stridable=false);

        for param dim in 0..inds.size-1 {
          if inds(dim).stride != 1 then
            halt("non-stridable domain assigned non-unit stride in dimension ", dim);
          unstridableInds(dim) = inds(dim).safeCast(range(tmpD.idxType,
                                                          stridable=false));
        }
        tmpD.setIndices(unstridableInds);
        return tmpD;
      } else /* if tmpD.stridable && !this.stridable */ {
        tmpD = this;
        return tmpD;
      }
    }

    /*
       Return an array of locales over which this domain has been distributed.
    */
    proc targetLocales const ref {
      return _value.dsiTargetLocales();
    }

    /* Return true if the local subdomain can be represented as a single
       domain. Otherwise return false. */
    proc hasSingleLocalSubdomain() param {
      return _value.dsiHasSingleLocalSubdomain();
    }

    /*
       Return the subdomain that is local to `loc`.

       :arg loc: indicates the locale for which the query should take
                 place (defaults to `here`)
       :type loc: locale
    */
    proc localSubdomain(loc: locale = here) {
      if !_value.dsiHasSingleLocalSubdomain() then
        compilerError("Domain's local domain is not a single domain");

      return _value.dsiLocalSubdomain(loc);
    }

    /*
       Yield the subdomains that are local to `loc`.

       :arg loc: indicates the locale for which the query should take
                 place (defaults to `here`)
       :type loc: locale
    */
    iter localSubdomains(loc: locale = here) {
      if _value.dsiHasSingleLocalSubdomain() {
        yield localSubdomain(loc);
      } else {
        foreach d in _value.dsiLocalSubdomains(loc) do yield d;
      }
    }

    pragma "no doc"
    proc supportsAutoLocalAccess() param {
      return _value.dsiSupportsAutoLocalAccess();
    }

    pragma "no doc"
    proc iteratorYieldsLocalElements() param {
      return _value.dsiIteratorYieldsLocalElements();
    }

    /* Cast a rectangular domain to a new rectangular domain type.  If the old
       type was stridable and the new type is not stridable then assume the
       stride was 1 without checking.

       For example:
       {1..10 by 2}:domain(stridable=false)

       results in the domain '{1..10}'
     */
    pragma "no doc"
    operator :(d: _domain, type t:_domain) where chpl__isRectangularDomType(t) && d.isRectangular() {
      var tmpD: t;
      if tmpD.rank != d.rank then
        compilerError("rank mismatch in cast");
      if tmpD.idxType != d.idxType then
        compilerError("idxType mismatch in cast");

      if tmpD.stridable == d.stridable then
        return d;
      else if !tmpD.stridable && d.stridable {
        var inds = d.getIndices();
        var unstridableInds: d.rank*range(tmpD.idxType, stridable=false);

        for param i in 0..tmpD.rank-1 {
          unstridableInds(i) = inds(i):range(tmpD.idxType, stridable=false);
        }
        tmpD.setIndices(unstridableInds);
        return tmpD;
      } else /* if tmpD.stridable && !d.stridable */ {
        tmpD = d;
        return tmpD;
      }
    }

    pragma "no doc"
    operator :(val: _domain, type t: string) {
      use Reflection;
      if canResolveMethod(val._value, "doiToString") {
        return val._value.doiToString();
      } else {
        use IO;
        return stringify(val);
      }
    }

    /* Return true if this domain is a rectangular.
       Otherwise return false.  */
    proc isRectangular() param {
      return this._value.isRectangular();
    }

    /* Return true if ``d`` is an irregular domain; e.g. is not rectangular.
       Otherwise return false. */
    proc isIrregular() param {
      return this.isSparse() || this.isAssociative();
    }

    /* Return true if ``d`` is an associative domain. Otherwise return false. */
    proc isAssociative() param {
      return this._value.isAssociative();
    }

    /* Return true if ``d`` is a sparse domain. Otherwise return false. */
    proc isSparse() param {
      return this._value.isSparse();
    }

  }  // record _domain

}<|MERGE_RESOLUTION|>--- conflicted
+++ resolved
@@ -73,14 +73,11 @@
 
   pragma "runtime type init fn"
   proc chpl__buildSparseDomainRuntimeType(dist: _distribution,
-<<<<<<< HEAD
                                           parentDom: domain) type {
-=======
-                                          parentDom: domain) {
     if ! isUltimatelyRectangularParent(parentDom) then
-      compilerError("sparse subdomains are currently supported only for rectangular domains");
-
->>>>>>> 0648f5bb
+      compilerError("sparse subdomains are currently supported only for " +
+                    "rectangular domains");
+
     return new _domain(dist, parentDom);
   }
 
