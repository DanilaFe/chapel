/*
 * Copyright 2004-2019 Cray Inc.
 * Other additional copyright holders may be indicated within.
 *
 * The entirety of this work is licensed under the Apache License,
 * Version 2.0 (the "License"); you may not use this file except
 * in compliance with the License.
 *
 * You may obtain a copy of the License at
 *
 *     http://www.apache.org/licenses/LICENSE-2.0
 *
 * Unless required by applicable law or agreed to in writing, software
 * distributed under the License is distributed on an "AS IS" BASIS,
 * WITHOUT WARRANTIES OR CONDITIONS OF ANY KIND, either express or implied.
 * See the License for the specific language governing permissions and
 * limitations under the License.
 */

/*
The following document shows functions and methods used to
manipulate and process Chapel bytes objects. The :record:`bytes` object is
similar to a :record:`string` but allows arbitrary data to be stored in it. Methods on :record:`bytes`
that interpret the data as characters assume that the bytes are ASCII characters

Casts from bytes to a Numeric Type
-----------------------------------

This module supports casts from :record:`bytes` to numeric types. Such casts
will interpret the bytes as ASCII characters and convert it to the numeric type
and throw an error if the bytes is invalid. For example:

.. code-block:: chapel

  var b = bytes("a");
  var number = b:int;

throws an error when it is executed, but

.. code-block:: chapel

  var b = bytes("1");
  var number = b:int;

stores the value ``1`` in ``number``.

To learn more about handling these errors, see the
:ref:`Error Handling technical note <readme-errorHandling>`.
 */
module Bytes {
  use ChapelStandard;
  use BytesCasts;
  private use ByteBufferHelpers;
  private use BytesStringCommon;

  /*
     ``decodePolicy`` specifies what happens when there is malformed characters
     when decoding the :record:`bytes` object into a UTF-8 `string`.
       
       - **strict**: default policy; raise error
       - **replace**: replace with UTF-8 replacement character
       - **ignore**: silently drop data
  */
  enum decodePolicy { strict, replace, ignore }

  /*
   A `DecodeError` is thrown if the `decode` method is called on a non-UTF-8
   string.
   */
  class DecodeError: Error {
    override proc message() {
      return "Invalid UTF-8 character encountered.";
    }
  }

  type idxType = int; 


  private proc deprWarning() {
    if showStringBytesInitDeprWarnings {
      compilerWarning("bytes.init is deprecated - "+
                      "please use createBytesWith* instead");
    }
  }

  record _bytes {
    pragma "no doc"
    var len: int = 0; // length of string in bytes
    pragma "no doc"
    var _size: int = 0; // size of the buffer we own
    pragma "no doc"
    var buff: bufferType = nil;
    pragma "no doc"
    var isowned: bool = true;
    pragma "no doc"
    // We use chpl_nodeID as a shortcut to get at here.id without actually constructing
    // a locale object. Used when determining if we should make a remote transfer.
    var locale_id = chpl_nodeID; // : chpl_nodeID_t

    pragma "no doc"
    proc init() {

    }

    /*
      Initialize a new :record:`bytes` from ``s``. If ``isowned`` is set to
      ``true`` then ``b`` will be fully copied into the new instance. If it is
      ``false`` a shallow copy will be made such that any in-place modifications
      to the new bytes may appear in ``b``. It is the responsibility of the user
      to ensure that the underlying buffer is not freed while being used as part
      of a shallow copy.
     */
    proc init(s, isowned: bool = true) where s.type == string || s.type == bytes {
      deprWarning();
      const sRemote = _local == false && s.locale_id != chpl_nodeID;
      const sLen = s.len;
      this.isowned = isowned;
      this.complete();
      // Don't need to do anything if s is an empty string
      if sLen != 0 {
        this.len = sLen;
        if !_local && sRemote {
          // ignore supplied value of isowned for remote strings so we don't leak
          this.isowned = true;
          this.buff = bufferCopyRemote(s.locale_id, s.buff, sLen);
          this._size = sLen+1;
        } else {
          if this.isowned {
            const (buf, allocSize) = bufferCopyLocal(s.buff, sLen);
            this.buff = buf;
            this._size = allocSize;
          } else {
            this.buff = s.buff;
            this._size = s._size;
          }
        }
      }
    }

    pragma "no doc"
    proc ref deinit() {
      if isowned && this.buff != nil {
        on __primitive("chpl_on_locale_num",
                       chpl_buildLocaleID(this.locale_id, c_sublocid_any)) {
          chpl_here_free(this.buff);
        }
      }
    }

    pragma "no doc"
    proc writeThis(f) {
      compilerError("not implemented: writeThis");
    }
    pragma "no doc"
    proc readThis(f) {
      compilerError("not implemented: readThis");
    }

    pragma "no doc"
    proc init=(b: bytes) {
      this.complete();
      initWithNewBuffer(this, b);
    }

    pragma "no doc"
    proc init=(b: string) {
      this.complete();
      initWithNewBuffer(this, b.buff, length=b.numBytes, size=b.numBytes+1);
    }

    /*
      Initialize a new :record:`bytes` from the `c_string` `cs`. If `isowned` is
      set to true, the backing buffer will be freed when the new record is
      destroyed.  If `needToCopy` is set to true, the `c_string` will be copied
      into the record, otherwise it will be used directly. It is the
      responsibility of the user to ensure that the underlying buffer is not
      freed if the `c_string` is not copied in.
     */

    proc init(cs: c_string, length: int = cs.length,
                isowned: bool = true, needToCopy:  bool = true) {
      deprWarning();
      this.isowned = isowned;
      this.complete();
      const cs_len = length;
      this.reinitString(cs:bufferType, cs_len, cs_len+1, needToCopy);
    }

    /*
      Initialize a new :record:`bytes` from `buff` ( `c_ptr` ). `size` indicates
      the total size of the buffer available, while `len` indicates the current
      length of the string in the buffer (the common case would be `size-1` for
      a C-style string). If `isowned` is set to true, the backing buffer will be
      freed when the new record is destroyed. If `needToCopy` is set to true,
      the `c_string` will be copied into the record, otherwise it will be used
      directly. It is the responsibility of the user to ensure that the
      underlying buffer is not freed if the `c_string` is not copied in.
     */
    // This initializer can cause a leak if isowned = false and needToCopy = true
    proc init(buff: c_ptr, length: int, size: int,
                isowned: bool = true, needToCopy: bool = true) {
      deprWarning();
      writeln("Called 2");
      //different than string's similar constructor. Here we are not limited to
      //any type
      this.isowned = isowned;
      this.complete();
      this.reinitString(buff, length, size, needToCopy);
    }

    // This is assumed to be called from this.locale
    pragma "no doc"
    proc ref reinitString(buf: bufferType, s_len: int, size: int,
                          needToCopy:bool = true) {
      if this.isEmpty() && buf == nil then return;

      /*const buf = _buf:bufferType; // this is different than string*/

      // If the this.buff is longer than buf, then reuse the buffer if we are
      // allowed to (this.isowned == true)
      if s_len != 0 {
        if needToCopy {
          if !this.isowned || s_len+1 > this._size {
            // If the new string is too big for our current buffer or we dont
            // own our current buffer then we need a new one.
            if this.isowned && !this.isEmpty() then
              bufferFree(this.buff);
            // TODO: should I just allocate 'size' bytes?
            const (buf, allocSize) = bufferAlloc(s_len+1);
            this.buff = buf;
            this._size = allocSize;
            // We just allocated a buffer, make sure to free it later
            this.isowned = true;
          }
          bufferMemmoveLocal(this.buff, buf, s_len);
          this.buff[s_len] = 0;
        } else {
          if this.isowned && !this.isEmpty() then
            bufferFree(this.buff);
          this.buff = buf;
          this._size = size;
        }
      } else {
        // If s_len is 0, 'buf' may still have been allocated. Regardless, we
        // need to free the old buffer if 'this' is isowned.
        if this.isowned && !this.isEmpty() then bufferFree(this.buff);
        this._size = 0;

        // If we need to copy, we can just set 'buff' to nil. Otherwise the
        // implication is that the string takes ownership of the given buffer,
        // so we need to store it and free it later.
        if needToCopy {
          this.buff = nil;
        } else {
          this.buff = buf;
        }
      }

      this.len = s_len;
    }

    /*
      :returns: The number of bytes in the object.
    */
    inline proc length return len;

    /*
      :returns: The number of bytes in the object.
      */
    inline proc size return len;

    /*
      :returns: The number of bytes in the bytes.
      */
    inline proc numBytes return len;

    /*
       Gets a version of the :record:`bytes` that is on the currently
       executing locale.

       :returns: A shallow copy if the :record:`bytes` is already on the
                 current locale, otherwise a deep copy is performed.
    */
    inline proc localize() : bytes {
      if _local || this.locale_id == chpl_nodeID {
        return createBytesWithBorrowedBuffer(this);
      } else {
        const x:bytes = this; // assignment makes it local
        return x;
      }
    }


    /*
      Get a `c_string` from a :record:`bytes`.
     */
    inline proc c_str(): c_string {
      return getCStr(this);
    }

    /*
      Gets a byte from the object

      :arg i: The index

      :returns: 1-length :record:`bytes` object
     */
    proc this(i: int): bytes {
      if boundsChecking && (i <= 0 || i > this.len)
        then halt("index out of bounds of bytes: ", i);
      var (buf, size) = bufferCopy(buf=this.buff, off=i-1, len=1,
                                   loc=this.locale_id);
      return createBytesWithOwnedBuffer(buf, length=1, size=size);
    }

    /*
      :returns: The value of the `i` th byte as an integer.
    */
    proc byte(i: int): byteType {
      if boundsChecking && (i <= 0 || i > this.len)
        then halt("index out of bounds of bytes: ", i);
      return bufferGetByte(buf=this.buff, off=i-1, loc=this.locale_id);
    }

    /*
      Iterates over the bytes

      :yields: 1-length :record:`bytes` objects
     */
    iter these(): bytes {
      if this.isEmpty() then return;
      for i in 1..this.len do
        yield this[i];
    }

    /*
      Iterates over the bytes byte by byte.
    */
    iter chpl_bytes(): byteType {
      for i in 1..this.len do
        yield this.byte(i);
    }

    /*
      Slices the object. Halts if r is not completely inside the range
      ``1..bytes.length`` when compiled with `--checks`. `--fast` disables this
      check.

      :arg r: range of the indices the new bytes should be made from

      :returns: a new bytes that is a slice within ``1..bytes.length``. If
                the length of `r` is zero, an empty bytes is returned.
     */
    proc this(r: range(?)) : bytes {
      return getSlice(this, r);
    }

    // Checks to see if r is inside the bounds of this and returns a finite
    // range that can be used to iterate over a section of the string
    // TODO: move into the public interface in some form? better name if so?
    pragma "no doc"
    proc _getView(r:range(?)) where r.idxType == int {
      if boundsChecking {
        if r.hasLowBound() && (!r.hasHighBound() || r.size > 0) {
          if r.low:int <= 0 then
            halt("range out of bounds of bytes");
        }
        if r.hasHighBound() && (!r.hasLowBound() || r.size > 0) {
          if (r.high:int < 0) || (r.high:int > this.len) then
            halt("range out of bounds of bytes");
        }
      }
      const r1 = r[1:r.idxType..this.len:r.idxType];
      if r1.stridable {
        const ret = r1.low:int..r1.high:int by r1.stride;
        return ret;
      } else {
        const ret = r1.low:int..r1.high:int;
        return ret;
      }
    }

    /*
      :returns: * `true`  -- when the object is empty
                * `false` -- otherwise
     */
    inline proc isEmpty() : bool {
      return this.len == 0;
    }

    /*
      :arg needles: A varargs list of :record:`bytes` objects to match against.

      :returns: * `true`  -- when the object begins with one or more of the `needles`
                * `false` -- otherwise
     */
    proc startsWith(needles: bytes ...) : bool {
      return startsEndsWith(this, needles, fromLeft=true);
    }

    /*
      :arg needles: A varargs list of :record:`bytes` objects to match against.

      :returns: * `true`  -- when the object ends with one or more of the `needles`
                * `false` -- otherwise
     */
    proc endsWith(needles: bytes ...) : bool {
      return startsEndsWith(this, needles, fromLeft=false);
    }

    /*
      :arg needle: the :record:`bytes` object to search for
      :arg region: an optional range defining the indices to search within,
                   default is the whole object. Halts if the range is not
                   within ``1..bytes.length``

      :returns: the index of the first occurrence of `needle` within a
                the object, or 0 if the `needle` is not in the object.
     */
    proc find(needle: bytes, region: range(?) = 1:idxType..) : idxType {
      return _search_helper(needle, region, count=false): idxType;
    }

    /*
      :arg needle: the :record:`bytes` to search for
      :arg region: an optional range defining the indices to search within,
                   default is the whole object. Halts if the range is not
                   within ``1..bytes.length``

      :returns: the index of the first occurrence from the right of `needle`
                within the object, or 0 if the `needle` is not in the object.
     */
    proc rfind(needle: bytes, region: range(?) = 1:idxType..) : idxType {
      return _search_helper(needle, region, count=false,
                            fromLeft=false): idxType;
    }

    /*
      :arg needle: the :record:`bytes` to search for
      :arg region: an optional range defining the substring to search within,
                   default is the whole object. Halts if the range is not
                   within ``1..bytes.length``

      :returns: the number of times `needle` occurs in the object
     */
    proc count(needle: bytes, region: range(?) = 1..) : int {
      return _search_helper(needle, region, count=true);
    }

    // Helper function that uses a param bool to toggle between count and find
    //TODO: this could be a much better string search
    //      (Boyer-Moore-Horspool|any thing other than brute force)
    //
    pragma "no doc"
    inline proc _search_helper(needle: bytes, region: range(?),
                               param count: bool, param fromLeft: bool = true) {
      // needle.len is <= than this.len, so go to the home locale
      var ret: int = 0;
      on __primitive("chpl_on_locale_num",
                     chpl_buildLocaleID(this.locale_id, c_sublocid_any)) {
        // any value > 0 means we have a solution
        // used because we cant break out of an on-clause early
        var localRet: int = -1;
        const nLen = needle.len;
        const view = this._getView(region);
        const thisLen = view.size;

        // Edge cases
        if count {
          if nLen == 0 { // Empty needle
            localRet = view.size+1;
          }
        } else { // find
          if nLen == 0 { // Empty needle
            if fromLeft {
              localRet = 0;
            } else {
              localRet = if thisLen == 0
                then 0
                else thisLen+1;
            }
          }
        }

        if nLen > thisLen {
          localRet = 0;
        }

        if localRet == -1 {
          localRet = 0;
          const localNeedle = needle.localize();
          const needleLen = localNeedle.len;

          // i *is not* an index into anything, it is the order of the element
          // of view we are searching from.
          const numPossible = thisLen - nLen + 1;
          const searchSpace = if fromLeft
              then 0..#(numPossible)
              else 0..#(numPossible) by -1;
          for i in searchSpace {
            const bufIdx = view.orderToIndex(i);
            const found = bufferEqualsLocal(buf1=this.buff, off1=bufIdx-1,
                                            buf2=localNeedle.buff, off2=0,
                                            len=needleLen);
            if found {
              if count {
                localRet += 1;
              } else { // find
                localRet = view.orderToIndex(i);
              }
            }
            if !count && localRet != 0 then break;
          }
        }
        ret = localRet;
      }
      return ret;
    }

    /*
      :arg needle: the :record:`bytes` to search for
      :arg replacement: the :record:`bytes` to replace `needle` with
      :arg count: an optional integer specifying the number of replacements to
                  make, values less than zero will replace all occurrences

      :returns: a copy of the object where `replacement` replaces `needle` up
                to `count` times
     */
    // TODO: not ideal - count and single allocation probably faster
    //                 - can special case on replacement|needle.length (0, 1)
    proc replace(needle: bytes, replacement: bytes, count: int = -1) : bytes {
      return doReplace(this, needle, replacement, count);
    }

    /*
      Splits the :record:`bytes` on `sep` yielding the bytes between each
      occurrence, up to `maxsplit` times.

      :arg sep: The delimiter used to break the object into chunks.
      :arg maxsplit: The number of times to split the object, negative values
                     indicate no limit.
      :arg ignoreEmpty: * When `true`  -- Empty :record:`bytes` will not be
                                          yielded, and will not count towards
                                          `maxsplit`
                        * When `false` -- Empty :record:`bytes` will be yielded
                                          when `sep` occurs multiple times in a
                                          row.
     */
    iter split(sep: bytes, maxsplit: int = -1,
               ignoreEmpty: bool = false): bytes {
      for s in doSplit(this, sep, maxsplit, ignoreEmpty) do yield s;
    }

    /*
      Works as above, but uses runs of whitespace as the delimiter.

      :arg maxsplit: The number of times to split the bytes, negative values
                     indicate no limit.
     */
    iter split(maxsplit: int = -1) : bytes {
      if !this.isEmpty() {
        const localThis: bytes = this.localize();
        var done : bool = false;
        var yieldChunk : bool = false;
        var chunk : bytes;

        const noSplits : bool = maxsplit == 0;
        const limitSplits : bool = maxsplit > 0;
        var splitCount: int = 0;
        const iEnd: idxType = localThis.len - 1;

        var inChunk : bool = false;
        var chunkStart : idxType;

        for (i,c) in zip(1.., localThis.bytes()) {
          // emit whole string, unless all whitespace
          // TODO Engin: Why is this inside the loop?
          if noSplits {
            done = true;
            if !localThis.isSpace() then {
              chunk = localThis;
              yieldChunk = true;
            }
          } else {
            var cSpace = byte_isWhitespace(c);
            // first char of a chunk
            if !(inChunk || cSpace) {
              chunkStart = i;
              inChunk = true;
              if i > iEnd {
                chunk = localThis[chunkStart..];
                yieldChunk = true;
                done = true;
              }
            } else if inChunk {
              // first char out of a chunk
              if cSpace {
                splitCount += 1;
                // last split under limit
                if limitSplits && splitCount > maxsplit {
                  chunk = localThis[chunkStart..];
                  yieldChunk = true;
                  done = true;
                // no limit
                } else {
                  chunk = localThis[chunkStart..i-1];
                  yieldChunk = true;
                  inChunk = false;
                }
              // out of chars
              } else if i > iEnd {
                chunk = localThis[chunkStart..];
                yieldChunk = true;
                done = true;
              }
            }
          }

          if yieldChunk {
            yield chunk;
            yieldChunk = false;
          }
          if done then
            break;
        }
      }

    }

    /*
      Returns a new :record:`bytes` object, which is the concatenation of all of
      the :record:`bytes` objects passed in with the contents of the method
      receiver inserted between them.
    */
    proc join(const ref S: bytes ...) : bytes {
      return _join(S);
    }

    /*
      Same as the varargs version, but with a homogeneous tuple of bytes.
    */
    proc join(const ref S) : bytes where isTuple(S) {
      if !isHomogeneousTuple(S) || !isBytes(S[1]) then
        compilerError("join() on tuples only handles homogeneous tuples of strings");
      return _join(S);
    }

    /*
      Same as the varargs version, but with all the bytes in an array.
     */
    proc join(const ref S: [] bytes) : bytes {
      return _join(S);
    }

    pragma "no doc"
    proc join(ir: _iteratorRecord): bytes {
      return doJoinIterator(this, ir);
    }

    pragma "no doc"
    proc _join(const ref S) : bytes where isTuple(S) || isArray(S) {
      return doJoin(this, S);
    }

    /*
      :arg chars: A :record:`bytes` containing each character to remove.
                  Defaults to `" \\t\\r\\n"`.
      :arg leading: Indicates if leading occurrences should be removed.
                    Defaults to `true`.
      :arg trailing: Indicates if trailing occurrences should be removed.
                     Defaults to `true`.

      :returns: A new :record:`bytes` with `leading` and/or `trailing`
                occurrences of characters in `chars` removed as appropriate.
    */
    proc strip(chars: bytes = " \t\r\n":bytes,
               leading=true, trailing=true) : bytes {
      if this.isEmpty() then return "";
      if chars.isEmpty() then return this;

      const localThis: bytes = this.localize();
      const localChars: bytes = chars.localize();

      var start: idxType = 1;
      var end: idxType = localThis.len;

      if leading {
        label outer for (i, thisChar) in zip(1.., localThis.bytes()) {
          for removeChar in localChars.bytes() {
            if thisChar == removeChar {
              start = i + 1;
              continue outer;
            }
          }
          break;
        }
      }

      if trailing {
        // Because we are working with codepoints whose starting byte index
        // is not initially known, it is faster to work forward, assuming we
        // are already past the end of the string, and then update the end
        // point as we are proven wrong.
        end = 0;
        label outer for (i, thisChar) in zip(1.., localThis.bytes()) {
          for removeChar in localChars.bytes() {
            if thisChar == removeChar {
              continue outer;
            }
          }
          // This was not a character to be removed, so update tentative end.
          end = i;
        }
      }

      return localThis[start..end];

    }

    /*
      Splits the object on `sep` into a `3*bytes` consisting of the section
      before `sep`, `sep`, and the section after `sep`. If `sep` is not found,
      the tuple will contain the whole bytes, and then two empty bytes.
    */
    proc const partition(sep: bytes) : 3*bytes {
      return doPartition(this, sep);
    }

    /*
      Returns a UTF-8 string from the given :record:`bytes` object. If the data
      is malformed for UTF-8, `errors` argument determines the action.
      
      :arg errors: `decodePolicy.strict` raises an error, `decodePolicy.replace`
                   replaces the malformed character with UTF-8 replacement
                   character, `decodePolicy.ignore` drops the data silently.
      
      :throws: `DecodeError` if `decodePolicy.strict` is passed to the `errors`
               argument and the `bytes` object contains non-UTF-8 characters.

      :returns: A UTF-8 string.
    */
    // NOTE: In the future this could support more encodings.
    proc decode(errors=decodePolicy.strict): string throws {
      pragma "fn synchronization free"
      extern proc qio_decode_char_buf(ref chr:int(32), ref nbytes:c_int,
                                      buf:c_string, buflen:ssize_t):syserr;

      var localThis: bytes = this.localize();

      // allocate buffer the same size as this buffer assuming that the string
      // is in fact perfectly decodable. In the worst case, the user wants the
      // replacement policy and we grow the buffer couple of times.
      // The alternative is to allocate more space from the beginning.
      var ret: string;
      var (newBuff, allocSize) = bufferAlloc(this.len+1);
      ret.buff = newBuff;
      ret._size = allocSize;
      ret.isowned = true;

      var thisIdx = 0;
      var decodedIdx = 0;
      while thisIdx < localThis.len {
        var cp: int(32);
        var nbytes: c_int;
        var bufToDecode = (localThis.buff + thisIdx): c_string;
        var maxbytes = (localThis.len - thisIdx): ssize_t;
        qio_decode_char_buf(cp, nbytes, bufToDecode, maxbytes);

<<<<<<< HEAD
        if cp == 0xfffd {  //decoder returns the replacement character
          if errors == DecodePolicy.Strict {
            chpl_here_free(c_buf);
=======
        if cp == 0xfffd {  //decoder returns the replacament character
          if errors == decodePolicy.strict {
>>>>>>> 5611bb48
            throw new owned DecodeError();
          }
          else if errors == decodePolicy.ignore {
            thisIdx += nbytes; //skip over the malformed bytes
            continue;
          }
        }

        // do a naive copy
        bufferMemcpyLocal(dst=ret.buff, src=bufToDecode, len=nbytes,
                          dst_off=decodedIdx);
        thisIdx += nbytes;
        decodedIdx += nbytes;
      }

      ret.len = decodedIdx;
      ret.buff[ret.len] = 0;
      return ret;
    }

    /*
     Checks if all the characters in the object are uppercase (A-Z) in ASCII.

      :returns: * `true`  -- if the object contains at least one uppercase
                             character and no lowercase characters, ignoring
                             uncased (not a letter) and extended ASCII
                             characters (decimal value is larger than 127)
                            
                * `false` -- otherwise
     */
    proc isUpper() : bool {
      if this.isEmpty() then return false;
      var result: bool = true;

      on __primitive("chpl_on_locale_num",
                     chpl_buildLocaleID(this.locale_id, c_sublocid_any)) {
        for b in this.bytes() {
          if !(byte_isUpper(b)) {
            result = false;
            break;
          }
        }
      }
      return result;
    }

    /*
     Checks if all the characters in the object are lowercase (a-z) in ASCII.

      :returns: * `true`  -- if the object contains at least one lowercase
                             character and no upper characters, ignoring
                             uncased (not a letter) and extended ASCII
                             characters (decimal value is larger than 127)
                            
                * `false` -- otherwise
     */
    proc isLower() : bool {
      if this.isEmpty() then return false;
      var result: bool = true;

      on __primitive("chpl_on_locale_num",
                     chpl_buildLocaleID(this.locale_id, c_sublocid_any)) {
        for b in this.bytes() {
          if !(byte_isLower(b)) {
            result = false;
            break;
          }
        }
      }
      return result;

    }

    /*
     Checks if all the characters in the object are whitespace (' ', '\t',
     '\n', '\v', '\f', '\r') in ASCII.

      :returns: * `true`  -- when all the characters are whitespace.
                * `false` -- otherwise
     */
    proc isSpace() : bool {
      if this.isEmpty() then return false;
      var result: bool = true;

      on __primitive("chpl_on_locale_num",
                     chpl_buildLocaleID(this.locale_id, c_sublocid_any)) {
        for b in this.bytes() {
          if !(byte_isWhitespace(b)) {
            result = false;
            break;
          }
        }
      }
      return result;
    }

    /*
     Checks if all the characters in the object are alphabetic (a-zA-Z) in
     ASCII.

      :returns: * `true`  -- when the characters are alphabetic.
                * `false` -- otherwise
     */
    proc isAlpha() : bool {
      if this.isEmpty() then return false;
      var result: bool = true;

      on __primitive("chpl_on_locale_num",
                     chpl_buildLocaleID(this.locale_id, c_sublocid_any)) {
        for b in this.bytes() {
          if !byte_isAlpha(b) {
            result = false;
            break;
          }
        }
      }
      return result;
    }

    /*
     Checks if all the characters in the object are digits (0-9) in ASCII.

      :returns: * `true`  -- when the characters are digits.
                * `false` -- otherwise
     */
    proc isDigit() : bool {
      if this.isEmpty() then return false;
      var result: bool = true;

      on __primitive("chpl_on_locale_num",
                     chpl_buildLocaleID(this.locale_id, c_sublocid_any)) {
        for b in this.bytes() {
          if !byte_isDigit(b) {
            result = false;
            break;
          }
        }
      }
      return result;
    }

    /*
     Checks if all the characters in the object are alphanumeric (a-zA-Z0-9) in
     ASCII.

      :returns: * `true`  -- when the characters are alphanumeric.
                * `false` -- otherwise
     */
    proc isAlnum() : bool {
      if this.isEmpty() then return false;
      var result: bool = true;

      on __primitive("chpl_on_locale_num",
                     chpl_buildLocaleID(this.locale_id, c_sublocid_any)) {
        for b in this.bytes() {
          if !byte_isAlnum(b) {
            result = false;
            break;
          }
        }
      }
      return result;

    }

    /*
     Checks if all the characters in the object are printable in ASCII.

      :returns: * `true`  -- when the characters are printable.
                * `false` -- otherwise
     */
    proc isPrintable() : bool {
      if this.isEmpty() then return false;
      var result: bool = true;

      on __primitive("chpl_on_locale_num",
                     chpl_buildLocaleID(this.locale_id, c_sublocid_any)) {
        for b in this.bytes() {
          if !byte_isPrintable(b) {
            result = false;
            break;
          }
        }
      }
      return result;

    }

    /*
      Checks if all uppercase characters are preceded by uncased characters,
      and if all lowercase characters are preceded by cased characters in ASCII.

      :returns: * `true`  -- when the condition described above is met.
                * `false` -- otherwise
     */
    proc isTitle() : bool {
      if this.isEmpty() then return false;
      var result: bool = true;

      on __primitive("chpl_on_locale_num",
                     chpl_buildLocaleID(this.locale_id, c_sublocid_any)) {
        param UN = 0, UPPER = 1, LOWER = 2;
        var last = UN;
        for b in this.bytes() {
          if byte_isLower(b) {
            if last == UPPER || last == LOWER {
              last = LOWER;
            } else { // last == UN
              result = false;
              break;
            }
          }
          else if byte_isUpper(b) {
            if last == UN {
              last = UPPER;
            } else { // last == UPPER || last == LOWER
              result = false;
              break;
            }
          } else {
            // Uncased elements
            last = UN;
          }
        }
      }
      return result;
    }

    /*
      :returns: A new :record:`bytes` with all uppercase characters (A-Z)
                replaced with their lowercase counterpart in ASCII. Other
                characters remain untouched.
    */
    proc toLower() : bytes {
      var result: bytes = this;
      if result.isEmpty() then return result;
      for (i,b) in zip(0.., result.bytes()) {
        result.buff[i] = byte_toLower(b); //check is done by byte_toLower
      }
      return result;
    }

    /*
      :returns: A new bytes with all lowercase characters (a-z) replaced with
                their uppercase counterpart in ASCII. Other characters remain
                untouched.
    */
    proc toUpper() : bytes {
      var result: bytes = this;
      if result.isEmpty() then return result;
      for (i,b) in zip(0.., result.bytes()) {
        result.buff[i] = byte_toUpper(b); //check is done by byte_toUpper
      }
      return result;
    }

    /*
      :returns: A new bytes with all cased characters(a-zA-Z) following an
                uncased character converted to uppercase, and all cased
                characters following another cased character converted to
                lowercase.
     */
    proc toTitle() : bytes {
      var result: bytes = this;
      if result.isEmpty() then return result;

      param UN = 0, LETTER = 1;
      var last = UN;
      for (i,b) in zip(0.., result.bytes()) {
        if byte_isAlpha(b) {
          if last == UN {
            last = LETTER;
            result.buff[i] = byte_toUpper(b);
          } else { // last == LETTER
            result.buff[i] = byte_toLower(b);
          }
        } else {
          // Uncased elements
          last = UN;
        }
      }
      return result;
    }

  } // end of record bytes

  //
  // createBytes* functions
  //

  inline proc createBytesWithBorrowedBuffer(s: bytes) {
    var ret: bytes;
    initWithBorrowedBuffer(ret, s);
    return ret;
  }

  inline proc createBytesWithBorrowedBuffer(s: c_string, length=s.length) {
    return createBytesWithBorrowedBuffer(s:c_ptr(uint(8)), length=length,
                                                            size=length+1);
  }

  inline proc createBytesWithBorrowedBuffer(s: bufferType, length: int, size: int) {
    var ret: bytes;
    initWithBorrowedBuffer(ret, s, length,size);
    return ret;
  }

  inline proc createBytesWithOwnedBuffer(s: bytes) {
    // should we allow stealing ownership?
    compilerError("A bytes cannot be passed to createBytesWithOwnedBuffer");
  }

  inline proc createBytesWithOwnedBuffer(s: c_string, length=s.length) {
    return createBytesWithOwnedBuffer(s: bufferType, length=length,
                                                      size=length+1);
  }

  inline proc createBytesWithOwnedBuffer(s: bufferType, length: int, size: int) {
    var ret: bytes;
    initWithOwnedBuffer(ret, s, length, size);
    return ret;
  }

  inline proc createBytesWithNewBuffer(s: bytes) {
    var ret: bytes;
    initWithNewBuffer(ret, s);
    return ret;
  }

  inline proc createBytesWithNewBuffer(s: c_string, length=s.length) {
    return createBytesWithNewBuffer(s: bufferType, length=length,
                                                    size=length+1);
  }

  inline proc createBytesWithNewBuffer(s: bufferType, length: int, size: int) {
    var ret: bytes;
    initWithNewBuffer(ret, s, length, size);
    return ret;
  }

  inline proc _cast(type t: bytes, x: string) {
    return createBytesWithNewBuffer(x.buff, length=x.numBytes, size=x.numBytes+1);
  }

  /*
     Appends the bytes `rhs` to the bytes `lhs`.
  */
  proc +=(ref lhs: bytes, const ref rhs: bytes) : void {
    doAppend(lhs, rhs);
  }

  /*
     Copies the bytes `rhs` into the bytes `lhs`.
  */
  proc =(ref lhs: bytes, rhs: bytes) {
    doAssign(lhs, rhs);
  }

  /*
     Copies the c_string `rhs_c` into the bytes `lhs`.

     Halts if `lhs` is a remote bytes.
  */
  proc =(ref lhs: bytes, rhs_c: c_string) {
    doAssign(lhs, rhs_c);
  }

  //
  // Concatenation
  //
  /*
     :returns: A new :record:`bytes` which is the result of concatenating `s0`
               and `s1`
  */
  proc +(s0: bytes, s1: bytes) {
    return doConcat(s0, s1);
  }

  /*
     :returns: A new :record:`bytes` which is the result of repeating `s` `n`
               times.  If `n` is less than or equal to 0, an empty bytes is
               returned.
  */
  proc *(s: bytes, n: integral) {
    return doMultiply(s, n);
  }

  pragma "no doc"
  proc ==(a: bytes, b: bytes) : bool {
    return doEq(a,b);
  }

  pragma "no doc"
  proc ==(a: bytes, b: string) : bool {
    return doEq(a,b);
  }

  pragma "no doc"
  proc ==(a: string, b: bytes) : bool {
    return doEq(a,b);
  }

  pragma "no doc"
  inline proc !=(a: bytes, b: bytes) : bool {
    return !doEq(a,b);
  }

  pragma "no doc"
  inline proc !=(a: bytes, b: string) : bool {
    return !doEq(a,b);
  }

  pragma "no doc"
  inline proc !=(a: string, b: bytes) : bool {
    return !doEq(a,b);
  }

  // character-wise operation helpers

  require "ctype.h";

  private inline proc byte_isAscii(c: byteType): bool {
    pragma "fn synchronization free"
    extern proc isascii(c: c_int): c_int;
    return isascii(c: c_int) != 0;
  }

  private inline proc byte_isWhitespace(c: byteType): bool {
    pragma "fn synchronization free"
    extern proc isspace(c: c_int): c_int;
    return isspace(c: c_int) != 0;
  }

  private inline proc byte_isPrintable(c: byteType): bool {
    pragma "fn synchronization free"
    extern proc isprint(c: c_int): c_int;
    return isprint(c: c_int) != 0;
  }

  private inline proc byte_isAlpha(c: byteType): bool {
    pragma "fn synchronization free"
    extern proc isalpha(c: c_int): c_int;
    return isalpha(c: c_int) != 0;
  }

  private inline proc byte_isUpper(c: byteType): bool {
    pragma "fn synchronization free"
    extern proc isupper(c: c_int): c_int;
    return isupper(c: c_int) != 0;
  }

  private inline proc byte_isLower(c: byteType): bool {
    pragma "fn synchronization free"
    extern proc islower(c: c_int): c_int;
    return islower(c: c_int) != 0;
  }

  private inline proc byte_isDigit(c: byteType): bool {
    pragma "fn synchronization free"
    extern proc isdigit(c: c_int): c_int;
    return isdigit(c: c_int) != 0;
  }

  private inline proc byte_isAlnum(c: byteType): bool {
    pragma "fn synchronization free"
    extern proc isalnum(c: c_int): c_int;
    return isalnum(c: c_int) != 0;
  }

  private inline proc byte_toUpper(c: byteType): byteType {
    pragma "fn synchronization free"
    extern proc toupper(c: c_int): c_int;
    return toupper(c: c_int):byteType;
  }

  private inline proc byte_toLower(c: byteType): byteType {
    pragma "fn synchronization free"
    extern proc tolower(c: c_int): c_int;
    return tolower(c: c_int):byteType;
  }

} // end of module Bytes<|MERGE_RESOLUTION|>--- conflicted
+++ resolved
@@ -766,14 +766,8 @@
         var maxbytes = (localThis.len - thisIdx): ssize_t;
         qio_decode_char_buf(cp, nbytes, bufToDecode, maxbytes);
 
-<<<<<<< HEAD
         if cp == 0xfffd {  //decoder returns the replacement character
-          if errors == DecodePolicy.Strict {
-            chpl_here_free(c_buf);
-=======
-        if cp == 0xfffd {  //decoder returns the replacament character
           if errors == decodePolicy.strict {
->>>>>>> 5611bb48
             throw new owned DecodeError();
           }
           else if errors == decodePolicy.ignore {
