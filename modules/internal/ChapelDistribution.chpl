/*
 * Copyright 2004-2017 Cray Inc.
 * Other additional copyright holders may be indicated within.
 * 
 * The entirety of this work is licensed under the Apache License,
 * Version 2.0 (the "License"); you may not use this file except
 * in compliance with the License.
 * 
 * You may obtain a copy of the License at
 * 
 *     http://www.apache.org/licenses/LICENSE-2.0
 * 
 * Unless required by applicable law or agreed to in writing, software
 * distributed under the License is distributed on an "AS IS" BASIS,
 * WITHOUT WARRANTIES OR CONDITIONS OF ANY KIND, either express or implied.
 * See the License for the specific language governing permissions and
 * limitations under the License.
 */

module ChapelDistribution {

  use List;

  extern proc chpl_task_yield();

  //
  // Abstract distribution class
  //
  pragma "base dist"
  class BaseDist {
    // The common case seems to be local access to this class, so we
    // will use explicit processor atomics, even when network
    // atomics are available
    var _doms: list(BaseDom);     // domains declared over this distribution
    var _domsLock: atomicbool;    //   and lock for concurrent access
    var _free_when_no_doms: bool; // true when the original _distribution
                                  // has been destroyed
    var pid:int = nullPid; // privatized ID, if privatization is supported
  
    proc deinit() {
    }

    // Returns a distribution that should be freed or nil.
    pragma "dont disable remote value forwarding"
    proc remove(): BaseDist {
      var free_dist = false;
      if dsiTrackDomains() {
        on this {
          var dom_count = -1;
          local {
            _lock_doms();
            // Set a flag to indicate it should be freed when _doms
            // becomes empty
            _free_when_no_doms = true;
            dom_count = _doms.size;
            _unlock_doms();
          }
          if dom_count == 0 then
            free_dist = true;
        }
      } else {
        // if we're not tracking domains, always free the
        // distribution when it goes out of scope.
        free_dist = true;
      }
      if free_dist then
        return this;
      else
        return nil;
    }

    // Returns true if the distribution should be removed.
    inline proc remove_dom(x:BaseDom): bool {
      var count = -1;
      on this {
        var cnt = -1;
        local {
          _lock_doms();
          _doms.remove(x);
          cnt = _doms.size;

          // add one for the main distribution instance
          if !_free_when_no_doms then
            cnt += 1;

          _unlock_doms();
        }
        count = cnt;
      }
      return (count==0);
    }

    inline proc add_dom(x:BaseDom) {
      on this {
        _lock_doms();
        _doms.append(x);
        _unlock_doms();
      }
    }
  
    inline proc _lock_doms() {
      // WARNING: If you are calling this function directly from
      // a remote locale, you should consider wrapping the call in
      // an on clause to avoid excessive remote forks due to the
      // testAndSet()
      while (_domsLock.testAndSet()) do chpl_task_yield();
    }
  
    inline proc _unlock_doms() {
      _domsLock.clear();
    }
  
    proc dsiNewRectangularDom(param rank: int, type idxType, param stridable: bool) {
      compilerError("rectangular domains not supported by this distribution");
    }
  
    proc dsiNewAssociativeDom(type idxType, param parSafe: bool) {
      compilerError("associative domains not supported by this distribution");
    }
  
    proc dsiNewAssociativeDom(type idxType, param parSafe: bool)
    where isEnumType(idxType) {
      compilerError("enumerated domains not supported by this distribution");
    }
  
    proc dsiNewOpaqueDom(type idxType, param parSafe: bool) {
      compilerError("opaque domains not supported by this distribution");
    }
  
    proc dsiNewSparseDom(param rank: int, type idxType, dom: domain) {
      compilerError("sparse domains not supported by this distribution");
    }
  
    proc dsiSupportsPrivatization() param return false;
    proc dsiRequiresPrivatization() param return false;
  
    proc dsiDestroyDist() { }
  
    proc dsiDisplayRepresentation() { }

    // Does the distribution keep a list of domains? Can the domains
    // keep the distribution alive longer? false for DefaultDist.
    proc trackDomains() param return true;

    // dynamically-dispatched counterpart of linksDistribution
    proc dsiTrackDomains() return true;

    // indicates if a distribution is a singleton. If so, we make no
    // effort to free it. DefaultDist is a singleton.
    proc singleton() param return false;
    // We could add dsiSingleton as a dynamically-dispatched counterpart
  }
  
  //
  // Abstract domain classes
  //
  pragma "base domain"
  class BaseDom {
    // The common case seems to be local access to this class, so we
    // will use explicit processor atomics, even when network
    // atomics are available
    var _arrs: list(BaseArr);  // arrays declared over this domain
    var _arrs_containing_dom: int; // number of arrays using this domain
                                   // as var A: [D] [1..2] real
                                   // is using {1..2}
    var _arrsLock: atomicbool; //   and lock for concurrent access
    var _free_when_no_arrs: bool;
    var pid:int = nullPid; // privatized ID, if privatization is supported
  
    proc deinit() {
    }

    proc dsiMyDist(): BaseDist {
      halt("internal error: dsiMyDist is not implemented");
      return nil;
    }
  
    // Returns (dom, dist).
    // if this domain should be deleted, dom=this; otherwise it is nil.
    // dist is nil or a distribution that should be removed.
    pragma "dont disable remote value forwarding"
    proc remove() : (BaseDom, BaseDist) {

      // TODO -- remove dsiLinksDistribution
      assert( dsiMyDist().dsiTrackDomains() == dsiLinksDistribution() );

      var ret_dom:BaseDom = nil;
      var ret_dist:BaseDist = nil;
      var dist = dsiMyDist();
      var free_dom = false;
      var remove_dist = false;
      on this {
        var arr_count = 0;
        // Count the number of arrays using this domain
        // and mark this domain to free itself when that number reaches 0.
        local {
          _lock_arrs();
          arr_count = _arrs.size;
          arr_count += _arrs_containing_dom;
          _free_when_no_arrs = true;
          _unlock_arrs();
        }

        if arr_count == 0 {
          free_dom = true;

          if dsiLinksDistribution() {
            // Remove the domain from the distribution
            // and find out if the distribution should be removed.
            remove_dist = dist.remove_dom(this);
          }
        }
      }
      if free_dom then
        ret_dom = this; // caller will delete this
      if remove_dist then
        ret_dist = dist; // caller will remove dist
      return (ret_dom, ret_dist);
    }

    // returns true if the domain should be removed
    inline proc remove_arr(x:BaseArr): bool {
      var count = -1;
      on this {
        var cnt = -1;
        local {
          _lock_arrs();
          _arrs.remove(x);
          cnt = _arrs.size;
          cnt += _arrs_containing_dom;
          // add one for the main domain record
          if !_free_when_no_arrs then
            cnt += 1;
          _unlock_arrs();
        }
        count = cnt;
      }
      return (count==0);
    }
  
    inline proc add_arr(x:BaseArr, param locking=true) {
      on this {
        if locking then
          _lock_arrs();
        _arrs.append(x);
        if locking then
          _unlock_arrs();
      }
    }
  
    inline proc remove_containing_arr(x:BaseArr): int {
      var count = -1;
      on this {
        _lock_arrs();
        _arrs_containing_dom -= 1;
        count = _arrs.size;
        count += _arrs_containing_dom;
        _unlock_arrs();
      }
      return count;
    }

    inline proc add_containing_arr(x:BaseArr) {
      on this {
        _lock_arrs();
        _arrs_containing_dom += 1;
        _unlock_arrs();
      }
    }

    inline proc _lock_arrs() {
      // WARNING: If you are calling this function directly from
      // a remote locale, you should consider wrapping the call in
      // an on clause to avoid excessive remote forks due to the
      // testAndSet()
      while (_arrsLock.testAndSet()) do chpl_task_yield();
    }
  
    inline proc _unlock_arrs() {
      _arrsLock.clear();
    }
  
    // used for associative domains/arrays
    proc _backupArrays() {
      for arr in _arrs do
        arr._backupArray();
    }
  
    proc _removeArrayBackups() {
      for arr in _arrs do
        arr._removeArrayBackup();
    }
  
    proc _preserveArrayElements(oldslot, newslot) {
      for arr in _arrs do
        arr._preserveArrayElement(oldslot, newslot);
    }
  
    proc dsiSupportsPrivatization() param return false;
    proc dsiRequiresPrivatization() param return false;
  
    // Does the distribution keep a list of domains? Can the
    // domains keep the distribution alive longer?
    proc linksDistribution() param return true;
  
    // dynamically-dispatched counterpart of linksDistribution
    proc dsiLinksDistribution() return true;

    // Overload to to customize domain destruction
    //
    // BHARSH 2017-02-05: Making dsiDestroyDom a virtual method 'tricks' the
    // compiler into thinking there's recursion for dsiDestroyDom when there is
    // none. This can result in incorrect generated code if recursive iterators
    // are inlined. See GitHub issue #5311 for more.
    //
    //proc dsiDestroyDom() { }

    proc dsiDisplayRepresentation() { }
  }
  
  class BaseRectangularDom : BaseDom {
    proc deinit() {
      // this is a bug workaround
    }

    proc dsiClear() {
      halt("clear not implemented for this distribution");
    }
  
    proc dsiAdd(x) {
      compilerError("Cannot add indices to a rectangular domain");
      return 0;
    }
  
    proc dsiRemove(x) {
      compilerError("Cannot remove indices from a rectangular domain");
      return 0;
    }
  }
  
  class BaseSparseDomImpl : BaseSparseDom {

    var nnzDom = {1..nnz};

    proc deinit() {
      // this is a bug workaround
    }

    proc dsiBulkAdd(inds: [] index(rank, idxType),
        dataSorted=false, isUnique=false, preserveInds=true){

      if !dataSorted && preserveInds {
        var _inds = inds;
        return bulkAdd_help(_inds, dataSorted, isUnique); 
      }
      else {
        return bulkAdd_help(inds, dataSorted, isUnique);
      }
    }

    proc bulkAdd_help(inds: [?indsDom] index(rank, idxType), 
        dataSorted=false, isUnique=false){
      halt("Helper function called on the BaseSparseDomImpl");

      return -1;
    }

    inline proc _grow(size: int){
      const oldNNZDomSize = nnzDom.size;
      if (size > oldNNZDomSize) {
        const _newNNZDomSize = if (oldNNZDomSize) then 2*oldNNZDomSize else 1;
        nnzDom = {1.._newNNZDomSize};
      }
    }

    // This method assumes nnz is updated according to the size
    // requested. So, a bulk addition into a sparse domain should: (1)
    // calculate new nnz and update it, (2) call this method, (3) add
    // indices
    inline proc _bulkGrow() {
      if (nnz > nnzDom.size) {
        const _newNNZDomSize = (exp2(log2(nnz)+1.0)):int;

        nnzDom = {1.._newNNZDomSize};
      }
    }

    // this is a helper function for bulkAdd functions in sparse subdomains.
    // NOTE:it assumes that nnz array of the sparse domain has non-negative 
    // indices. If, for some reason it changes, this function and bulkAdds have to
    // be refactored. (I think it is a safe assumption at this point and keeps the
    // function a bit cleaner than some other approach. -Engin)
    proc __getActualInsertPts(d, inds, 
        dataSorted, isUnique) /* where isSparseDom(d) */ {

      use Sort;

      //find individual insert points
      //and eliminate duplicates between inds and dom
      var indivInsertPts: [inds.domain] int;
      var actualInsertPts: [inds.domain] int; //where to put in newdom

      if !dataSorted then sort(inds);

      //eliminate duplicates --assumes sorted
      if !isUnique {
        //make sure lastInd != inds[inds.domain.low]
        var lastInd = inds[inds.domain.low] + 1; 
        for (i, p) in zip(inds, indivInsertPts)  {
          if i == lastInd then p = -1;
          else lastInd = i;
        }
      }

      //verify sorted and no duplicates if not --fast
      if boundsChecking {
        if !isSorted(inds) then
          halt("bulkAdd: Data not sorted, call the function with dataSorted=false");

        //check duplicates assuming sorted
        const indsStart = inds.domain.low;
        const indsEnd = inds.domain.high;
        var lastInd = inds[indsStart];
        for i in indsStart+1..indsEnd {
          if inds[i] == lastInd && indivInsertPts[i] != -1 then 
            halt("There are duplicates, call the function with isUnique=false"); 
        }

        for i in inds do d.boundsCheck(i);

      }

      forall (i,p) in zip(inds, indivInsertPts) {
        if isUnique || p != -1 { //don't do anything if it's duplicate
          const (found, insertPt) = d.find(i);
          p = if found then -1 else insertPt; //mark as duplicate
        }
      }

      //shift insert points for bulk addition
      //previous indexes that are added will cause a shift in the next indexes
      var actualAddCnt = 0;

      //NOTE: this can also be done with scan
      for (ip, ap) in zip(indivInsertPts, actualInsertPts) {
        if ip != -1 {
          ap = ip + actualAddCnt;
          actualAddCnt += 1;
        }
        else ap = ip;
      }

      return (actualInsertPts, actualAddCnt);
    }

    proc dsiClear(){
      halt("not implemented");
    }

  }

  class BaseSparseDom : BaseDom {
    // rank and idxType will be moved to BaseDom
    param rank: int;
    type idxType;
    var parentDom;

    // We currently cannot have dist here. It is due to a compiler bug due to
    // inheritance of generic var fields.
    // var dist;

    var nnz = 0; //: int;

    proc deinit() {
      // this is a bug workaround
    }

    proc dsiClear() {
      halt("clear not implemented for this distribution - BaseSparseDom");
    }
  
    proc dsiBulkAdd(inds: [] index(rank, idxType),
        dataSorted=false, isUnique=false, preserveInds=true){

      halt("Bulk addition is not supported by this sparse domain");
    }

    proc boundsCheck(ind: index(rank, idxType)):void {
      if boundsChecking then
        if !(parentDom.member(ind)) then
          halt("Sparse domain/array index out of bounds: ", ind,
              " (expected to be within ", parentDom, ")");
    }

    //basic DSI functions
    proc dsiDim(d: int) { return parentDom.dim(d); }
    proc dsiDims() { return parentDom.dims(); }
    proc dsiNumIndices { return nnz; }
    proc dsiSize { return nnz; }
    proc dsiLow { return parentDom.low; }
    proc dsiHigh { return parentDom.high; }
    proc dsiStride { return parentDom.stride; }
    proc dsiAlignment { return parentDom.alignment; }
    proc dsiFirst {
      halt("dsiFirst is not implemented");
      const _tmp: rank*idxType;
      return _tmp;
    }
    proc dsiLast {
      halt("dsiLast not implemented");
      const _tmp: rank*idxType;
      return _tmp;
    }
    proc dsiAlignedLow { return parentDom.alignedLow; }
    proc dsiAlignedHigh { return parentDom.alignedHigh; }

  } // end BaseSparseDom

  // BaseSparseDom operator overloads
  proc +=(ref sd: domain, inds: [] sd.idxType) where isSparseDom(sd) && 
    sd.rank==1 {

    if inds.size == 0 then return;

    sd._value.dsiBulkAdd(inds);
  }

  proc +=(ref sd: domain, inds: [] sd.rank*sd.idxType) where isSparseDom(sd) &&
    sd.rank>1 {

    if inds.size == 0 then return;

    sd._value.dsiBulkAdd(inds);
  }

  // Currently this is not optimized for addition of a sparse
  proc +=(ref sd: domain, d: domain)
  where isSparseDom(sd) && d.rank==sd.rank && sd.idxType==d.idxType {

    if d.size == 0 then return;

    type _idxType = if sd.rank==1 then int else sd.rank*int;
    const indCount = d.numIndices;
    const arr: [{0..#indCount}] _idxType;

    //this could be a parallel loop. but ranks don't match -- doesn't compile
    for (a,i) in zip(arr,d) do a=i;

    sd._value.dsiBulkAdd(arr, true, true, false);
  }
  // end BaseSparseDom operators
  
  class BaseAssociativeDom : BaseDom {
    proc deinit() {
      // this is a bug workaround
    }

    proc dsiClear() {
      halt("clear not implemented for this distribution");
    }

    proc dsiAdd(idx) {
      compilerError("Index addition is not supported by this domain");
      return 0;
    }
  
  }
  
  class BaseOpaqueDom : BaseDom {
    proc deinit() {
      // this is a bug workaround
    }

    proc dsiClear() {
      halt("clear not implemented for this distribution");
    }
  
  }
  
  //
  // Abstract array class
  //
  pragma "base array"
  class BaseArr {
    // The common case seems to be local access to this class, so we
    // will use explicit processor atomics, even when network
    // atomics are available
    var _arrAlias: BaseArr;    // reference to base array if an alias
    var pid:int = nullPid; // privatized ID, if privatization is supported
  
<<<<<<< HEAD
    proc isReindexArrayView() param {
      return false;
    }

    proc ~BaseArr() {
=======
    proc deinit() {
>>>>>>> 982d9c26
    }

    proc dsiStaticFastFollowCheck(type leadType) param return false;
  
    proc dsiGetBaseDom(): BaseDom {
      halt("internal error: dsiGetBaseDom is not implemented");
      return nil;
    }
  
    // returns (arr, dom)
    // arr is this if it should be deleted, or nil.
    // dom is a domain that should be removed, or nil.
    pragma "dont disable remote value forwarding"
    proc remove() {
      var ret_arr = this; // this array is always deleted
      var ret_dom:BaseDom = nil;
      var rm_dom = false;

      var dom = dsiGetBaseDom();
      // Remove the array from the domain
      // and find out if the domain should be removed.
      rm_dom = dom.remove_arr(this);

      if rm_dom then
        ret_dom = dom;

      return (ret_arr, ret_dom);
    }
  
    proc dsiDestroyArr(isalias:bool) { }
  
    proc dsiReallocate(d: domain) {
      halt("reallocating not supported for this array type");
    }
  
    proc dsiPostReallocate() {
    }
  
    // This method is unsatisfactory -- see bradc's commit entries of
    // 01/02/08 around 14:30 for details
    proc _purge( ind: int) {
      halt("purging not supported for this array type");
    }
  
    proc _resize( length: int, old_map) {
      halt("resizing not supported for this array type");
    }
  
    //
    // Ultimately, these routines should not appear here; instead, we'd
    // like to do a dynamic cast in the sparse array class(es) that call
    // these routines in order to call them directly and avoid the
    // dynamic dispatch and leaking of this name to the class.  In order
    // to do this we'd need to hoist eltType to the base class, which
    // would require better subclassing of generic classes.  A good
    // summer project for Jonathan?
    //
    proc sparseShiftArray(shiftrange, initrange) {
      halt("sparseGrowDomain not supported for non-sparse arrays");
    }
  
    proc sparseShiftArrayBack(shiftrange) {
      halt("sparseShiftArrayBack not supported for non-sparse arrays");
    }

    proc sparseBulkShiftArray(shiftMap, oldnnz) {
      halt("sparseBulkShiftArray not supported for non-sparse arrays");
    }
  
    // methods for associative arrays
    proc clearEntry(idx, haveLock:bool = false) {
      halt("clearEntry() not supported for non-associative arrays");
    }
  
    proc _backupArray() {
      halt("_backupArray() not supported for non-associative arrays");
    }
  
    proc _removeArrayBackup() {
      halt("_removeArrayBackup() not supported for non-associative arrays");
    }
  
    proc _preserveArrayElement(oldslot, newslot) {
      halt("_preserveArrayElement() not supported for non-associative arrays");
    }
  
    proc dsiSupportsAlignedFollower() param return false;
  
    proc dsiSupportsPrivatization() param return false;
    proc dsiRequiresPrivatization() param return false;
  
    proc dsiSupportsBulkTransfer() param return false;
    proc doiCanBulkTransfer() param return false;
    proc doiBulkTransfer(B){ 
      halt("This array type does not support bulk transfer.");
    }
  
    proc dsiDisplayRepresentation() { }
    proc isDefaultRectangular() param return false;
    proc dsiSupportsBulkTransferInterface() param return false;
    proc doiCanBulkTransferStride() param return false;
  }

  /*
   * BaseSparseArr is very basic/generic so that we have some flexibility in
   * implementing sparse array classes.
   */
  class BaseSparseArr: BaseArr {
    type eltType;
    param rank : int;
    type idxType;

    var dom; /* : DefaultSparseDom(?); */

    // NOTE I tried to put `data` in `BaseSparseArrImpl`. However, it wasn't
    // clear how to initialize this in that class.
    var data: [dom.nnzDom] eltType;

    proc dsiGetBaseDom() return dom;

    proc deinit() {
      // this is a bug workaround
    }
  }

  /*
   * All the common helpers/methods in implementations of internal sparse arrays
   * go here.
   */
  class BaseSparseArrImpl: BaseSparseArr {

    proc deinit() {
      // this is a bug workaround
    }


    // currently there is no support implemented for setting IRV for
    // SparseBlockArr, therefore I moved IRV related stuff to this class, and
    // have SparseBlockArr be a child class of BaseSparseArr directly instead
    // of this one
    var irv: eltType;
    proc IRV ref {
      return irv;
    }

    // shifts data array according to shiftMap where shiftMap[i] is the new index 
    // of the ith element of the array. Called at the end of bulkAdd to move the
    // existing items in data array and initialize new indices with irv.
    // oldnnz is the number of elements in the array. As the function is called 
    // at the end of bulkAdd, it is almost certain that oldnnz!=data.size
    proc sparseBulkShiftArray(shiftMap, oldnnz){
      var newIdx: int;
      var prevNewIdx = 1;

      // fill all new indices i s.t. i > indices[oldnnz]
      forall i in shiftMap.domain.high+1..dom.nnzDom.high do data[i] = irv;

      for (i, _newIdx) in zip(1..oldnnz by -1, shiftMap.domain.dim(1) by -1) {
        newIdx = shiftMap[_newIdx];
        data[newIdx] = data[i];

        //fill IRV up to previously added nnz
        for emptyIndex in newIdx+1..prevNewIdx-1 do data[emptyIndex] = irv;
        prevNewIdx = newIdx;
      }
      //fill the initial added space with IRV
      for i in 1..prevNewIdx-1 do data[i] = irv;
    }

    // shift data array after single index addition. Fills the new index with irv
    proc sparseShiftArray(shiftrange, initrange) {
      for i in initrange {
        data(i) = irv;
      }
      for i in shiftrange by -1 {
        data(i+1) = data(i);
      }
      data(shiftrange.low) = irv;
    }

    proc sparseShiftArrayBack(shiftrange) {
      for i in shiftrange {
        data(i) = data(i+1);
      }
    }
  }

  // delete helpers

  // param privatized here is a workaround for the fact that
  // we can't include the privatized freeing for DefaultRectangular
  // because of resolution order issues
  proc _delete_dist(dist:BaseDist, param privatized:bool) {
    dist.dsiDestroyDist();

    if privatized {
      _freePrivatizedClass(dist.pid, dist);
    }

    delete dist;
  }

  proc _delete_dom(dom, param privatized:bool) {
    use Reflection;
    if canResolveMethod(dom, "dsiDestroyDom") {
      dom.dsiDestroyDom();
    }

    if privatized {
      _freePrivatizedClass(dom.pid, dom);
    }

    delete dom;
  }
  // arr is a subclass of :BaseArr but is generic so
  // that arr.eltType is meaningful.
  proc _delete_arr(arr, param privatized:bool) {
    // decide whether or not the array is an alias
    var isalias = (arr._arrAlias != nil) || arr.isReindexArrayView();

    // array implementation can destroy data or other members
    arr.dsiDestroyArr(isalias);

    if !isalias {
      // unlink domain referred to by arr.eltType
      // not necessary for aliases/slices because the original
      // array will take care of it.
      // This needs to be done after the array elements are destroyed
      // (by dsiDestroyArray above) because the array elements might
      // refer to this inner domain.
      chpl_decRefCountsForDomainsInArrayEltTypes(arr, arr.eltType);
    }

    if privatized {
      _freePrivatizedClass(arr.pid, arr);
    }

    // runs the array destructor
    delete arr;
  }
}<|MERGE_RESOLUTION|>--- conflicted
+++ resolved
@@ -588,15 +588,11 @@
     var _arrAlias: BaseArr;    // reference to base array if an alias
     var pid:int = nullPid; // privatized ID, if privatization is supported
   
-<<<<<<< HEAD
     proc isReindexArrayView() param {
       return false;
     }
 
-    proc ~BaseArr() {
-=======
-    proc deinit() {
->>>>>>> 982d9c26
+    proc deinit() {
     }
 
     proc dsiStaticFastFollowCheck(type leadType) param return false;
