/*
 * Copyright 2004-2019 Cray Inc.
 * Other additional copyright holders may be indicated within.
 *
 * The entirety of this work is licensed under the Apache License,
 * Version 2.0 (the "License"); you may not use this file except
 * in compliance with the License.
 *
 * You may obtain a copy of the License at
 *
 *     http://www.apache.org/licenses/LICENSE-2.0
 *
 * Unless required by applicable law or agreed to in writing, software
 * distributed under the License is distributed on an "AS IS" BASIS,
 * WITHOUT WARRANTIES OR CONDITIONS OF ANY KIND, either express or implied.
 * See the License for the specific language governing permissions and
 * limitations under the License.
 */

#include "scopeResolve.h"

#include "astutil.h"
#include "build.h"
#include "CatchStmt.h"
#include "DecoratedClassType.h"
#include "DeferStmt.h"
#include "clangUtil.h"
#include "driver.h"
#include "externCResolve.h"
#include "ForallStmt.h"
#include "IfExpr.h"
#include "initializerRules.h"
#include "LoopExpr.h"
#include "LoopStmt.h"
#include "passes.h"
#include "ResolveScope.h"
#include "stlUtil.h"
#include "stringutil.h"
#include "TryStmt.h"
#include "visibleFunctions.h"
#include "wellknown.h"

#include <algorithm>
#include <map>
#include <set>

/************************************* | **************************************
*                                                                             *
*                                                                             *
*                                                                             *
************************************** | *************************************/

//
// The moduleUsesCache is a cache from blocks with use-statements to
// the modules that they use arranged in breadth-first order and
// separated by NULL modules to indicate that the modules are not at
// the same depth.
//
// Note that this caching is not enabled until after use expression
// have been resolved.
//
static std::map<BlockStmt*, Vec<UseStmt*>*>   moduleUsesCache;
static bool                                   enableModuleUsesCache = false;

// To avoid duplicate user warnings in checkIdInsideWithClause().
// Using pair<> instead of astlocT to avoid defining operator<.
typedef std::pair< std::pair<const char*,int>, const char* >  WFDIWmark;
static std::set< std::pair< std::pair<const char*,int>, const char* > > warnedForDotInsideWith;

static void          scopeResolve(ModuleSymbol*       module,
                                  const ResolveScope* root);

static void          scopeResolveExpr(Expr* expr, ResolveScope* scope);

static bool          isStableClassType(Type* t);
static Expr*         handleUnstableClassType(SymExpr* se);

static void          resolveUnresolvedSymExpr(UnresolvedSymExpr* usymExpr);

static void          resolveUnresolvedSymExpr(UnresolvedSymExpr* usymExpr,
                                              Symbol* toSymbol);

static bool          lookupThisScopeAndUses(const char*           name,
                                            BaseAST*              context,
                                            BaseAST*              scope,
                                            std::vector<Symbol*>& symbols);

static ModuleSymbol* definesModuleSymbol(Expr* expr);

static void computeClassHierarchy() {
  //
  // compute class hierarchy
  //
  forv_Vec(AggregateType, ct, gAggregateTypes) {
    ct->addClassToHierarchy();
  }
}

static void handleReceiverFormals() {
  //
  // resolve type of this for methods
  //
  forv_Vec(FnSymbol, fn, gFnSymbols) {

    if (fn->_this == NULL) continue; // not a method

    if (fn->_this->type == dtUnknown) {
      Expr* stmt = toArgSymbol(fn->_this)->typeExpr->body.only();

      if (UnresolvedSymExpr* sym = toUnresolvedSymExpr(stmt)) {
        SET_LINENO(fn->_this);

        if (TypeSymbol* ts = toTypeSymbol(lookup(sym->unresolved, sym))) {
          sym->replace(new SymExpr(ts));

          fn->_this->type = ts->type;
          fn->_this->type->methods.add(fn);

          AggregateType::setCreationStyle(ts, fn);

        } else {
          USR_FATAL(fn, "cannot resolve base type for method '%s'", fn->name);
        }

      } else if (SymExpr* sym = toSymExpr(stmt)) {
        fn->_this->type = sym->symbol()->type;
        fn->_this->type->methods.add(fn);

        AggregateType::setCreationStyle(sym->symbol()->type->symbol, fn);
      }

    } else {
      AggregateType::setCreationStyle(fn->_this->type->symbol, fn);
    }
  }
}

static void markGenerics() {
  // Figure out which types are generic, in a transitive closure manner
    bool changed;
    do {
      changed = false;
      forv_Vec(AggregateType, at, gAggregateTypes) {
        // don't try to mark generic again
        if (!at->isGeneric()) {

          bool anyGeneric = false;
          bool anyNonDefaultedGeneric = false;
          for_fields(field, at) {
            bool hasDefault = false;
            if (at->fieldIsGeneric(field, hasDefault)) {
              anyGeneric = true;
              if (hasDefault == false)
                anyNonDefaultedGeneric = true;
            }
          }

          if (anyGeneric) {
            at->markAsGeneric();
            if (anyNonDefaultedGeneric == false)
              at->markAsGenericWithDefaults();
            changed = true;
          }
        }
      }
    } while (changed);
}

static void processGenericFields() {
  forv_Vec(AggregateType, ct, gAggregateTypes) {
    // Build the type constructor now that we know which types are generic
    if (isClass(ct) && ct->symbol->hasFlag(FLAG_EXTERN)) {
      USR_FATAL_CONT(ct, "Extern classes are not supported.");
    }
    ct->processGenericFields();
  }
}

/************************************* | **************************************
*                                                                             *
* addToSymbolTable adds the asts in a vector to the global symbolTable such   *
* that symbol definitions are added to entries in the table and new           *
* enclosing asts become entries                                               *
*                                                                             *
************************************** | *************************************/

// 2017/05/23: Noakes
//
// This is a specialized walk for the simplified case of chpl__Program.
// This provides an anchor to start the transition to a more general
// version of a conventional top-down traversal.

// It also serves as a template for the more general version.
// Eventually it should be possible to use the general implementation
// to handle chpl__Program with little or no special casing.

ResolveScope* rootScope;
static void addToSymbolTable() {
  rootScope = ResolveScope::getRootModule();

  //  rootScope->describe();
  
  // Extend the rootScope with every top-level definition
  for_alist(stmt, theProgram->block->body) {
    if (DefExpr* def = toDefExpr(stmt)) {
      //      ModuleSymbol* mod = toModuleSymbol(def->sym);
      // only put things in the root scope if they are not user modules
      // or not modules at all
      // TODO: Should eventually extend this to avoid putting any modules
      // in the root scope, but only focusing on user code for now
      //      if (mod == NULL /* || mod->modTag != MOD_USER */) {
        //        printf("Extending to include %s\n", def->sym->name);
        rootScope->extend(def->sym);
        //      } else {
        //      }
    }
  }

  // This would be the place to handle use statements but
  // skipping for now as chpl__Program does not have any.

  // Now recurse on every top-level module
  for_alist(stmt, theProgram->block->body) {
    if (ModuleSymbol* mod = definesModuleSymbol(stmt)) {
      scopeResolve(mod, rootScope);
    }
  }
}

/************************************* | **************************************
*                                                                             *
* Exported entry point for AggregateType                                      *
*                                                                             *
************************************** | *************************************/

void addToSymbolTable(FnSymbol* fn) {
  std::vector<DefExpr*> defs;

  collectDefExprs(fn, defs);

  for_vector(DefExpr, def, defs) {
    addToSymbolTable(def);
  }
}

void addToSymbolTable(DefExpr* def) {
  Symbol* newSym = def->sym;

  if (newSym->hasFlag(FLAG_TEMP) == false &&
      isLabelSymbol(newSym)      == false) {
    ResolveScope* entry = ResolveScope::findOrCreateScopeFor(def);

    entry->extend(newSym);
  }
}

/************************************* | **************************************
*                                                                             *
*                                                                             *
*                                                                             *
************************************** | *************************************/

static void scopeResolve(FnSymbol*           fn,
                         const ResolveScope* parent);

static void scopeResolve(BlockStmt*          block,
                         const ResolveScope* parent);

static void scopeResolve(TypeSymbol*         typeSym,
                         const ResolveScope* parent);

static void scopeResolve(const AList&        alist,
                         ResolveScope*       scope);

static void scopeResolve(ModuleSymbol*       module,
                         const ResolveScope* parent) {
  if (module->modTag == MOD_USER &&
      module->defPoint->getModule() == theProgram) {
    ResolveScope* scope = new ResolveScope(module, parent);
    //    scope->extend(module);
    scopeResolve(module->block->body, scope);
  } else {
    ResolveScope* scope = new ResolveScope(module, parent);
    //    scope->extend(module);
    scopeResolve(module->block->body, scope);
  }
}

static void scopeResolve(BlockStmt*          block,
                         const ResolveScope* parent) {
  ResolveScope* scope = new ResolveScope(block, parent);

  scopeResolve(block->body,         scope);
}

static void scopeResolve(ForallStmt*         forall,
                         const ResolveScope* parent)
{
  INT_ASSERT(forall->fRecIterIRdef == NULL); //nothing to resolve in fRecIter*

  BlockStmt*    loopBody     = forall->loopBody();
  ResolveScope* stmtScope = new ResolveScope(forall, parent);
  ResolveScope* bodyScope = new ResolveScope(loopBody, stmtScope);

  // 'stmtScope' contains loop induction variables + shadow variables
  //             incl. task-private variables.
  // 'bodyScope' is for the loop body.

  // cf. scopeResolve(FnSymbol*,parent)
  for_alist(ivdef, forall->inductionVariables()) {
    Symbol* sym = toDefExpr(ivdef)->sym;
    // "chpl__tuple_blank" indicates the underscore placeholder for
    // the induction variable. Do not add it. Because if there are two
    // (legally) ex. "forall (_,_) in ...", we get an error.
    if (strcmp(sym->name, "chpl__tuple_blank"))
      stmtScope->extend(sym);
  }

  for_alist(itexpr, forall->iteratedExpressions()) {
    scopeResolveExpr(itexpr, stmtScope);
  }

  for_shadow_vars_and_defs(svar, sdef, temp, forall) {
    stmtScope->extend(svar);
    if (sdef->init != NULL)
      scopeResolveExpr(sdef->init, stmtScope);
  }

  scopeResolve(loopBody->body, bodyScope);
}

static void scopeResolve(FnSymbol*           fn,
                         const ResolveScope* parent) {
  ResolveScope* scope = new ResolveScope(fn, parent);

  for_alist(formal, fn->formals) {
    if (DefExpr* def = toDefExpr(formal)) {
      Symbol* sym = def->sym;

      // Remarkably, there is such a thing as TEMP formals!
      if (sym->hasFlag(FLAG_TEMP) == false) {
        if (ArgSymbol* formal = toArgSymbol(sym)) {
          scope->extend(formal);

          if (formal->typeExpr != NULL) {
            std::vector<BaseAST*> asts;

            // The typeExpr may define query variables.  The DefExpr for
            // these are unconventional so fall back on the collect()
            // functions.

            // Collect *all* asts within this top-level module in text order
            collect_asts(formal->typeExpr, asts);

            for_vector(BaseAST, item, asts) {
              if (DefExpr* subDef = toDefExpr(item)) {
                scope->extend(subDef->sym);
              }
            }
          }

          if (formal->variableExpr != NULL) {
            std::vector<BaseAST*> asts;

            // Use the same scheme as for typeExpr
            collect_asts(formal->variableExpr, asts);

            for_vector(BaseAST, item, asts) {
              if (DefExpr* subDef = toDefExpr(item)) {
                scope->extend(subDef->sym);
              }
            }
          }

        } else {
          INT_ASSERT(false);
        }
      }

    } else {
      INT_ASSERT(false);
    }
  }

  if (fn->where != NULL) {
    scopeResolve(fn->where, scope);
  }

  if (fn->retExprType != NULL) {
    scopeResolve(fn->retExprType, scope);
  }

  scopeResolve(fn->body, scope);
}

static void scopeResolve(TypeSymbol*         typeSym,
                         const ResolveScope* parent) {
  Type* type = typeSym->type;

  if (AggregateType* at = toAggregateType(type)) {
    ResolveScope* scope = new ResolveScope(typeSym, parent);

    scopeResolve(at->fields,    scope);

  } else if (EnumType* et = toEnumType(type)) {
    ResolveScope* scope = new ResolveScope(typeSym, parent);

    scopeResolve(et->constants, scope);
  }
}

static void scopeResolve(IfExpr* ife, ResolveScope* scope) {
  scopeResolve(ife->getThenStmt(), scope);
  scopeResolve(ife->getElseStmt(), scope);
}

static void scopeResolve(LoopExpr* fe, ResolveScope* parent) {
  scopeResolveExpr(fe->iteratorExpr, parent);

  ResolveScope* scope = new ResolveScope(fe, parent);
  for_alist(ind, fe->defIndices) {
    DefExpr* def = toDefExpr(ind);
    scope->extend(def->sym);
  }

  if (fe->indices) scopeResolveExpr(fe->indices, scope);
  if (fe->cond) scopeResolveExpr(fe->cond, scope);

  scopeResolveExpr(fe->loopBody, scope);
}

static void scopeResolve(CallExpr* call, ResolveScope* scope) {
  for_actuals(actual, call) {
    scopeResolveExpr(actual, scope);
  }
}

static void scopeResolveExpr(Expr* expr, ResolveScope* scope) {
  if (CallExpr* call = toCallExpr(expr)) {
    scopeResolve(call, scope);
  } else if (IfExpr* ife = toIfExpr(expr)) {
    scopeResolve(ife, scope);
  } else if (LoopExpr* fe = toLoopExpr(expr)) {
    scopeResolve(fe, scope);
  } else if (BlockStmt* block = toBlockStmt(expr)) {
    scopeResolve(block, scope);
  } else if (NamedExpr* named = toNamedExpr(expr)) {
    scopeResolveExpr(named->actual, scope);
  }
}

static void scopeResolve(const AList& alist, ResolveScope* scope) {
  // Add the local definitions to the scope
  for_alist(stmt, alist) {
    if (DefExpr* def = toDefExpr(stmt))   {
      Symbol* sym = def->sym;

      if (sym->hasFlag(FLAG_TEMP) == false &&
          isLabelSymbol(sym)      == false) {
        scope->extend(sym);
      }
    }
  }

  // Should process use statements here

  // Process the remaining statements
  for_alist(stmt, alist) {
    if (DefExpr* def = toDefExpr(stmt))   {
      Symbol* sym = def->sym;

      if (sym->hasFlag(FLAG_TEMP) == false &&
          isLabelSymbol(sym)      == false) {
        if (ModuleSymbol* modSym  = toModuleSymbol(sym)) {
          scopeResolve(modSym,  scope);

        } else if (FnSymbol* fnSym = toFnSymbol(sym))     {
          scopeResolve(fnSym,   scope);

        } else if (TypeSymbol* typeSym = toTypeSymbol(sym))   {
          scopeResolve(typeSym, scope);
        }
      }

      if (def->init != NULL) {
        scopeResolveExpr(def->init, scope);
      }

    } else if (BlockStmt* block = toBlockStmt(stmt)) {
      if (block->blockTag == BLOCK_NORMAL) {
        scopeResolve(block,       scope);

      } else {
        scopeResolve(block->body, scope);
      }

    } else if (CondStmt* cond = toCondStmt(stmt))  {
      scopeResolveExpr(cond->condExpr, scope);

      scopeResolve(cond->thenStmt, scope);

      if (cond->elseStmt != NULL) {
        scopeResolve(cond->elseStmt, scope);
      }

    } else if (TryStmt* tryStmt = toTryStmt(stmt)) {
      scopeResolve(tryStmt->_body, scope);

      for_alist(item, tryStmt->_catches) {
        if (CatchStmt* catchStmt = toCatchStmt(item)) {
          scopeResolve(catchStmt->_body, scope);

        } else {
          INT_ASSERT(false);
        }
      }

    } else if (ForallStmt* forallStmt = toForallStmt(stmt)) {
      scopeResolve(forallStmt, scope);

    } else if (DeferStmt* deferStmt = toDeferStmt(stmt)) {
      scopeResolve(deferStmt->body(), scope);

    } else if (isUseStmt(stmt)           == true ||
               isUnresolvedSymExpr(stmt) == true ||
               isSymExpr(stmt)           == true ||
               isGotoStmt(stmt)          == true) {

    // May occur in --llvm runs
    } else if (isExternBlockStmt(stmt)   == true) {

    } else {
      scopeResolveExpr(stmt, scope);
    }
  }
}

/************************************* | **************************************
*                                                                             *
* Transform module uses into calls to initialize functions; store the         *
* relevant scoping information in BlockStmt::modUses                          *
*                                                                             *
************************************** | *************************************/

static void processImportExprs() {
  for_alist(expr, theProgram->block->body) {
    if (ModuleSymbol* topLevelModule = definesModuleSymbol(expr)) {
      std::vector<BaseAST*> asts;

      // Collect *all* asts within this top-level module in text order
      collect_asts(topLevelModule, asts);

      for_vector(BaseAST, item, asts) {
        if (UseStmt* useStmt = toUseStmt(item)) {
          BaseAST*      astScope = getScope(useStmt);
          ResolveScope* scope    = ResolveScope::getScopeFor(astScope);

          useStmt->scopeResolve(scope);
        }
      }
    }
  }
}

/************************************* | *************************************/

static void handleLoopStmtGoto(LoopStmt* loop, GotoStmt* gs) {
  if (gs->gotoTag == GOTO_BREAK) {
    gs->label->replace(new SymExpr(loop->breakLabelGet()));

  } else if (gs->gotoTag == GOTO_CONTINUE) {
    gs->label->replace(new SymExpr(loop->continueLabelGet()));

  } else {
    INT_FATAL(gs, "unexpected goto type");
  }
}

/*
Note that break and continue statements that are placed incorrectly
inside a forall loop are flagged by checkControlFlow() during parsing.
This includes 'continue' to a named loop outside of the forall,
which the code here would not catch.
*/
static void handleForallGoto(ForallStmt* forall, GotoStmt* gs) {
  if (gs->gotoTag == GOTO_BREAK) {
    INT_ASSERT(false);

  } else if (gs->gotoTag == GOTO_CONTINUE) {
    INT_ASSERT(isSymExpr(gs->label) == true);
    gs->label->replace(new SymExpr(forall->continueLabel()));

  } else {
    INT_FATAL(gs, "unexpected goto type");
  }
}

static void resolveGotoLabels() {
  forv_Vec(GotoStmt, gs, gGotoStmts) {
    SET_LINENO(gs);

    Stmt* loop = NULL;

    if (isSymExpr(gs->label) == true) {
      loop = LoopStmt::findEnclosingLoopOrForall(gs);

      if (loop == NULL) {
        USR_FATAL_CONT(gs, "break or continue is not in a loop");
      }

    } else if (UnresolvedSymExpr* label = toUnresolvedSymExpr(gs->label)) {
      loop = LoopStmt::findEnclosingLoop(gs, label->unresolved);

      if (loop == NULL) {
        USR_FATAL_CONT(gs, "bad label '%s' on break or continue",
                       label->unresolved);
      }
    }

    if (loop == NULL) {
      // Handled above as needed. Nothing to do here.

    } else if (LoopStmt* loopS = toLoopStmt(loop)) {
      handleLoopStmtGoto(loopS, gs);

    } else if (ForallStmt* forall = toForallStmt(loop)) {
      handleForallGoto(forall, gs);

    } else {
      INT_ASSERT(false); // should not have any other loops here
    }
  }
}


/************************************* | *************************************/

static void updateMethod(UnresolvedSymExpr* usymExpr);

static void updateMethod(UnresolvedSymExpr* usymExpr,
                         Symbol*            sym);

static void updateMethod(UnresolvedSymExpr* usymExpr,
                         Symbol*            sym,
                         SymExpr*           symExpr);

static bool isFunctionNameWithExplicitScope(Expr* expr);

static void insertFieldAccess(FnSymbol*          method,
                              UnresolvedSymExpr* usymExpr,
                              Symbol*            sym,
                              Expr*              expr);

static int  computeNestedDepth(const char* name,
                               Type*       type);

static void resolveModuleCall(CallExpr* call);

static bool isMethodName(const char* name, Type* type);
static bool isMethodNameLocal(const char* name, Type* type);

static void checkIdInsideWithClause(Expr*              exprInAst,
                                    UnresolvedSymExpr* origUSE);

static void resolveUnresolvedSymExprs() {
  //
  // Translate M.x where M is a ModuleSymbol into just x where x is
  // the symbol in module M; for functions, insert a "module=" token
  // that is used to determine visible functions.
  //

  int maxResolved = 0;
  int i           = 0;

  forv_Vec(UnresolvedSymExpr, unresolvedSymExpr, gUnresolvedSymExprs) {
    resolveUnresolvedSymExpr(unresolvedSymExpr);

    maxResolved++;
  }

  forv_Vec(CallExpr, call, gCallExprs) {
    resolveModuleCall(call);
  }

  // Note that the extern C resolution might add new UnresolvedSymExprs, and it
  // might do that within resolveModuleCall, so we try resolving unresolved
  // symbols a second time as the extern C block support might have added some.
  //
  // TODO: have the externCResolve call resolveUnresolved directly
  forv_Vec(UnresolvedSymExpr, unresolvedSymExpr, gUnresolvedSymExprs) {
    // Only try resolving symbols that are new after last attempt.
    if (i >= maxResolved) {
      resolveUnresolvedSymExpr(unresolvedSymExpr);
    }

    i++;
  }
}

void resolveUnresolvedSymExprs(BaseAST* inAst) {
   std::vector<BaseAST*> asts;
   collect_asts(inAst, asts);

   for_vector(BaseAST, ast, asts) {
     if (UnresolvedSymExpr* urse = toUnresolvedSymExpr(ast)) {
       resolveUnresolvedSymExpr(urse);
     }
   }
}

static bool callSpecifiesTaskIntents(CallExpr* call) {
  if (call->isPrimitive(PRIM_ACTUALS_LIST))
    if (BlockStmt* pblock = toBlockStmt(call->parentExpr))
      if (CallExpr* blockInfo = pblock->blockInfoGet())
        if (blockInfo->isPrimitive(PRIM_BLOCK_COFORALL)    ||
            blockInfo->isPrimitive(PRIM_BLOCK_COFORALL_ON) ||
            blockInfo->isPrimitive(PRIM_BLOCK_COBEGIN)     ||
            blockInfo->isPrimitive(PRIM_BLOCK_COBEGIN_ON)  ||
            blockInfo->isPrimitive(PRIM_BLOCK_BEGIN)       ||
            blockInfo->isPrimitive(PRIM_BLOCK_BEGIN_ON)    )
          return true;

  return false;
}

static bool isStableClassType(Type* t) {
  bool ok = false;

  TypeSymbol* ts = t->symbol;

  if (isClass(t)) {
    // Always consider locale type unmanaged
    if (ts->type == dtLocale)
      ok = true;
    // Always consider ddata type unmanaged
    if (ts->hasFlag(FLAG_DATA_CLASS))
      ok = true;
    // Something with "no object" flag isn't really an object anyway
    if (ts->hasFlag(FLAG_NO_OBJECT))
      ok = true;
  }

  return ok;
}

static bool callSpecifiesClassKind(CallExpr* call) {
  return (call->isNamed("_to_borrowed") ||
          call->isPrimitive(PRIM_TO_BORROWED_CLASS) ||
          call->isPrimitive(PRIM_TO_BORROWED_CLASS_CHECKED) ||
          call->isNamed("_to_unmanaged") ||
          call->isPrimitive(PRIM_TO_UNMANAGED_CLASS) ||
          call->isPrimitive(PRIM_TO_UNMANAGED_CLASS_CHECKED) ||
          call->isNamed("_owned") ||
          call->isNamed("_shared") ||
          call->isNamed("Owned") ||
          call->isNamed("Shared") ||
          call->isNamed("chpl__distributed"));
}

static bool hasChplManagerArgument(CallExpr* call) {
  if (call == NULL)
    return false;

  for_actuals(actual, call) {
    if (NamedExpr* ne = toNamedExpr(actual))
      if (ne->name == astr_chpl_manager)
        return true;
  }

  return false;
}

static bool callMakesDmap(CallExpr* call) {
  if (SymExpr* se = toSymExpr(call->baseExpr))
    if (se->symbol()->hasFlag(FLAG_SYNTACTIC_DISTRIBUTION))
      return true;
  return false;
}

// Returns the expr resulting, either se or a call containing it
// Handle the case where se->symbol() is "unstable" i.e. an undecorated
// class type. With --warn-unstable, issue a warning. With --default-unmanaged,
// wrap it in a (call PRIM_TO_UNMANAGED se). Return either se or the
// new call just created.
static Expr* handleUnstableClassType(SymExpr* se) {
  if (se->getModule()->modTag == MOD_USER) {
    if (TypeSymbol* ts = toTypeSymbol(se->symbol())) {
      if (isClass(ts->type)) {
        bool ok = false;
        CallExpr* pCall = toCallExpr(se->parentExpr);
        DefExpr* inDef = NULL;
        CatchStmt* inCatch = NULL;
        CallExpr* inCall = NULL;

        // Find outer def/catch
        for (Expr* cur = se; cur != NULL; cur = cur->parentExpr ) {
          if (CatchStmt* c = toCatchStmt(cur))
            inCatch = c;
          if (DefExpr* d = toDefExpr(cur))
            inDef = d;
        }
        // Find outer call, but don't count:
        //  * baseExpr
        //  * type construction (calls to types, buildArrayRuntimeType)
        for (Expr* cur = se; cur != NULL; cur = cur->parentExpr ) {
          if (CallExpr* c = toCallExpr(cur))
            inCall = c;
          if (CallExpr* p = toCallExpr(cur->parentExpr)) {
            if (p->baseExpr == cur) {
              // don't count base expr so we can warn on
              // var x:MyGenericClass(int).
              break;
            } else if (SymExpr* curSE = toSymExpr(p->baseExpr)) {
              if (isTypeSymbol(curSE->symbol()))
                // Don't count calls to types (type construction)
                break;
            } else if (p->isNamed("chpl__buildArrayRuntimeType")) {
              // Don't count array type construction
              break;
            }
          }
        }

        FnSymbol* inFn = se->getFunction();
        if (pCall) {
          if (callSpecifiesClassKind(pCall)) {
            // It's OK, it's decorated
            ok = true;
          } else if (callSpecifiesTaskIntents(pCall)) {
            // 'se' is probably a reduce intent, leave it alone.
            ok = true;
          }
          CallExpr* outerCall = toCallExpr(pCall->parentExpr);
          CallExpr* outerOuterCall = NULL;
          if (outerCall) outerOuterCall = toCallExpr(outerCall->parentExpr);

          if (hasChplManagerArgument(pCall) ||
              hasChplManagerArgument(outerCall)) {
            ok = true;
          } else if (outerOuterCall && outerCall &&
              callSpecifiesClassKind(outerOuterCall) &&
              outerCall == outerOuterCall->get(1) &&
              outerCall->isPrimitive(PRIM_NEW) &&
              pCall == outerCall->get(1)) {
            // 'new Owned(SomeClass(int))'
            ok = true;
          } else if (outerCall && callMakesDmap(outerCall)) {
            // var something: dmap( Block( ) )
            ok = true;
          } else if (outerOuterCall && callMakesDmap(outerOuterCall)) {
            // new dmap( new Block( ) )
            ok = true;
          } else if (outerOuterCall &&
                     outerOuterCall->isPrimitive(PRIM_THROW)) {
            // throw new Error()
            USR_WARN(outerOuterCall, "throw new SomeError is unstable");
            ok = true;
          } else if (outerCall && outerCall->isPrimitive(PRIM_NEW) &&
                     pCall == outerCall->get(1)) {
            // 'new SomeClass()'
            // let ok be set as it was above
          } else if (outerCall && callSpecifiesClassKind(outerCall) &&
                     pCall->baseExpr == se) {
            // ':borrowed MyGenericClass(int)'
            ok = true;
          } else if (pCall->baseExpr == se) {
            // ':MyGenericClass(int)'
            // let ok be set as it was above
          }
          if (pCall->isNamed(".") &&
              pCall->get(1) == se) {
            // Another pattern for the above case
            ok = true;
          }
        }

        if (inDef && inDef->sym->hasFlag(FLAG_TYPE_VARIABLE)) {
          // Types in type aliases are OK
          ok = true;
        } else if (inCatch) {
          // Types in catch block specifications are OK
          ok = true;
        } else if (inCall && !inCall->isPrimitive(PRIM_NEW)) {
          // typefunction(SomeClass)
          // typefunction(SomeGenericClass(int))
          ok = true;
        }

        // Types in extern function procs are assumed to
        // be unmanaged, so OK
        if (inFn && inFn->hasFlag(FLAG_EXTERN))
          ok = true;

        if (isStableClassType(ts->type))
          ok = true;

        if (isShadowVarSymbol(se->parentSymbol)) {
          // Compiler generates reduce intents with e.g. SumReduceScanOp
          // and might get confused if it's unmanaged.
          ok = true;
        }

        // Don't worry about this arguments if we're only warning
        // (do worry about it if we're changing the default)
        if (ArgSymbol* arg = toArgSymbol(se->parentSymbol)) {
          if (arg->hasFlag(FLAG_ARG_THIS))
            // this default intent is currently 'borrowed' always
            // and there's not yet a way to adjust it.
            ok = true;
        }

        if (!ok) {
          if (fWarnUnstable) {
            // error
            USR_WARN(se, "undecorated class type %s is unstable", ts->name);
            if (inDef && se == inDef->exprType)
                USR_PRINT(inDef, "in declared type for %s",
                                     inDef->sym->name);

            USR_PRINT(se, "use 'unmanaged %s' "
                          "'owned %s', "
                          "'borrowed %s', or "
                          "'shared %s'",
                          ts->name, ts->name, ts->name, ts->name);

            if (developer)
              USR_PRINT(se, "undecorated symexpr has id %i", se->id);
          }
        }
      }
    }
  }

  return se;
}

static void resolveUnresolvedSymExpr(UnresolvedSymExpr* usymExpr) {
  SET_LINENO(usymExpr);

  const char* name = usymExpr->unresolved;
  int nSymbols = 0;

  if (name == astrSdot || !usymExpr->inTree())
    return;

  Symbol* sym = lookupAndCount(name, usymExpr, nSymbols);
  if (sym != NULL) {
    resolveUnresolvedSymExpr(usymExpr, sym);
  } else {
    updateMethod(usymExpr);

#ifdef HAVE_LLVM
    if (nSymbols == 0 && gExternBlockStmts.size() > 0) {
      Symbol* got = tryCResolve(usymExpr, name);
      if (got != NULL)
        resolveUnresolvedSymExpr(usymExpr, got);
    }
#endif
  }
}

// usymExpr is the UnresolveSymExpr and sym is what we
// have resolved it to with scope resolution.
static void resolveUnresolvedSymExpr(UnresolvedSymExpr* usymExpr,
                                     Symbol* sym) {
  FnSymbol* fn = toFnSymbol(sym);

  if (fn == NULL) {
    SymExpr* symExpr = NULL;

    // Adjust class type symbols for generic management / generic nilability
    if (isTypeSymbol(sym) && isClassLikeOrManaged(sym->type)) {
      if (isDecoratedClassType(sym->type)) {
        // Don't adjust already-decorated class types
      } else if (isManagedPtrType(sym->type)) {
        // e.g. 'owned' becomes 'owned with any nilability'
        AggregateType* at = toAggregateType(sym->type);
        INT_ASSERT(at);
        Type* t = at->getDecoratedClass(CLASS_TYPE_MANAGED);
        INT_ASSERT(t);
        sym = t->symbol;
      } else if (isClass(sym->type)) {
        // e.g. 'MyClass' becomes 'MyClass with any management'
          // make MyClass mean generic-management unless
          // --legacy-classes is passed.
          bool defaultIsGenericHere = !fLegacyClasses;
          if (defaultIsGenericHere) {
            // Switch to the CLASS_TYPE_GENERIC_NONNIL decorated class type.
            ClassTypeDecorator d = CLASS_TYPE_GENERIC_NONNIL;
            Type* t = getDecoratedClass(sym->type, d);
            sym = t->symbol;
          }
      }
    }

    symExpr = new SymExpr(sym);
    usymExpr->replace(symExpr);

    if (fWarnUnstable)
      handleUnstableClassType(symExpr);

    updateMethod(usymExpr, sym, symExpr);

  // sjd: stopgap to avoid shadowing variables or functions by methods
  } else if (fn->isMethod() == true) {
    updateMethod(usymExpr);

  // handle function call without parentheses
  } else if (fn->hasFlag(FLAG_NO_PARENS) == true) {
    checkIdInsideWithClause(usymExpr, usymExpr);
    usymExpr->replace(new CallExpr(fn));

  } else if (Expr* parent = usymExpr->parentExpr) {
    CallExpr* call = toCallExpr(parent);

    if (call == NULL || call->baseExpr != usymExpr) {
      CallExpr* primFn = NULL;

      // Wrap the FN in the appropriate way
      if (call != NULL && call->isNamed("c_ptrTo") == true) {
        primFn = new CallExpr(PRIM_CAPTURE_FN_FOR_C);
      } else {
        primFn = new CallExpr(PRIM_CAPTURE_FN_FOR_CHPL);
      }

      usymExpr->replace(primFn);

      primFn->insertAtTail(usymExpr);

    } else {
      updateMethod(usymExpr, sym);
    }

  } else {
    updateMethod(usymExpr, sym);
  }
}

// Apply 'this' and 'outer' in methods where necessary
static void updateMethod(UnresolvedSymExpr* usymExpr) {
  updateMethod(usymExpr, NULL);
}

static void updateMethod(UnresolvedSymExpr* usymExpr,
                         Symbol*            sym) {
  updateMethod(usymExpr, sym, NULL);
}

static void updateMethod(UnresolvedSymExpr* usymExpr,
                         Symbol*            sym,
                         SymExpr*           symExpr) {
  Expr*   expr   = (symExpr != NULL) ? (Expr*) symExpr : (Expr*) usymExpr;
  Symbol* parent = expr->parentSymbol;
  bool    isAggr = false;

  if (sym != NULL) {
    if (TypeSymbol* cts = toTypeSymbol(sym->defPoint->parentSymbol)) {
      isAggr = isAggregateType(canonicalClassType(cts->type));
    }
  }

  while (isModuleSymbol(parent) == false) {
    if (FnSymbol* method = toFnSymbol(parent)) {
      // stopgap bug fix: do not let methods shadow symbols
      // that are more specific than methods
      if (sym != NULL && sym->defPoint->getFunction() == method) {
        break;

      } else if (method->_this != NULL) {
        if (symExpr == NULL || symExpr->symbol() != method->_this) {
          const char* name = usymExpr->unresolved;
          Type*       type = method->_this->type;

          if (isAggr == true || isMethodName(name, type) == true) {
            if (isFunctionNameWithExplicitScope(expr) == false) {
              insertFieldAccess(method, usymExpr, sym, expr);
            }
          }

          break;
        }
      }
    }

    parent = parent->defPoint->parentSymbol;
  }
}

//
// Is <expr> one of
//        ModName.<expr>( ... );                 or
//        aggrType.<expr>( ... );                ?
//
// These will be have been converted to one of
//        <expr>(_module=, <mod>,  ...)          or
//        <expr>(_mt,      <this>, ...)
//

static bool isFunctionNameWithExplicitScope(Expr* expr) {
  bool retval = false;

  if (CallExpr* call = toCallExpr(expr->parentExpr)) {
    if (expr == call->baseExpr && call->numActuals() >= 2) {
      if (SymExpr* arg1 = toSymExpr(call->get(1))) {
        if (arg1->symbol() == gModuleToken ||
            arg1->symbol() == gMethodToken) {
          retval = true;
        }
      }
    }
  }

  return retval;
}

// Apply implicit this pointers and outer this pointers
static void insertFieldAccess(FnSymbol*          method,
                              UnresolvedSymExpr* usymExpr,
                              Symbol*            sym,
                              Expr*              expr) {
  const char* name      = usymExpr->unresolved;
  int         nestDepth = computeNestedDepth(name, method->_this->type);
  Expr*       dot       = new SymExpr(method->_this);

  checkIdInsideWithClause(expr, usymExpr);

  if (nestDepth > 0) {
    USR_FATAL_CONT("Illegal use of identifier '%s' from enclosing type", name);
  }

  if (isTypeSymbol(sym) == true) {
    AggregateType* at = toAggregateType(canonicalClassType(sym->type));
    if (at != NULL && at->hasInitializers()) {
      dot = new SymExpr(sym);
    } else {
      dot = new CallExpr(".", dot, sym);
    }
  } else {
    dot = new CallExpr(".", dot, new_CStringSymbol(name));
  }

  expr->replace(dot);
}

static int computeNestedDepth(const char* name, Type* type) {
  int retval = 0;

  if (isMethodName(name, type) == true) {
    AggregateType* ct = toAggregateType(type);

    // count how many classes out from current depth that
    // this method is first defined in
    while (ct != NULL && isMethodNameLocal(name, ct) == false) {
      retval = retval + 1;
      ct     = toAggregateType(ct->symbol->defPoint->parentSymbol->type);
    }

  } else {
    // count how many classes out from current depth that
    // this symbol is first defined in
    AggregateType* ct = toAggregateType(type);

    while (ct != NULL && ct->getField(name, false) == NULL) {
      retval = retval + 1;
      ct     = toAggregateType(ct->symbol->defPoint->parentSymbol->type);
    }
  }

  return retval;
}

//
// isMethodName returns true iff 'name' names a method of 'type'
//
static bool isMethodName(const char* name, Type* type) {
  bool retval = false;

  if (strcmp(name, type->symbol->name) == 0) {
    retval = false;

  } else {
    forv_Vec(Symbol, method, type->methods) {
      if (method != NULL && strcmp(name, method->name) == 0) {
        retval = true;
        break;
      }
    }

    if (retval == false) {
      if (AggregateType* at = toAggregateType(type)) {
        Type* outerType = at->symbol->defPoint->parentSymbol->type;

        forv_Vec(AggregateType, pt, at->dispatchParents) {
          if (isMethodName(name, pt) == true) {
            retval = true;
            break;
          }
        }

        if (retval == false) {
          if (AggregateType* outer = toAggregateType(outerType)) {
            if (isMethodName(name, outer) == true) {
              retval = true;
            }
          }
        }
      }
    }
  }

  return retval;
}


//
// isMethodNameLocal returns true iff 'name' names a method of 'type'
// excluding methods of an outer type
//
static bool isMethodNameLocal(const char* name, Type* type) {
  bool retval = false;

  if (strcmp(name, type->symbol->name) == 0) {
    retval = false;

  } else {
    forv_Vec(Symbol, method, type->methods) {
      if (method != NULL && strcmp(name, method->name) == 0) {
        retval = true;
        break;
      }
    }

    if (retval == false) {
      if (AggregateType* at = toAggregateType(type)) {
        forv_Vec(AggregateType, pt, at->dispatchParents) {
          if (isMethodName(name, pt) == true) {
            retval = true;
            break;
          }
        }
      }
    }
  }

  return retval;
}


static void errorDotInsideWithClause(UnresolvedSymExpr* origUSE,
                                     const char*        construct) {
  // As of this writing, a with-clause can be duplicated in the AST.
  // This code avoids multiple error messages for the same symbol.

  std::pair<const char*, int> markLoc(origUSE->astloc.filename,
                                      origUSE->astloc.lineno);

  WFDIWmark                   mark(markLoc, origUSE->unresolved);

  if (warnedForDotInsideWith.count(mark) == 0) {
    USR_FATAL_CONT(origUSE,
                   "cannot reference a field or function '%s' "
                   "in a with-clause of this %s",
                   origUSE->unresolved,
                   construct);

    warnedForDotInsideWith.insert(mark);
  }
}

//
// 'expr' ended up being a field reference (or perhaps a method call).
// If we are inside a 'with' clause, report an error.
//
static void checkIdInsideWithClause(Expr*              exprInAst,
                                    UnresolvedSymExpr* origUSE) {
  // A 'with' clause for a task construct.
  if (Expr* parent1 = exprInAst->parentExpr) {
    if (BlockStmt* parent2 = toBlockStmt(parent1->parentExpr)) {
      if (parent1 == parent2->byrefVars) {
        CallExpr* blockInfo = parent2->blockInfoGet();

        // Ensure that an issue, indeed, occurred a task construct.
        INT_ASSERT(blockInfo->isPrimitive(PRIM_BLOCK_COBEGIN)  ||
                   blockInfo->isPrimitive(PRIM_BLOCK_COFORALL) ||
                   blockInfo->isPrimitive(PRIM_BLOCK_BEGIN));

        errorDotInsideWithClause(origUSE, blockInfo->primitive->name);
      }
    }
  }
}

static bool hasOuterVariable(ShadowVarSymbol* svar) {
  switch (svar->intent) {
    case TFI_DEFAULT:
    case TFI_CONST:
    case TFI_IN:
    case TFI_CONST_IN:
    case TFI_REF:
    case TFI_CONST_REF:
    case TFI_REDUCE:        return true;

    case TFI_TASK_PRIVATE:  return false;

    case TFI_IN_PARENT:         // these have not been created yet
    case TFI_REDUCE_OP:
    case TFI_REDUCE_PARENT_AS:
    case TFI_REDUCE_PARENT_OP:  INT_ASSERT(false); return false;
  }
  INT_FATAL(svar, "garbage intent");
  return false;  //dummy
}

static bool isField(Symbol* sym) {
  // Copied from insertWideReferences.cpp.
  // Alas Symbol::isField is private.
  return isTypeSymbol(sym->defPoint->parentSymbol);
}

static void setupOuterVar(ForallStmt* fs, ShadowVarSymbol* svar) {
  // We pull in the relevant pieces of resolveUnresolvedSymExpr().
  // This is hopefully clearer than generating an UnresolvedSymExpr
  // and calling resolveUnresolvedSymExpr() on it.

  SET_LINENO(svar);

  if (svar->outerVarSE != NULL) {
    // This happens for reduce expressions. Nothing to do.
    INT_ASSERT(svar->intent == TFI_REDUCE);
    return;
  }

  if (Symbol* ovar = lookup(svar->name, fs->parentExpr)) {
    if (isFnSymbol(ovar) || isField(ovar)) {
      // Create a stand-in to use pre-existing code.
      UnresolvedSymExpr* standIn = new UnresolvedSymExpr(svar->name);
      errorDotInsideWithClause(standIn, "forall loop");
    }
    else {
      // The desired case.
      svar->outerVarSE = new SymExpr(ovar);
      insert_help(svar->outerVarSE, NULL, svar);
      checkTypeParamTaskIntent(svar->outerVarSE);
    }
  } else {
    USR_FATAL_CONT(svar,
                   "could not find the outer variable for '%s'", svar->name);
  }
}

// Issue an error if 'tpv' is one of fs's induction variables.
static void checkRefsToIdxVars(ForallStmt* fs, DefExpr* def,
                               ShadowVarSymbol* tpv)
{
  std::vector<SymExpr*> symExprs;
  if (def->init)     collectSymExprs(def->init, symExprs);
  if (def->exprType) collectSymExprs(def->exprType, symExprs);

  // Ensure we do not need to check IB/DB.
  INT_ASSERT(tpv->initBlock()->body.empty());
  INT_ASSERT(tpv->deinitBlock()->body.empty());

  for_vector(SymExpr, se, symExprs)
    if (se->symbol()->defPoint->list == &fs->inductionVariables())
      USR_FATAL_CONT(se, "the initialization or type expression"
                     " of the task-private variable '%s'"
                     " references the forall loop induction variable '%s'",
                     tpv->name, se->symbol()->name);
}

static void setupShadowVars() {
  forv_Vec(ForallStmt, fs, gForallStmts)
    for_shadow_vars_and_defs(svar, def, temp, fs) {
      if (hasOuterVariable(svar))
        setupOuterVar(fs, svar);
      if (svar->isTaskPrivate())
        checkRefsToIdxVars(fs, def, svar);
    }

  // Instead of the two nested loops above, we could march through
  // gShadowVarSymbols and invoke setupOuterVar(svar->parentExpr, svar).
  // The nested loops group together all shadow variables of a given
  // ForallStmt, so hopefully have better cache behavior.

  USR_STOP();
}

/************************************* | **************************************
*                                                                             *
*                                                                             *
*                                                                             *
************************************** | *************************************/

static CallExpr* resolveModuleGetNewExpr(CallExpr* call, Symbol* sym);

static void resolveModuleCall(CallExpr* call) {
  if (call->isNamedAstr(astrSdot) == true) {
    if (SymExpr* se = toSymExpr(call->get(1))) {
      if (ModuleSymbol* mod = toModuleSymbol(se->symbol())) {
        SET_LINENO(call);

        ModuleSymbol* currModule = call->getModule();
        ResolveScope* scope      = ResolveScope::getScopeFor(mod->block);
        const char*   mbrName    = get_string(call->get(2));

        currModule->moduleUseAdd(mod);

        // First, try regular scope resolution
        Symbol* sym = scope->lookupNameLocally(mbrName);

<<<<<<< HEAD
        if (sym == NULL) {
          //          printf("fff: %s\n", mbrName);
        }
        
=======
        // Adjust class types to undecorated
        if (sym && isClass(sym->type) && !fLegacyClasses) {
          // Switch to the CLASS_TYPE_GENERIC_NONNIL decorated class type.
          ClassTypeDecorator d = CLASS_TYPE_GENERIC_NONNIL;
          Type* t = getDecoratedClass(sym->type, d);
          sym = t->symbol;
        }

>>>>>>> ae1892a8
        // Failing that, try looking in an extern block.
#ifdef HAVE_LLVM
        if (sym == NULL && gExternBlockStmts.size() > 0) {
          sym = tryCResolveLocally(mod, mbrName);
        }
#endif

        if (sym != NULL) {
          if (sym->isVisible(call) == true) {
            if (FnSymbol* fn = toFnSymbol(sym)) {
              if (fn->_this == NULL && fn->hasFlag(FLAG_NO_PARENS) == true) {
                call->replace(new CallExpr(fn));

              } else {
                CallExpr* parent = toCallExpr(call->parentExpr);

                call->replace(new UnresolvedSymExpr(mbrName));

                parent->insertAtHead(mod);
                parent->insertAtHead(gModuleToken);
              }

            } else if (CallExpr* c = resolveModuleGetNewExpr(call, sym)) {
              call->replace(new SymExpr(sym));

              c->insertAtHead(mod);
              c->insertAtHead(gModuleToken);

            } else {
              call->replace(new SymExpr(sym));
            }

          } else {
            USR_FATAL(call,
                      "Cannot access '%s', '%s' is private to '%s'",
                      mbrName,
                      mbrName,
                      mod->name);
          }

        } else {
          USR_FATAL_CONT(call,
                         "Symbol '%s' undeclared in module '%s'",
                         mbrName,
                         mod->name);
        }
      }
    }
  }
}

// Returns the CallExpr that should get a module= argument
// for new SomeModule.SomeType.
static CallExpr* resolveModuleGetNewExpr(CallExpr* call, Symbol* sym) {
  if (TypeSymbol* ts = toTypeSymbol(sym)) {
    if (isAggregateType(canonicalClassType(ts->type))) {
      if (CallExpr* parentCall = toCallExpr(call->parentExpr)) {
        if (CallExpr* grandParentCall = toCallExpr(parentCall->parentExpr)) {
          if (grandParentCall->isPrimitive(PRIM_NEW)) {
            return parentCall;
          } else if(callSpecifiesClassKind(grandParentCall)) {
            if (CallExpr* outerCall = toCallExpr(grandParentCall->parentExpr)) {
              if (outerCall->isPrimitive(PRIM_NEW))
                return parentCall;
            }
          }
        }
      }
    }
  }

  return NULL;
}

/************************************* | **************************************
*                                                                             *
* resolves EnumTypeName.fieldName to the symbol named fieldName in the        *
* enumerated type named EnumTypeName                                          *
*                                                                             *
************************************** | *************************************/

static void resolveEnumeratedTypes() {
  forv_Vec(CallExpr, call, gCallExprs) {
    if (call->isNamedAstr(astrSdot)) {
      SET_LINENO(call);

      if (SymExpr* first = toSymExpr(call->get(1))) {
        if (EnumType* type = toEnumType(first->symbol()->type)) {
          if (SymExpr* second = toSymExpr(call->get(2))) {
            const char* name;

            INT_ASSERT(get_string(second, &name));

            for_enums(constant, type) {
              if (!strcmp(constant->sym->name, name)) {
                call->replace(new SymExpr(constant->sym));
              }
            }
            // Unresolved enum symbols are now either resolved or throw an error
            // during the function resolution pass. Permits paren-less methods.
          }
        }
      }
    }
  }
}


/************************************* | **************************************
*                                                                             *
*                                                                             *
************************************** | *************************************/

//
// Convert each "proc type C.myProc() ..." to, roughly:
// "proc type any.myProc() where isSubtype(this.type, C) ..."
//
static void adjustTypeMethodsOnClasses() {
  forv_Vec(FnSymbol, fn, gFnSymbols) {
    if (fn->thisTag != INTENT_TYPE) continue; // handle only type methods

    ArgSymbol* thisArg = toArgSymbol(fn->_this);
    Type*      thisType = thisArg->type;
    if (! isClass(thisType)) continue; // handle only undecorated classes

    if (BlockStmt* typeBlock = thisArg->typeExpr) {
      // Remove the type block, ensuring that its information is preserved.
      SymExpr* typeSE = toSymExpr(typeBlock->body.only());
      INT_ASSERT(thisType->symbol == typeSE->symbol());
      typeBlock->remove();
    }

    // Update the type of 'this'.
    thisArg->type = getDecoratedClass(thisType, CLASS_TYPE_GENERIC);
  }
}


void destroyModuleUsesCaches() {
  std::map<BlockStmt*, Vec<UseStmt*>*>::iterator use;

  for (use = moduleUsesCache.begin(); use != moduleUsesCache.end(); use++) {
    delete use->second;
  }

  moduleUsesCache.clear();
}


static void renameDefaultType(Type* type, const char* newname);

static void renameDefaultTypesToReflectWidths(void) {
  renameDefaultType(dtInt[INT_SIZE_DEFAULT],         "int(64)");
  renameDefaultType(dtUInt[INT_SIZE_DEFAULT],        "uint(64)");
  renameDefaultType(dtReal[FLOAT_SIZE_DEFAULT],      "real(64)");
  renameDefaultType(dtImag[FLOAT_SIZE_DEFAULT],      "imag(64)");
  renameDefaultType(dtComplex[COMPLEX_SIZE_DEFAULT], "complex(128)");
}

static void renameDefaultType(Type* type, const char* newname) {
  if (strchr(type->symbol->name, '(') != NULL) {
    INT_FATAL("Renaming a default type that already seems to have a width");
  }

  type->symbol->name = astr(newname);
}


/************************************* | **************************************
*                                                                             *
*                                                                             *
*                                                                             *
************************************** | *************************************/

static void lookup(const char*           name,
                   BaseAST*              context,

                   BaseAST*              scope,
                   Vec<BaseAST*>&        visited,

                   std::vector<Symbol*>& symbols);

// Show what symbols from 'symbols' conflict with the given 'sym'.
static void printConflictingSymbols(std::vector<Symbol*>& symbols, Symbol* sym)
{
  Symbol* sampleFunction = NULL;
  for_vector(Symbol, another, symbols) if (another != sym)
  {
    if (isFnSymbol(another))
      sampleFunction = another;
    else
      USR_PRINT(another, "also defined here", another->name);
  }

  if (sampleFunction)
    USR_PRINT(sampleFunction,
              "also defined as a function here (and possibly elsewhere)");
}

// Given a name and a calling context, determine the symbol referred to
// by that name in the context of that call
Symbol* lookupAndCount(const char*           name,
                       BaseAST*              context,
                       int&                  nSymbolsFound) {

  std::vector<Symbol*> symbols;
  Symbol*              retval = NULL;

  lookup(name, context, symbols);

  nSymbolsFound = symbols.size();

  if (symbols.size() == 0) {
    retval = NULL;

  } else if (symbols.size() == 1) {
    retval = symbols[0];

  } else {
    // Multiple symbols found for this name.
    // If they're all functions
    //   then      assume function resolution will be applied
    //   otherwise fail

    for_vector(Symbol, sym, symbols) {
      if (! isFnSymbol(sym)) {
        USR_FATAL_CONT(sym, "symbol %s is multiply defined", name);
        printConflictingSymbols(symbols, sym);
        break;
      }
    }

    retval = NULL;
  }

  return retval;
}

Symbol* lookup(const char* name, BaseAST* context) {
  int nSymbolsFound = 0;
  return lookupAndCount(name, context, nSymbolsFound);
}

void lookup(const char*           name,
            BaseAST*              context,
            std::vector<Symbol*>& symbols) {
  Vec<BaseAST*> visited;

  lookup(name, context, context, visited, symbols);
}

static void lookup(const char*           name,
                   BaseAST*              context,

                   BaseAST*              scope,
                   Vec<BaseAST*>&        visited,

                   std::vector<Symbol*>& symbols) {
  bool debug = false;
  if (strcmp("c_void_ptr", name) == 0) {
    //    debug = true;
    //    printf("Looking up %s\n", name);
  }

  if (!visited.set_in(scope)) {
    visited.set_add(scope);

    if (lookupThisScopeAndUses(name, context, scope, symbols) == true) {
      // We've found an instance here.
      // Lydia note: in the access call case, we'd want to look in our
      // surrounding scopes for the symbols on the left and right part
      // of the call (if any) to verify we were finding anything in particular.
      //
      // A symbol could be visible in the innermost scope because it was
      // defined in an outer scope (for instance, if M1 defines foo,
      // M2 doesn't shadow it and we're looking for M1.M2.foo),
      // so that is something to keep in mind as well.

      return;
    }

    if (scope->getModule()->block == scope) {
      BaseAST* outerScope = getScope(scope);
      if (outerScope != NULL) {
        if (debug)
          printf("doing an outerscope lookup\n");
        //        if (scope->getModule()->modTag != MOD_USER ||
        //            outerScope->getModule() != theProgram) {
          lookup(name, context, outerScope, visited, symbols);
          //        }
      }

    } else {
      // Otherwise, look in the next scope up.
      FnSymbol* fn = toFnSymbol(scope);

      if (fn != NULL && fn->_this) {
        // If currently in a method, the next scope up is anything visible
        // within the aggregate type
        if (AggregateType* ct =
            toAggregateType(canonicalClassType(fn->_this->type))) {
          if (debug)
            printf("doing an aggregate type lookup\n");
          lookup(name, context, ct->symbol, visited, symbols);
        }
      }

      // Check if found something in last lookup call
      if (symbols.size() == 0) {
        // If we didn't find something in the aggregate type that matched,
        // or we weren't in an aggregate type method, so look at next scope up.
        if (debug)
          printf("doing a last lookup\n");
        lookup(name, context, getScope(scope), visited, symbols);
      }
    }
  }
}

/************************************* | **************************************
*                                                                             *
*                                                                             *
*                                                                             *
************************************** | *************************************/

static bool      isRepeat(Symbol* toAdd, const std::vector<Symbol*>& symbols);

static Symbol*   inSymbolTable(const char* name, BaseAST* scope);

static Symbol*   inType(const char* name, BaseAST* scope);

static bool      methodMatched(BaseAST* scope, FnSymbol* method);

static FnSymbol* getMethod(const char* name, Type* type);

static void      buildBreadthFirstModuleList(Vec<UseStmt*>* modules);

static void      buildBreadthFirstModuleList(
                      Vec<UseStmt*>*                             modules,
                      Vec<UseStmt*>*                             current,
                      std::map<Symbol*, std::vector<UseStmt*> >* alreadySeen);

static bool      skipUse(std::map<Symbol*, std::vector<UseStmt*> >* seen,
                         UseStmt*                                   current);

static bool lookupThisScopeAndUses(const char*           name,
                                   BaseAST*              context,
                                   BaseAST*              scope,
                                   std::vector<Symbol*>& symbols) {
  if (Symbol* sym = inSymbolTable(name, scope)) {
    if (sym->hasFlag(FLAG_PRIVATE) == true) {
      if (sym->isVisible(context) == true) {
        symbols.push_back(sym);
      }

    } else {
      symbols.push_back(sym);
    }
  }

  if (Symbol* sym = inType(name, scope)) {
    if (isRepeat(sym, symbols) == true) {
      // If we're looking at the exact same Symbol, there's no need to add it
      // and we can just return.
      return true;
    }

    // When methods and fields can be private, need to check against the
    // rejected private symbols here.  But that's in the future.
    symbols.push_back(sym);
  }

  if (symbols.size() == 0) {
    // Nothing found so far, look into the uses.
    if (BlockStmt* block = toBlockStmt(scope)) {
      if (block->useList != NULL) {
        Vec<UseStmt*>* moduleUses = NULL;

        if (moduleUsesCache.count(block) == 0) {
          moduleUses = new Vec<UseStmt*>();

          for_actuals(expr, block->useList) {
            UseStmt* use = toUseStmt(expr);
            INT_ASSERT(use);

            moduleUses->add(use);
          }

          INT_ASSERT(moduleUses->n);

          buildBreadthFirstModuleList(moduleUses);

          if (enableModuleUsesCache)
            moduleUsesCache[block] = moduleUses;
        } else {
          moduleUses = moduleUsesCache[block];
        }

        forv_Vec(UseStmt, use, *moduleUses) {
          if (use != NULL) {
            if (use->skipSymbolSearch(name, false) == false) {
              const char* nameToUse = use->isARename(name) ? use->getRename(name) : name;
              BaseAST* scopeToUse = use->getSearchScope();

              if (Symbol* sym = inSymbolTable(nameToUse, scopeToUse)) {
                if (sym->hasFlag(FLAG_PRIVATE) == true) {
                  if (sym->isVisible(context) == true &&
                      isRepeat(sym, symbols)  == false) {
                    symbols.push_back(sym);
                  }

                } else if (isRepeat(sym, symbols) == false) {
                  symbols.push_back(sym);
                }
              }
            }

          } else {
            // break on each new depth if a symbol has been found
            if (symbols.size() > 0) {
              break;
            }
          }
        }

        if (symbols.size() > 0) {
          // We found a symbol in the module use.  This could conflict with
          // the function symbol's arguments if we are at the top level scope
          // within a function.  Note that we'd check the next scope up if
          // size() == 0, so we only need to do this check here because the
          // module case would hide it otherwise
          if (FnSymbol* fn = toFnSymbol(getScope(block))) {
            // The next scope up from the block statement is a function
            // symbol. That means that we need to check the arguments
            if (Symbol* sym = inSymbolTable(name, fn)) {
              // We found it in the arguments.  This should cause a conflict,
              // because it is probably an error that the user had the same
              // name as a module level variable.
              USR_WARN(sym,
                       "Module level symbol is hiding function argument '%s'",
                       name);
            }
          }
        }
      }
    }
  }

  return symbols.size() != 0;
}

// Returns true if the symbol is present in the vector, false otherwise
static bool isRepeat(Symbol* toAdd, const std::vector<Symbol*>& symbols) {
  for (std::vector<Symbol* >::const_iterator it = symbols.begin();
       it != symbols.end();
       ++it) {
    if (*it == toAdd) {
      return true;
    }
  }

  return false;
}

// Is this name defined in this scope?
static Symbol* inSymbolTable(const char* name, BaseAST* ast) {
  Symbol* retval = NULL;

  if (ResolveScope* scope = ResolveScope::getScopeFor(ast)) {
    if (Symbol* sym = scope->lookupNameLocally(name)) {
      if (FnSymbol* fn = toFnSymbol(sym)) {
        if (fn->isMethod() == false || methodMatched(ast, fn) == true) {
          retval = sym;
        }

      } else {
        retval = sym;
      }
    } else {
      // TODO: Move this logic into lookupNameLocally() itself (?) or
      // otherwise refactor so that all callsites will use it (?)
      ModuleSymbol* thisMod = ast->getModule();
      if (strcmp(name, thisMod->name) == 0) {
        retval = thisMod;
        //        printf("Got a hit on %s\n", thisMod->name);
      }
    }
  }

  return retval;
}

static Symbol* inType(const char* name, BaseAST* scope) {
  Symbol* retval = NULL;

  if (TypeSymbol* ts = toTypeSymbol(scope)) {
    if (AggregateType* ct = toAggregateType(canonicalClassType(ts->type))) {
      if (Symbol* sym = ct->getField(name, false)) {
        retval = sym;

      } else if (Symbol* fn = getMethod(name, ct)) {
        if (methodMatched(scope, toFnSymbol(fn)) == true) {
          retval = fn;
        }
      }
    }
  }

  return retval;
}

// For a scope and a given method, determine if the method is visible in this
// scope
// Lydia note (2015/06/26)
// Semantic issue not handled by this function: when a parenthesis-less method
// is defined by an outside module and the use of that module is at the same
// scope as another symbol of the same name as the method, which symbol should
// take precedent?  When the use is not present, both the prior version of
// scopeResolve and the current version don't resolve the symbol, leaving the
// decision to function resolution, which thinks it should have gotten the
// method that wasn't available
static bool methodMatched(BaseAST* scope, FnSymbol* method) {
  bool retval = true;

  if (method->_this->type->symbol == scope) {
    retval = true;

  } else {
    BaseAST* curScope = getScope(scope);

    // Traverse up the scopes either until we find this method or until there
    // are no more scopes to traverse
    while (curScope) {
      if (TypeSymbol* ts = toTypeSymbol(scope)) {
        // Are we in a type symbol?
        if (Symbol* sym = getMethod(method->name, ts->type)) {
          // Does that type symbol have a method with the same name?
          if (sym == method) {
            // Is it us?
            return true;
          } else {
            // We are not in scope
            return false;
          }
        }
      }
      curScope = getScope(curScope);
    }

    retval = false;
  }

  return retval;
}

// Determines and obtains a method by the given name on the given type
//
// This function uses the same methodology as isMethodName but returns the
// symbol found instead of just a boolean
static FnSymbol* getMethod(const char* name, Type* type) {
  FnSymbol* retval = NULL;

  if (strcmp(name, type->symbol->name) == 0) {
    retval = NULL;

  } else {
    // Looks for name in methods defined directly on this type
    forv_Vec(FnSymbol, method, type->methods) {
      if (method != NULL && strcmp(name, method->name) == 0) {
        retval = method;
      }
    }

    if (retval == NULL) {
      if (AggregateType* at = toAggregateType(type)) {
        Type* outerType = at->symbol->defPoint->parentSymbol->type;

        // Looks for name in methods defined on parent types
        forv_Vec(AggregateType, pt, at->dispatchParents) {
          if (FnSymbol* sym = getMethod(name, pt)) {
            retval = sym;
            break;
          }
        }

        // Looks for name in types wrapping this type definition
        if (retval == NULL) {
          if (AggregateType* outer = toAggregateType(outerType)) {
            if (FnSymbol* sym = getMethod(name, outer)) {
              retval = sym;
            }
          }
        }
      }
    }
  }

  return retval;
}

static void buildBreadthFirstModuleList(Vec<UseStmt*>* modules) {
  std::map<Symbol*, std::vector<UseStmt* > > seen;

  return buildBreadthFirstModuleList(modules, modules, &seen);
}

// If the uses of a particular module are considered its level 1 uses, then
// this function will only add level 2 and lower uses to the modules vector
// argument.
static void buildBreadthFirstModuleList(
                 Vec<UseStmt*>*                             modules,
                 Vec<UseStmt*>*                             current,
                 std::map<Symbol*, std::vector<UseStmt*> >* alreadySeen) {
 // use NULL as a sentinel to identify modules of equal depth
  modules->add(NULL);

  Vec<UseStmt*> next;

  forv_Vec(UseStmt, source, *current) {
    if (!source) {
      break;
    } else {
      SymExpr* se = toSymExpr(source->src);
      INT_ASSERT(se);
      if (ModuleSymbol* mod = toModuleSymbol(se->symbol())) {
        if (mod->block->useList != NULL) {
          for_actuals(expr, mod->block->useList) {
            UseStmt* use = toUseStmt(expr);
            INT_ASSERT(use);

            SymExpr* useSE = toSymExpr(use->src);
            INT_ASSERT(useSE);

            UseStmt* useToAdd = NULL;
            if (!use->isPrivate &&
                !useSE->symbol()->hasFlag(FLAG_PRIVATE)) {
              // Uses of private modules are not transitive -
              // the symbols in the private modules are only visible to
              // itself and its immediate parent.  Therefore, if the symbol
              // is private, we will not traverse it further and will merely
              // add it to the alreadySeen map.
              useToAdd = use->applyOuterUse(source);

              if (useToAdd                       != NULL &&
                  skipUse(alreadySeen, useToAdd) == false) {
                next.add(useToAdd);
                modules->add(useToAdd);
              }

              // if applyOuterUse returned NULL, the number of symbols that
              // could be provided from this use was 0, so it didn't need to be
              // added to the alreadySeen map.
              if (useToAdd != NULL) {
                (*alreadySeen)[useSE->symbol()].push_back(useToAdd);
              }

            } else if (!use->isPrivate &&
                       useSE->symbol()->hasFlag(FLAG_PRIVATE)) {
              // Private uses should be skipped, but should not prevent us from
              // traversing the module in a later use of it, if that later use
              // is not private.
              (*alreadySeen)[useSE->symbol()].push_back(use);
            }
          }
        }
      }
    }
  }

  if (next.n) {
    buildBreadthFirstModuleList(modules, &next, alreadySeen);
  }
}

// Returns true if we should skip looking at this use, because the symbols it
// provides have already been covered by a previous use.
static bool skipUse(std::map<Symbol*, std::vector<UseStmt*> >* seen,
                    UseStmt*                                   current) {
  SymExpr* useSE = toSymExpr(current->src);

  INT_ASSERT(useSE);

  std::vector<UseStmt*> vec = (*seen)[useSE->symbol()];

  if (vec.size() > 0) {
    // We've already seen at least one use of this module, but it might
    // not be thorough enough to justify skipping the newest 'use'.
    for_vector(UseStmt, use, vec) {
      if (current->providesNewSymbols(use) == false) {
        // We found a prior use that covered all the symbols available
        // from current.  We can skip looking at current
        return true;
      }
    }
  }

  // We didn't have a prior use, or all the prior uses we missing at
  // least one of the symbols current provides.  Don't skip current.
  return false;
}

/************************************* | **************************************
*                                                                             *
* Returns true if this module is capable of being used or traversed as part   *
* of an access in the provided scope, false if the module is private and the  *
* scope is not in its direct parent.                                          *
*                                                                             *
************************************** | *************************************/

bool Symbol::isVisible(BaseAST* scope) const {
  bool retval = true;

  if (hasFlag(FLAG_PRIVATE) == true) {
    BaseAST* parentScope = getScope(defPoint);
    BaseAST* searchScope = scope;

    INT_ASSERT(parentScope != NULL);

    // We need to walk up scopes until we either find our parent scope (in
    // which case, we're visible if it "use"s us) or we run out of scope to
    // check against (in which case we are most certainly *not* visible)
    while (searchScope != NULL) {
      if (searchScope == parentScope) {
        return true;
      }

      searchScope = getScope(searchScope);
    }

    // We got to the top of the scope without finding the parent.
    return false;
  }

  return retval;
}

/************************************* | **************************************
*                                                                             *
* Returns true if this use statement is in the provided scope or capable of   *
* being found in from the provided scope, false if the use statement is       *
* private and the scope is not in its direct parent.                          *
*                                                                             *
************************************** | *************************************/
bool UseStmt::isVisible(BaseAST* scope) const {
  if (isPrivate) {
    BaseAST* parentScope = getScope(this->parentExpr);
    BaseAST* searchScope = scope;

    INT_ASSERT(parentScope != NULL);

    // We need to walk up scopes until we either find our parent scope (in
    // which case, we're visible if it "use"s us) or we run out of scope to
    // check against (in which case we are most certainly *not* visible)
    while (searchScope != NULL) {
      if (searchScope == parentScope) {
        return true;
      } else if (FnSymbol* fn = toFnSymbol(searchScope)) {
        // Check instantiation points as well
        if (BaseAST* inPt = fn->instantiationPoint()) {
          if (isVisible(inPt)) {
            return true;
          }
        }
      }

      searchScope = getScope(searchScope);
    }

    // We got to the top of the scope without finding the parent.
    return false;
  }

  // If we got here, it's because the use statement was public
  return true;
}

/************************************* | **************************************
*                                                                             *
* getScope returns the BaseAST that corresponds to the scope where 'ast'      *
* exists; 'ast' must be an Expr or a Symbol.  Note that if you pass this a    *
* BaseAST that defines a scope, the BaseAST that defines the scope where it   *
* exists will be returned.                                                    *
*                                                                             *
* Thus if a BlockStmt nested in another BlockStmt is passed to getScope,      *
* the outer BlockStmt will be returned.                                       *
*                                                                             *
************************************** | *************************************/

BaseAST* getScope(BaseAST* ast) {
  if (Expr* expr = toExpr(ast)) {
    Expr*     parent = expr->parentExpr;
    BlockStmt* block = toBlockStmt(parent);

    // SCOPELESS and TYPE blocks do not define scopes
    if (block && block->blockTag == BLOCK_NORMAL) {
      return block;

    } else if (ForallStmt* forall = toForallStmt(parent)) {
      if (expr->list == &(forall->iteratedExpressions()))
        // Iterable expressions can rely only on symbols that are outside the
        // forall. I.e. outside bodyScope in scopeResolve(ForallStmt*,...).
        return getScope(forall);
      else
        return forall;

    } else if (LoopExpr* fe = toLoopExpr(parent)) {
      if (fe->iteratorExpr == expr ||
          fe->iteratorExpr->contains(expr)) {
        return getScope(fe);
      } else {
        return fe;
      }

    } else if (parent) {
      return getScope(parent);

    } else if (FnSymbol* fn = toFnSymbol(expr->parentSymbol)) {
      return fn;

    } else if (TypeSymbol* ts = toTypeSymbol(expr->parentSymbol)) {
      if (isEnumType(ts->type) || isAggregateType(ts->type)) {
        return ts;
      }
    }

    if (expr->parentSymbol == rootModule)
      return NULL;

    else
      return getScope(expr->parentSymbol->defPoint);

  } else if (Symbol* sym = toSymbol(ast)) {
    if (sym == rootModule)
      return NULL;
    else
      return getScope(sym->defPoint);
  }

  INT_FATAL(ast, "getScope expects an Expr or a Symbol");

  return NULL;
}

/************************************* | **************************************
*                                                                             *
*                                                                             *
*                                                                             *
************************************** | *************************************/

static ModuleSymbol* definesModuleSymbol(Expr* expr) {
  ModuleSymbol* retval = NULL;

  if (DefExpr* def = toDefExpr(expr)) {
    retval = toModuleSymbol(def->sym);
  }

  return retval;
}

/************************************* | **************************************
*                                                                             *
*                                                                             *
*                                                                             *
************************************** | *************************************/



// Find 'unmanaged SomeClass' and 'borrowed SomeClass' and replace these
// with the compiler's simpler representation (canonical type or unmanaged type)
static void resolveUnmanagedBorrows() {

  forv_Vec(CallExpr, call, gCallExprs) {
    if (call->isPrimitive(PRIM_TO_UNMANAGED_CLASS) ||
        call->isPrimitive(PRIM_TO_UNMANAGED_CLASS_CHECKED) ||
        call->isPrimitive(PRIM_TO_BORROWED_CLASS) ||
        call->isPrimitive(PRIM_TO_BORROWED_CLASS_CHECKED) ||
        call->isPrimitive(PRIM_TO_NILABLE_CLASS) ||
        call->isPrimitive(PRIM_TO_NON_NILABLE_CLASS)) {

      if (SymExpr* se = toSymExpr(call->get(1))) {
        if (TypeSymbol* ts = toTypeSymbol(se->symbol())) {
          AggregateType* at = toAggregateType(canonicalDecoratedClassType(ts->type));

          ClassTypeDecorator decorator = CLASS_TYPE_BORROWED;
          if (isClassLike(ts->type)) {
            decorator = classTypeDecorator(ts->type);
            if (ts->type == dtBorrowed || ts->type == dtUnmanaged)
              USR_WARN(call, "Please use %s class? instead of %s?",
                              ts->name, ts->name);
          } else if (isManagedPtrType(ts->type) &&
                     call->isPrimitive(PRIM_TO_NILABLE_CLASS)) {
            decorator = CLASS_TYPE_MANAGED;
            USR_WARN(call, "Please use %s class? instead of %s?",
                           ts->name, ts->name);
          } else {
            const char* type = NULL;
            if (call->isPrimitive(PRIM_TO_UNMANAGED_CLASS) ||
                call->isPrimitive(PRIM_TO_UNMANAGED_CLASS_CHECKED))
              type = "unmanaged";
            else if (call->isPrimitive(PRIM_TO_BORROWED_CLASS) ||
                     call->isPrimitive(PRIM_TO_BORROWED_CLASS_CHECKED))
              type = "borrowed";
            else if (call->isPrimitive(PRIM_TO_NILABLE_CLASS))
              type = "?";
            else if (call->isPrimitive(PRIM_TO_NON_NILABLE_CLASS))
              type = "nonnil";

            USR_FATAL_CONT(call, "%s can only apply to class types "
                                 "(%s is not a class type)",
                                 type, ts->name);
            at = NULL;
          }

          // Compute the decorated class type
          if (call->isPrimitive(PRIM_TO_UNMANAGED_CLASS) ||
              call->isPrimitive(PRIM_TO_UNMANAGED_CLASS_CHECKED)) {
            int tmp = decorator & CLASS_TYPE_NILABILITY_MASK;
            tmp |= CLASS_TYPE_UNMANAGED;
            decorator = (ClassTypeDecorator) tmp;
          } else if (call->isPrimitive(PRIM_TO_BORROWED_CLASS) ||
                     call->isPrimitive(PRIM_TO_BORROWED_CLASS_CHECKED)) {
            int tmp = decorator & CLASS_TYPE_NILABILITY_MASK;
            tmp |= CLASS_TYPE_BORROWED;
            decorator = (ClassTypeDecorator) tmp;
          } else if (call->isPrimitive(PRIM_TO_NILABLE_CLASS)) {
            decorator = addNilableToDecorator(decorator);
          } else if (call->isPrimitive(PRIM_TO_NON_NILABLE_CLASS)) {
            decorator = addNonNilToDecorator(decorator);
          }

          if (at) {
            Type* dt = at->getDecoratedClass(decorator);
            if (dt) {
              // replace the call with a new symexpr pointing to ts
              SET_LINENO(call);
              call->replace(new SymExpr(dt->symbol));
            }
          } else {
            // e.g. for borrowed?
            Type* dt = NULL;
            switch (decorator) {
              case CLASS_TYPE_BORROWED:
                dt = dtBorrowed;
                break;
              case CLASS_TYPE_BORROWED_NONNIL:
                dt = dtBorrowedNonNilable;
                break;
              case CLASS_TYPE_BORROWED_NILABLE:
                dt = dtBorrowedNilable;
                break;
              case CLASS_TYPE_UNMANAGED:
                dt = dtUnmanaged;
                break;
              case CLASS_TYPE_UNMANAGED_NILABLE:
                dt = dtUnmanagedNilable;
                break;
              case CLASS_TYPE_UNMANAGED_NONNIL:
                dt = dtUnmanagedNonNilable;
                break;
              case CLASS_TYPE_MANAGED:
              case CLASS_TYPE_MANAGED_NONNIL:
              case CLASS_TYPE_MANAGED_NILABLE:
                INT_FATAL("case not handled");
                break;
              case CLASS_TYPE_GENERIC:
                dt = dtAnyManagementAnyNilable;
                break;
              case CLASS_TYPE_GENERIC_NONNIL:
                dt = dtAnyManagementNonNilable;
                break;
              case CLASS_TYPE_GENERIC_NILABLE:
                dt = dtAnyManagementNilable;
                break;
              // no default intentionally
            }
            INT_ASSERT(dt);
            SET_LINENO(call);
            call->replace(new SymExpr(dt->symbol));
          }
        }
      }
      // It's tempting to give type constructor calls the same treatment, but
      // type constructors are handled separately later during resolution.
    }

    // fix e.g. unmanaged!
    // TODO: remove this code
    if (call->isNamedAstr(astrPostfixBang)) {
      if (SymExpr* se = toSymExpr(call->get(1))) {
        if (TypeSymbol* ts = toTypeSymbol(se->symbol())) {
          Type* replace = NULL;

          if (ts == dtBorrowed->symbol ||
              ts == dtBorrowedNonNilable->symbol ||
              ts == dtBorrowedNilable->symbol) {
            replace = dtBorrowedNonNilable;
            USR_WARN(call, "Please borrowed class and not borrowed!");
          } else if (ts == dtUnmanaged->symbol ||
                   ts == dtUnmanagedNonNilable->symbol ||
                   ts == dtUnmanagedNilable->symbol) {
            replace = dtUnmanagedNonNilable;
            USR_WARN(call, "Please unmanaged class and not unmanaged!");
          } else if (isManagedPtrType(ts->type)) {
            AggregateType* at = toAggregateType(ts->type);
            replace = at->getDecoratedClass(CLASS_TYPE_MANAGED_NONNIL);
            USR_WARN(call, "Please use %s class instead of %s!",
                     at->symbol->name, at->symbol->name);
          }

          if (replace) {
            SET_LINENO(call);
            call->replace(new SymExpr(replace->symbol));
          }
        }
      }
    }

    // Fix e.g. call _owned class?
    if (call->numActuals() == 1) {
      SymExpr* se1 = toSymExpr(call->baseExpr);
      SymExpr* se2 = toSymExpr(call->get(1));
      if (se1 != NULL && se2 != NULL) {
        TypeSymbol* ts1 = toTypeSymbol(se1->symbol());
        TypeSymbol* ts2 = toTypeSymbol(se2->symbol());
        if (ts1 != NULL && ts2 != NULL && isManagedPtrType(ts1->type)) {
          AggregateType* mgmt = toAggregateType(ts1->type);
          if (DecoratedClassType* mt = toDecoratedClassType(ts1->type))
            mgmt = mt->getCanonicalClass();

          Type* t2 = ts2->type;
          Type* useType = NULL;
          if (t2 == dtAnyManagementAnyNilable)
            useType = mgmt; // e.g. just _owned
          else if (t2 == dtAnyManagementNonNilable)
            useType = mgmt->getDecoratedClass(CLASS_TYPE_MANAGED_NONNIL);
          else if (t2 == dtAnyManagementNilable)
            useType = mgmt->getDecoratedClass(CLASS_TYPE_MANAGED_NILABLE);

          if (useType != NULL) {
            SET_LINENO(call);
            call->replace(new SymExpr(useType->symbol));
          }
        }
      }
    }
  }
}

/************************************* | **************************************
*                                                                             *
*                                                                             *
*                                                                             *
************************************** | *************************************/

static void markUsedModule(std::set<ModuleSymbol*>& set, ModuleSymbol* mod) {
  // Do nothing if it's already in the set.
  if (set.count(mod) != 0)
    return;

  // Add it to the set
  set.insert(mod);

  // Mark each used module as well
  for_vector(ModuleSymbol, usedMod, mod->modUseList) {
    markUsedModule(set, usedMod);
  }

  // Additionally, mark any parent modules
  while (mod != NULL && mod->defPoint != NULL) {
    mod = mod->defPoint->getModule();
    if (mod != NULL)
      markUsedModule(set, mod);
  }
}

// Figure out if there are any modules that are not used at all.
// If so, completely remove these modules from the tree.
static void removeUnusedModules() {
  std::set<ModuleSymbol*> usedModules;

  markUsedModule(usedModules, stringLiteralModule);

  markUsedModule(usedModules, ModuleSymbol::mainModule());

  if (printModuleInitModule)
    markUsedModule(usedModules, printModuleInitModule);

  // Now remove any module not in the set
  forv_Vec(ModuleSymbol, mod, gModuleSymbols) {
    if (usedModules.count(mod) == 0) {
      INT_ASSERT(mod->defPoint); // we should not be removing e.g. _root
      mod->defPoint->remove();
    }
  }
}

static void detectUserDefinedBorrowMethods() {
  forv_Vec(FnSymbol, fn, gFnSymbols) {
    if (fn->isMethod() && fn->name == astrBorrow) {
      Type *thisType = fn->_this->type;
      if (isClassLike(thisType) && 
          !thisType->symbol->hasFlag(FLAG_MANAGED_POINTER)) {
        USR_FATAL("Classes cannot define a method named \"borrow\"");
      }
    }
  }
}

void scopeResolve() {
  addToSymbolTable();

  processImportExprs();

  enableModuleUsesCache = true;

  computeClassHierarchy();

  handleReceiverFormals();

  resolveGotoLabels();

  resolveUnresolvedSymExprs();

  resolveEnumeratedTypes();

  adjustTypeMethodsOnClasses();

  setupShadowVars();

  markGenerics();

  processGenericFields();

  ResolveScope::destroyAstMap();

  destroyModuleUsesCaches();

  warnedForDotInsideWith.clear();

  renameDefaultTypesToReflectWidths();

  cleanupExternC();

  resolveUnmanagedBorrows();

  detectUserDefinedBorrowMethods();

  removeUnusedModules();
}<|MERGE_RESOLUTION|>--- conflicted
+++ resolved
@@ -1408,12 +1408,10 @@
         // First, try regular scope resolution
         Symbol* sym = scope->lookupNameLocally(mbrName);
 
-<<<<<<< HEAD
         if (sym == NULL) {
           //          printf("fff: %s\n", mbrName);
         }
         
-=======
         // Adjust class types to undecorated
         if (sym && isClass(sym->type) && !fLegacyClasses) {
           // Switch to the CLASS_TYPE_GENERIC_NONNIL decorated class type.
@@ -1422,7 +1420,6 @@
           sym = t->symbol;
         }
 
->>>>>>> ae1892a8
         // Failing that, try looking in an extern block.
 #ifdef HAVE_LLVM
         if (sym == NULL && gExternBlockStmts.size() > 0) {
