--- conflicted
+++ resolved
@@ -480,8 +480,6 @@
   }
 }
 
-<<<<<<< HEAD
-
 static void addRecordDefaultConstruction()
 {
   forv_Vec(DefExpr, def, gDefExprs)
@@ -511,16 +509,10 @@
 }
  
 
-/******************************** | *********************************
-*                                                                   *
-*                                                                   *
-********************************* | ********************************/
-=======
 /************************************ | *************************************
 *                                                                           *
 *                                                                           *
 ************************************* | ************************************/
->>>>>>> 2f8cce59
 
 static void       build_type_constructor(AggregateType* ct);
 static void       build_constructor(AggregateType* ct);
