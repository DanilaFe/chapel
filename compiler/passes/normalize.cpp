/*
 * Copyright 2004-2015 Cray Inc.
 * Other additional copyright holders may be indicated within.
 *
 * The entirety of this work is licensed under the Apache License,
 * Version 2.0 (the "License"); you may not use this file except
 * in compliance with the License.
 *
 * You may obtain a copy of the License at
 *
 *     http://www.apache.org/licenses/LICENSE-2.0
 *
 * Unless required by applicable law or agreed to in writing, software
 * distributed under the License is distributed on an "AS IS" BASIS,
 * WITHOUT WARRANTIES OR CONDITIONS OF ANY KIND, either express or implied.
 * See the License for the specific language governing permissions and
 * limitations under the License.
 */

/*** normalize
 ***
 *** This pass and function normalizes parsed and scope-resolved AST.
 ***/

#include "passes.h"

#include "astutil.h"
#include "build.h"
#include "expr.h"
#include "stlUtil.h"
#include "stmt.h"
#include "stringutil.h"
#include "symbol.h"
#include "TransformLogicalShortCircuit.h"

#include <cctype>
#include <set>
#include <vector>

bool normalized = false;

//
// Static functions: forward declaration
//
static void insertModuleInit();
static void transformLogicalShortCircuit();
static void checkUseBeforeDefs();
static void moveGlobalDeclarationsToModuleScope();
static void insertUseForExplicitModuleCalls(void);
static void processSyntacticDistributions(CallExpr* call);
static bool is_void_return(CallExpr* call);
static void normalize_returns(FnSymbol* fn);
static void call_constructor_for_class(CallExpr* call);
static void applyGetterTransform(CallExpr* call);
static void insert_call_temps(CallExpr* call);
static void fix_def_expr(VarSymbol* var);
static void init_array_alias(VarSymbol* var, Expr* type, Expr* init, Expr* stmt);
static void init_ref_var(VarSymbol* var, Expr* init, Expr* stmt);
static void init_config_var(VarSymbol* var, Expr*& stmt, VarSymbol* constTemp);
static void init_typed_var(VarSymbol* var, Expr* type, Expr* init, Expr* stmt, VarSymbol* constTemp);
static void init_untyped_var(VarSymbol* var, Expr* init, Expr* stmt, VarSymbol* constTemp);
static void hack_resolve_types(ArgSymbol* arg);
static void fixup_array_formals(FnSymbol* fn);
static void clone_parameterized_primitive_methods(FnSymbol* fn);
static void clone_for_parameterized_primitive_formals(FnSymbol* fn,
                                                      DefExpr* def,
                                                      int width);
static void replace_query_uses(ArgSymbol* formal,
                               DefExpr*   def,
                               CallExpr*  query,
                               std::vector<SymExpr*>& symExprs);
static void add_to_where_clause(ArgSymbol* formal,
                                Expr*      expr,
                                CallExpr*  query);
static void fixup_query_formals(FnSymbol* fn);
static void change_method_into_constructor(FnSymbol* fn);
static void find_printModuleInit_stuff();

void normalize() {
  insertModuleInit();
  transformLogicalShortCircuit();

  // tag iterators and replace delete statements with calls to ~chpl_destroy
  forv_Vec(CallExpr, call, gCallExprs) {
    if (call->isPrimitive(PRIM_YIELD)) {
      FnSymbol* fn = toFnSymbol(call->parentSymbol);
      // violations should have caused USR_FATAL in semanticChecks.cpp
      INT_ASSERT(fn && fn->isIterator());
    }
    if (call->isPrimitive(PRIM_DELETE)) {
      SET_LINENO(call);
      VarSymbol* tmp = newTemp("delete_tmp");
      call->insertBefore(new DefExpr(tmp));
      call->insertBefore(new CallExpr(PRIM_MOVE, tmp, call->get(1)->remove()));
      call->insertBefore(new CallExpr("~chpl_destroy", gMethodToken, tmp));
      CallExpr* freeExpr = callChplHereFree(tmp);
      if (fLocal) {
        call->insertBefore(freeExpr);
      } else {
        //
        // if compiling for multiple locales, we need to be sure that the
        // delete is executed on the locale on which the object lives for
        // correctness sake.
        //
        BlockStmt* onStmt = buildOnStmt(new SymExpr(tmp), freeExpr);
        call->insertBefore(onStmt);
      }
      call->remove();
    }
  }

  forv_Vec(FnSymbol, fn, gFnSymbols) {
    SET_LINENO(fn);
    if (!fn->hasFlag(FLAG_TYPE_CONSTRUCTOR) &&
        !fn->hasFlag(FLAG_DEFAULT_CONSTRUCTOR))
      fixup_array_formals(fn);
    if (fn->hasFlag(FLAG_LOCALE_MODEL_ALLOC)) {
      INT_ASSERT(gChplHereAlloc==NULL);
      gChplHereAlloc = fn;
    }
    if (fn->hasFlag(FLAG_LOCALE_MODEL_FREE)) {
      INT_ASSERT(gChplHereFree==NULL);
      gChplHereFree = fn;
    }
    clone_parameterized_primitive_methods(fn);
    fixup_query_formals(fn);
    change_method_into_constructor(fn);
  }

  normalize(theProgram);
  normalized = true;
  checkUseBeforeDefs();
  moveGlobalDeclarationsToModuleScope();
  insertUseForExplicitModuleCalls();

  if (!fMinimalModules) {
    // Calls to _statementLevelSymbol() are inserted here and in
    // function resolution to ensure that sync vars are in the correct
    // state (empty) if they are used but not assigned to anything.
    forv_Vec(SymExpr, se, gSymExprs) {
      if (isFnSymbol(se->parentSymbol) && se == se->getStmtExpr()) {
        SET_LINENO(se);
        CallExpr* call = new CallExpr("_statementLevelSymbol");
        se->insertBefore(call);
        call->insertAtTail(se->remove());
      }
    }
  }

  forv_Vec(ArgSymbol, arg, gArgSymbols) {
    if (arg->defPoint->parentSymbol)
      hack_resolve_types(arg);
  }

  // perform some checks on destructors
  forv_Vec(FnSymbol, fn, gFnSymbols) {
    if (fn->hasFlag(FLAG_DESTRUCTOR)) {
      if (fn->formals.length < 2
          || fn->getFormal(1)->typeInfo() != gMethodToken->typeInfo()) {
        USR_FATAL(fn, "destructors must be methods");
      } else if (fn->formals.length > 2) {
        USR_FATAL(fn, "destructors must not have arguments");
      } else {
        DefExpr* thisDef = toDefExpr(fn->formals.get(2));
        INT_ASSERT(fn->name[0] == '~' && thisDef);
        AggregateType* ct = toAggregateType(thisDef->sym->type);
        // make sure the name of the destructor matches the name of the class
        if (ct && strcmp(fn->name + 1, ct->symbol->name)) {
          USR_FATAL(fn, "destructor name must match class name");
        } else {
          fn->name = astr("~chpl_destroy");
        }
      }
    }
    // make sure methods don't attempt to overload operators
    else if (!isalpha(*fn->name) && *fn->name != '_'
             && fn->formals.length > 1
             && fn->getFormal(1)->typeInfo() == gMethodToken->typeInfo()) {
      USR_FATAL(fn, "invalid method name");
    }
  }

  find_printModuleInit_stuff();
}

/************************************ | *************************************
*                                                                           *
* Insert the module initFn in to every module in allModules.  The current   *
* implementation pulls the entire module in to the prototypical initFn and  *
* then lets the reset of normalize sort things out.  The module looks       *
* reasonable by the end of the pass but odd in the middle.                  *
*                                                                           *
* MDN 2014/07/25 At some point this transformation should be reworked to be *
* more delicate e.g. insert an empty init function and then carefully       *
* populate it so that the AST is well-behaved at all points.                *
*                                                                           *
************************************* | ************************************/

static void insertModuleInit() {
  // Insert an init function into every module
  forv_Vec(ModuleSymbol, mod, allModules) {
    SET_LINENO(mod);

    mod->initFn          = new FnSymbol(astr("chpl__init_", mod->name));
    mod->initFn->retType = dtVoid;

    mod->initFn->addFlag(FLAG_MODULE_INIT);
    mod->initFn->addFlag(FLAG_INSERT_LINE_FILE_INFO);

    //
    // move module-level statements into module's init function
    //
    for_alist(stmt, mod->block->body) {
      if (stmt->isModuleDefinition() == false)
        mod->initFn->insertAtTail(stmt->remove());
    }

    mod->block->insertAtHead(new DefExpr(mod->initFn));

    //
    // If the module has the EXPORT_INIT flag then
    // propagate it to the module's init function
    //
    if (mod->hasFlag(FLAG_EXPORT_INIT) == true) {
      mod->initFn->addFlag(FLAG_EXPORT);
      mod->initFn->addFlag(FLAG_LOCAL_ARGS);
    }
  }
}



/************************************ | *************************************
*                                                                           *
* Historically, parser/build converted                                      *
*                                                                           *
*    <expr1> && <expr2>                                                     *
*    <expr1> || <expr2>                                                     *
*                                                                           *
* into an IfExpr (which itself currently has a complex implementation).     *
*                                                                           *
* Now we allow the parser to generate a simple unresolvable call to either  *
* && or || and then replace it with the original IF/THEN/ELSE expansion.    *
*                                                                           *
************************************* | ************************************/

static void transformLogicalShortCircuit()
{
  std::set<Expr*>           stmts;
  std::set<Expr*>::iterator iter;

  // Collect the distinct stmts that contain logical AND/OR expressions
  forv_Vec(CallExpr, call, gCallExprs)
  {
    if (call->primitive == 0)
    {
      if (UnresolvedSymExpr* expr = toUnresolvedSymExpr(call->baseExpr))
      {
        if (strcmp(expr->unresolved, "&&") == 0 ||
            strcmp(expr->unresolved, "||") == 0)
        {
          stmts.insert(call->getStmtExpr());
        }
      }
    }
  }

  // Transform each expression.
  //
  // In general this will insert new IF-expressions immediately before the
  // current statement.  This approach interacts with Chapel's scoping
  // rule for do-while stmts.  We need to ensure that the additional
  // scope has been wrapped around the do-while before we perform this
  // transform.
  //
  for (iter = stmts.begin(); iter != stmts.end(); iter++)
  {
    Expr*                        stmt = *iter;
    TransformLogicalShortCircuit transform(stmt);

    stmt->accept(&transform);
  }
}

/************************************ | *************************************
*                                                                           *
*                                                                           *
************************************* | ************************************/

// the following function is called from multiple places,
// e.g., after generating default or wrapper functions
void normalize(BaseAST* base) {
  std::vector<CallExpr*> calls;
  collectCallExprs(base, calls);
  for_vector(CallExpr, call, calls) {
    processSyntacticDistributions(call);
  }

  std::vector<Symbol*> symbols;
  collectSymbols(base, symbols);
  for_vector(Symbol, symbol, symbols) {
    if (FnSymbol* fn = toFnSymbol(symbol))
      normalize_returns(fn);
  }

  for_vector(Symbol, symbol2, symbols) {
    if (VarSymbol* var = toVarSymbol(symbol2))
      if (isFnSymbol(var->defPoint->parentSymbol))
        fix_def_expr(var);
  }

  calls.clear();
  collectCallExprs(base, calls);
  for_vector(CallExpr, call1, calls) {
    applyGetterTransform(call1);
    insert_call_temps(call1);
  }
  for_vector(CallExpr, call2, calls) {
    call_constructor_for_class(call2);
  }
}

// We can't really do this before resolution, because we need to know
// if symbols used as actual arguments are passed by ref, inout, or out
// (all of which would be considered definitions).
// The workaround for this has been early initialization -- 
// which is redundant with guaranteed initialization, at least with respect 
// to class instances.
// Given that it is not completely correct, and it forces unnecessary
// initializations to be added to the AST, I recommend that the check be
// removed from this pass (and perhaps reinserted in a later pass).
static void
checkUseBeforeDefs() {
  forv_Vec(FnSymbol, fn, gFnSymbols) {
    if (fn->defPoint->parentSymbol)
    {
      ModuleSymbol* mod = fn->getModule();
      Vec<const char*> undeclared;
      Vec<Symbol*> undefined;
      std::vector<BaseAST*> asts;
      Vec<Symbol*> defined;

      // Walk the asts in this function.
      collect_asts_postorder(fn, asts);
      for_vector(BaseAST, ast, asts) {
        // Adds definitions (this portion could probably be made into a
        // separate function - see loopInvariantCodeMotion and copyPropagation)
        if (CallExpr* call = toCallExpr(ast)) {
          // A symbol gets defined when it appears on the LHS of a move or
          // assignment.
          if (call->isPrimitive(PRIM_MOVE) || call->isPrimitive(PRIM_ASSIGN))
            if (SymExpr* se = toSymExpr(call->get(1)))
              defined.set_add(se->var);
        } else if (DefExpr* def = toDefExpr(ast)) {

          // All arg symbols are defined.
          if (isArgSymbol(def->sym))
            defined.set_add(def->sym);

          if (VarSymbol* vs = toVarSymbol(def->sym))
          {
            // All type aliases are taken as defined.
            if (vs->isType())
              defined.set_add(def->sym);
            // All variables of type 'void' are treated as defined.
            if (vs->typeInfo() == dtVoid)
              defined.set_add(vs);
          }

        } else {
          // The AST in question is not one of our methods of declaration so now
          // we check if it is a (resolved/unresolved) symbol and make sure
          // that symbol is not defined/declared before use
          if (SymExpr* sym = toSymExpr(ast)) {
            CallExpr* call = toCallExpr(sym->parentExpr);
            if (call &&
                (call->isPrimitive(PRIM_MOVE) || call->isPrimitive(PRIM_ASSIGN)) &&
                call->get(1) == sym)
              continue; // We already handled this case above.

            if (toModuleSymbol(sym->var)) {
              if (!toFnSymbol(fn->defPoint->parentSymbol)) {
                if (!call || !call->isPrimitive(PRIM_USED_MODULES_LIST)) {
                  SymExpr* prev = toSymExpr(sym->prev);
                  if (!prev || prev->var != gModuleToken)
                    USR_FATAL_CONT(sym, "illegal use of module '%s'", sym->var->name);
                }
              }
            } else if (isLcnSymbol(sym->var)) {
              if (sym->var->defPoint->parentExpr != rootModule->block &&
                  (sym->var->defPoint->parentSymbol == fn ||
                   (sym->var->defPoint->parentSymbol == mod && mod->initFn == fn))) {
                if (!defined.set_in(sym->var) && !undefined.set_in(sym->var)) {
                  if (!sym->var->hasEitherFlag(FLAG_ARG_THIS,FLAG_EXTERN)) {
                    USR_FATAL_CONT(sym, "'%s' used before defined (first used here)", sym->var->name);
                    undefined.set_add(sym->var);
                  }
                }
              }
            }
          } else if (UnresolvedSymExpr* sym = toUnresolvedSymExpr(ast)) {
            CallExpr* call = toCallExpr(sym->parentExpr);
            if (call &&
                (call->isPrimitive(PRIM_MOVE) || call->isPrimitive(PRIM_ASSIGN)) &&
                call->get(1) == sym)
              continue; // We already handled this case above.
            if ((!call || (call->baseExpr != sym && !call->isPrimitive(PRIM_CAPTURE_FN))) && sym->unresolved) {
              if (!undeclared.set_in(sym->unresolved)) {
                if (!toFnSymbol(fn->defPoint->parentSymbol)) {
                  USR_FATAL_CONT(sym, "'%s' undeclared (first use this function)",
                                 sym->unresolved);
                  undeclared.set_add(sym->unresolved);
                }
              }
            }
          }
        }
      }
    }
  }
}

static void
moveGlobalDeclarationsToModuleScope() {
  bool move = false;
  forv_Vec(ModuleSymbol, mod, allModules) {
    for_alist(expr, mod->initFn->body->body) {
      // If the last iteration set "move" to true, move this block to the end
      // of the module (see below).
      if (move)
      {
        INT_ASSERT(isBlockStmt(expr));
        mod->block->insertAtTail(expr->remove());
        move = false;
        continue;
      }

      if (DefExpr* def = toDefExpr(expr)) {

        // Non-temporary variable declarations are moved out to module scope.
        if (VarSymbol* vs = toVarSymbol(def->sym))
        {
          // Ignore compiler-inserted temporaries.
          // Only non-compiler-generated variables in the module init
          // function are moved out to module scope.
          if (vs->hasFlag(FLAG_TEMP))
            continue;

          // If the var declaration is an extern, we want to move its
          // initializer block with it.
          if (vs->hasFlag(FLAG_EXTERN))
          {
            BlockStmt* block = toBlockStmt(def->next);
            if (block)
            {
              // Mark this as a type block, so it is removed later.
              // Casts are because C++ is lame.
              (unsigned&)(block->blockTag) |= (unsigned) BLOCK_TYPE_ONLY;
              // Set the flag, so we move it out to module scope.
              move = true;
            }
          }

          mod->block->insertAtTail(def->remove());
        }
        
        // All type and function symbols are moved out to module scope.
        if (isTypeSymbol(def->sym) || isFnSymbol(def->sym))
        {
          mod->block->insertAtTail(def->remove());
        }
      }
    }
  }
}

static void
insertUseForExplicitModuleCalls(void) {
  forv_Vec(SymExpr, se, gSymExprs) {
    if (se->parentSymbol && se->var == gModuleToken) {
      SET_LINENO(se);
      CallExpr* call = toCallExpr(se->parentExpr);
      INT_ASSERT(call);
      SymExpr* mse = toSymExpr(call->get(2));
      INT_ASSERT(mse);
      ModuleSymbol* mod = toModuleSymbol(mse->var);
      INT_ASSERT(mod);
      Expr* stmt = se->getStmtExpr();
      BlockStmt* block = new BlockStmt();
      stmt->insertBefore(block);
      block->insertAtHead(stmt->remove());
      block->moduleUseAdd(mod);
    }
  }
}

// Two cases are handled here:
// 1. ('new' (dmap arg)) ==> (chpl__buildDistValue arg)
// 2. (chpl__distributed (Dist args)) ==> 
//     (chpl__distributed (chpl__buildDistValue ('new' (Dist args)))),
//     where isDistClass(Dist). 
// In 1., the only type that has FLAG_SYNTACTIC_DISTRIBUTION on it is "dmap".
// This is a dummy record type that must be replaced.  The call to
// chpl__buildDistValue() performs this task, returning _newDistribution(x),
// where x is a distribution.
static void
processSyntacticDistributions(CallExpr* call) {
  SET_LINENO(call);
  if (call->isPrimitive(PRIM_NEW))
    if (CallExpr* type = toCallExpr(call->get(1)))
      if (SymExpr* base = toSymExpr(type->baseExpr))
        if (base->var->hasFlag(FLAG_SYNTACTIC_DISTRIBUTION)) {
          type->baseExpr->replace(new UnresolvedSymExpr("chpl__buildDistValue"));
          call->replace(type->remove());
        }
  if (call->isNamed("chpl__distributed"))
    if (CallExpr* distCall = toCallExpr(call->get(1)))
      if (SymExpr* distClass = toSymExpr(distCall->baseExpr))
        if (TypeSymbol* ts = toTypeSymbol(distClass->var))
          if (isDistClass(ts->type))
            call->insertAtHead(
              new CallExpr("chpl__buildDistValue",
                new CallExpr(PRIM_NEW, distCall->remove())));
}

static bool is_void_return(CallExpr* call) {
  if (call->isPrimitive(PRIM_RETURN)) {
    SymExpr* arg = toSymExpr(call->argList.first());
    if (arg)
      // NB false for 'return void' in type functions, as it should be
      if (arg->var == gVoid)
        return true;
  }
  return false;
}

static void insertRetMove(FnSymbol* fn, VarSymbol* retval, CallExpr* ret) {
  Expr* ret_expr = ret->get(1);
  ret_expr->remove();
  if (fn->retTag == RET_REF)
    ret->insertBefore(new CallExpr(PRIM_MOVE, retval, new CallExpr(PRIM_ADDR_OF, ret_expr)));
  else if (fn->retExprType)
  {
    ret->insertBefore(new CallExpr("=", retval, ret_expr));
    // Using assignment creates a new copy, which transfers ownership of *a*
    // copy to the return value variable.
    // Contrast this with a move, which merely shares ownership between the
    // bitwise copies of the object.
    retval->addFlag(FLAG_INSERT_AUTO_DESTROY);
  }
  else if (!fn->hasFlag(FLAG_WRAPPER) && strcmp(fn->name, "iteratorIndex") &&
           strcmp(fn->name, "iteratorIndexHelp"))
    ret->insertBefore(new CallExpr(PRIM_MOVE, retval, new CallExpr(PRIM_DEREF, ret_expr)));
  else
    ret->insertBefore(new CallExpr(PRIM_MOVE, retval, ret_expr));
}


// Look in the block statement determining a return value type, and see if it
// looks like an array type expression.
static bool
returnTypeIsArray(BlockStmt* retExprType)
{
  CallExpr* call = toCallExpr(retExprType->body.tail);
  if (! call)
    return false;
  UnresolvedSymExpr* urse = toUnresolvedSymExpr(call->baseExpr);
  if (! urse)
    return false;
  if (strcmp(urse->unresolved, "chpl__buildArrayRuntimeType"))
    // Does not match.
    return false;
  // Very likely an array type.
  return true;
}


// Following normalization, each function contains only one return statement
// preceded by a label.  The first half of the function counts the 
// total number of returns and the number of void returns.
// The big IF beginning with if (rets.n == 1) determines if the function
// is already normal.
// The last half of the function performs the normalization steps.
static void normalize_returns(FnSymbol* fn) {
  SET_LINENO(fn);

  CallExpr* theRet = NULL; // Contains the return if it is unique.
  Vec<CallExpr*> rets;
  std::vector<CallExpr*> calls;
  int numVoidReturns = 0;
  int numYields = 0;
  bool isIterator = fn->isIterator();
  collectMyCallExprs(fn, calls, fn); // ones not in a nested function
  for_vector(CallExpr, call, calls) {
    if (call->isPrimitive(PRIM_RETURN)) {
      rets.add(call);
      theRet = call;
      if (is_void_return(call))
          numVoidReturns++;
    }
    else if (call->isPrimitive(PRIM_YIELD)) {
      rets.add(call);
      ++numYields;
    }
  }

  // If an iterator, then there is at least one nonvoid return-or-yield.
  INT_ASSERT(!isIterator || rets.n > numVoidReturns); // done in semanticChecks

  // Check if this function's returns are already normal.
  if (rets.n - numYields == 1) {
    if (theRet == fn->body->body.last()) {
      if (SymExpr* se = toSymExpr(theRet->get(1))) {
        if (fn->hasFlag(FLAG_CONSTRUCTOR) ||
            fn->hasFlag(FLAG_TYPE_CONSTRUCTOR) ||
            !strncmp("_if_fn", fn->name, 6) ||
            !strcmp("=", fn->name) ||
            !strcmp("_init", fn->name) ||
            !strcmp("_ret", se->var->name)) {
          return;   // Yup.
        }
      }
    }
  }

  // Add a void return if needed.
  if (rets.n == 0)
  {
    if (fn->retExprType == NULL)
    {
      fn->insertAtTail(new CallExpr(PRIM_RETURN, gVoid));
      return;
    }
  }

  LabelSymbol* label = new LabelSymbol(astr("_end_", fn->name));
  fn->insertAtTail(new DefExpr(label));
  VarSymbol* retval = NULL;
  // If a proc has a void return, do not return any values ever.
  // (Types are not resolved yet, so we judge by presence of "void returns"
  // i.e. returns with no expr. See also a related check in semanticChecks.)
  if (!isIterator && (numVoidReturns != 0)) {
    fn->insertAtTail(new CallExpr(PRIM_RETURN, gVoid));
  } else {
    // Handle declared return type.
    retval = newTemp("ret", fn->retType);
    if (fn->retTag == RET_PARAM)
      retval->addFlag(FLAG_PARAM);
    if (fn->retTag == RET_TYPE)
      retval->addFlag(FLAG_TYPE_VARIABLE);
    if (fn->hasFlag(FLAG_MAYBE_TYPE))
      retval->addFlag(FLAG_MAYBE_TYPE);
    // If the function has a specified return type (and is not a var function),
    // declare and initialize the return value up front,
    // and set the specified_return_type flag.
    if (fn->retExprType && fn->retTag != RET_REF) {
      BlockStmt* retExprType = fn->retExprType->copy();
      if (isIterator)
        if (SymExpr* lastRTE = toSymExpr(retExprType->body.tail))
          if (TypeSymbol* retSym = toTypeSymbol(lastRTE->var))
            if (retSym->type == dtVoid)
              USR_FATAL_CONT(fn, "an iterator's return type cannot be 'void'; if specified, it must be the type of the expressions the iterator yields");
      fn->addFlag(FLAG_SPECIFIED_RETURN_TYPE);
// I recommend a rework of function representation in the AST.
// Because we strip type information off of variable declarations and use 
// the type of the initializer instead, initialization is obligatory.
// I think we should definitely heed the declared type.  
// Then at least these two lines can go away, and other simplifications may
// follow.
      // We do not need to do this for iterators returning arrays
      // because it adds initialization code that is later removed.  
      // Also, we want arrays returned from iterators to behave like
      // references, so we add the 'var' return intent here.
      if (fn->isIterator() &&
          returnTypeIsArray(retExprType))
        // Treat iterators returning arrays as if they are always returned by ref.
        fn->retTag = RET_REF;
      else
      {
        CallExpr* initExpr;
        // In most cases, we do not need to default initialize the return temps,
        // as they will be assigned to before they are returned.  We cannot
        // check against the specific types that do not allow the use of noinit
        // here (that happens in function resolution), but we do know whether
        // the function expects a param or type variable as its result and these
        // cases would become confused if noinit was used with them (since
        // noinit is not allowed on param or type variables).  So default
        // initialize in those cases but in all others insert noinit and trust
        // it will be handled correctly for types that do not allow it.
        if (fn->retTag == RET_PARAM || fn->retTag == RET_TYPE) {
          initExpr = new CallExpr(PRIM_INIT, retExprType->body.tail->remove());
        } else {
          initExpr = new CallExpr(PRIM_NO_INIT,
                                  retExprType->body.tail->remove());
        }
        fn->insertAtHead(new CallExpr(PRIM_MOVE, retval, initExpr));
      }
    }
    fn->insertAtHead(new DefExpr(retval));
    fn->insertAtTail(new CallExpr(PRIM_RETURN, retval));
  }

  // Now, for each return statement appearing in the function body,
  // move the value of its body into the declared return value.
  bool label_is_used = false;
  forv_Vec(CallExpr, ret, rets) {
    SET_LINENO(ret);
    if (isIterator) {
      INT_ASSERT(!!retval);

      // Three cases: 
      // (1) yield expr; => mov _ret expr; yield _ret;
      // (2) return; => goto end_label;
      // (3) return expr; -> mov _ret expr; yield _ret; goto end_label;
      // Notice how (3) is the composition of (1) and (2).
      if (!is_void_return(ret)) { // Cases 1 and 3
        // insert MOVE(retval,ret_expr)
        insertRetMove(fn, retval, ret);
        // insert YIELD(retval)
        ret->insertBefore(new CallExpr(PRIM_YIELD, retval));
      }
      if (ret->isPrimitive(PRIM_YIELD)) // Case 1 only.
          // it's a yield => no goto; need to remove the original node
          ret->remove();
      else {    // Cases 2 and 3.
        if (ret->next != label->defPoint) {
          ret->replace(new GotoStmt(GOTO_RETURN, label));
          label_is_used = true;
        } else {
          ret->remove();
        }
      }
    } else {
      // Not an iterator
      if (retval) {
        // insert MOVE(retval,ret_expr)
        insertRetMove(fn, retval, ret);
      }
      // replace with GOTO(label)
      if (ret->next != label->defPoint) {
        ret->replace(new GotoStmt(GOTO_RETURN, label));
        label_is_used = true;
      } else {
        ret->remove();
      }
    }
  }
  if (!label_is_used)
    label->defPoint->remove();
}


// If se is a type alias, resolves it recursively, or fails and returns NULL.
static TypeSymbol* resolveTypeAlias(SymExpr* se)
{
  while (se)
  {
    Symbol* sym = se->var;

    if (TypeSymbol* ts = toTypeSymbol(sym))
      return ts;

    // By default, we break out of the loop
    se = NULL;

    // Unless we can find a new se to check.
    if (VarSymbol* vs = toVarSymbol(sym))
    {
      if (vs->isType())
      {
        // We expect to find its definition in the init field of its declaration.
        DefExpr* def = vs->defPoint;

        // Only bother with simple sym expressions.
        se = toSymExpr(def->init);
      }
    }
  }
  return NULL;
}


// By default, a call whose base expression is a symbol referring to an
// aggregate type is converted to a call to the default type constructor for
// that class.  There are a few exceptions:
// 1. If the type is "dmap" (syntactic distribution), it is replaced by a call
//    to chpl_buildDistType().
// 2. In the context of a 'new' (complete or partial), it is converted to a
//    constructor call.
static void call_constructor_for_class(CallExpr* call) {
  if (SymExpr* se = toSymExpr(call->baseExpr)) {
    if (TypeSymbol* ts = resolveTypeAlias(se)) {
      if (AggregateType* ct = toAggregateType(ts->type)) {
        // Select symExprs of class (or record) type.

        SET_LINENO(call);
        CallExpr* parent = toCallExpr(call->parentExpr);
        CallExpr* parentParent = NULL;
        if (parent)
          parentParent = toCallExpr(parent->parentExpr);

        if (parent && parent->isPrimitive(PRIM_NEW)) {
          // Transform "new C ( ... )" into _construct_C ( ... ).
          se->replace(new UnresolvedSymExpr(ct->defaultInitializer->name));
          parent->replace(call->remove());
        } else if (parentParent && parentParent->isPrimitive(PRIM_NEW) &&
                   call->partialTag) {
          // Transform "new C ( (_partial C) ... )" into _construct_C ( ... ).
          se->replace(new UnresolvedSymExpr(ct->defaultInitializer->name));
          parentParent->replace(parent->remove());
        } else {
          if (ct->symbol->hasFlag(FLAG_SYNTACTIC_DISTRIBUTION))
            // Call chpl__buildDistType for syntactic distributions.
            se->replace(new UnresolvedSymExpr("chpl__buildDistType"));
          else
            // Transform C ( ... ) into _type_construct_C ( ... ) .
            se->replace(new UnresolvedSymExpr(ct->defaultTypeConstructor->name));
        }
      }
    }
  }
}

static void applyGetterTransform(CallExpr* call) {
  // Most generally:
  //   x.f(a) --> f(_mt, x)(a)
  // which is the same as
  //   call(call(. x "f") a) --> call(call(f _mt x) a)
  // Also:
  //   x.f --> f(_mt, x)
  // Note:
  //   call(call or )( indicates partial
  if (call->isNamed(".")) {
    SET_LINENO(call);
    SymExpr* symExpr = toSymExpr(call->get(2));
    INT_ASSERT(symExpr);
    symExpr->remove();
    if (VarSymbol* var = toVarSymbol(symExpr->var)) {
      if (var->immediate->const_kind == CONST_KIND_STRING) {
        call->baseExpr->replace(new UnresolvedSymExpr(var->immediate->v_string));
        call->insertAtHead(gMethodToken);
      } else {
        INT_FATAL(call, "unexpected case");
      }
    } else if (TypeSymbol* type = toTypeSymbol(symExpr->var)) {
      call->baseExpr->replace(new SymExpr(type));
      call->insertAtHead(gMethodToken);
    } else {
      INT_FATAL(call, "unexpected case");
    }
    call->methodTag = true;
    if (CallExpr* parent = toCallExpr(call->parentExpr))
      if (parent->baseExpr == call)
        call->partialTag = true;
  }
}

static void insert_call_temps(CallExpr* call)
{
  // Ignore call if it is not in the tree.
  if (!call->parentExpr || !call->getStmtExpr())
    return;

  Expr* stmt = call->getStmtExpr();

  // Call is already at statement level, so no need to flatten.
  if (call == stmt)
    return;
  
  if (toDefExpr(call->parentExpr))
    return;

  if (call->partialTag)
    return;

  if (call->isPrimitive(PRIM_TUPLE_EXPAND) ||
      call->isPrimitive(PRIM_GET_MEMBER_VALUE))
    return;

  // TODO: Check if we need a call temp for PRIM_ASSIGN.
  CallExpr* parentCall = toCallExpr(call->parentExpr);
  if (parentCall && (parentCall->isPrimitive(PRIM_MOVE) ||
                     parentCall->isPrimitive(PRIM_NEW)))
    return;

  SET_LINENO(call);
  VarSymbol* tmp = newTemp("call_tmp");
  if (!parentCall || !parentCall->isNamed("chpl__initCopy"))
    tmp->addFlag(FLAG_EXPR_TEMP);
  if (call->isPrimitive(PRIM_NEW))
    tmp->addFlag(FLAG_INSERT_AUTO_DESTROY_FOR_EXPLICIT_NEW);
  if (call->isPrimitive(PRIM_TYPEOF))
    tmp->addFlag(FLAG_TYPE_VARIABLE);
  tmp->addFlag(FLAG_MAYBE_PARAM);
  tmp->addFlag(FLAG_MAYBE_TYPE);
  call->replace(new SymExpr(tmp));
  stmt->insertBefore(new DefExpr(tmp));
  stmt->insertBefore(new CallExpr(PRIM_MOVE, tmp, call));
}

//
// fix_def_expr removes DefExpr::exprType and DefExpr::init from a
//   variable's def expression, normalizing the AST with primitive
//   moves, calls to chpl__initCopy, _init, and _cast, and assignments.
//
static void
fix_def_expr(VarSymbol* var) {
  SET_LINENO(var);

  Expr* type = var->defPoint->exprType;
  Expr* init = var->defPoint->init;
  Expr* stmt = var->defPoint; // insertion point
  VarSymbol* constTemp = var; // temp for constants

  if (!type && !init)
    return; // already fixed

  //
  // add "insert auto destroy" pragma to user variables that should be
  // auto destroyed
  //
  FnSymbol* fn = toFnSymbol(var->defPoint->parentSymbol);
  INT_ASSERT(fn);
  if (!var->hasFlag(FLAG_NO_AUTO_DESTROY) && // Not explicily marked "no auto destroy"
      !var->hasFlag(FLAG_PARAM) && // Not a param variable.  (Note 1)
      // The variables initialized in a module initializer are global,
      // and therefore should not be autodestroyed.
      // There is a special global destructor function for that.
      var->defPoint->parentExpr != fn->getModule()->initFn->body &&
      !fn->hasFlag(FLAG_INIT_COPY_FN) && // Note 3.
      fn->_this != var && // Note 2.
      !fn->hasFlag(FLAG_TYPE_CONSTRUCTOR))
    var->addFlag(FLAG_INSERT_AUTO_DESTROY);

  //
  // handle "no copy" variables
  //
  if (var->hasFlag(FLAG_NO_COPY)) {
    INT_ASSERT(init);
    INT_ASSERT(!type);
    stmt->insertAfter(new CallExpr(PRIM_MOVE, var, init->remove()));
    return;
  }

  //
  // handle type aliases
  //
  if (var->isType()) {
    INT_ASSERT(init);
    INT_ASSERT(!type);
    stmt->insertAfter(new CallExpr(PRIM_MOVE, var, new CallExpr("chpl__typeAliasInit", init->copy())));
    return;
  }

  //
  // handle var ... : ... => ...;
  //
  if (var->hasFlag(FLAG_ARRAY_ALIAS)) {
    init_array_alias(var, type, init, stmt);
    return;
  }

  //
  // insert temporary for constants to assist constant checking
  //
  if (var->hasFlag(FLAG_CONST) && !var->hasEitherFlag(FLAG_EXTERN, FLAG_REF_VAR)) {
    constTemp = newTemp("const_tmp");
    stmt->insertBefore(new DefExpr(constTemp));
    stmt->insertAfter(new CallExpr(PRIM_MOVE, var, constTemp));
  }

  //
  // handle ref variables
  //
  if (var->hasFlag(FLAG_REF_VAR)) {
    init_ref_var(var, init, stmt);
    return;
  }

  //
  // insert code to initialize config variable from the command line
  //
  if (var->hasFlag(FLAG_CONFIG)) {
    if (!var->hasFlag(FLAG_PARAM)) {
      init_config_var(var, stmt, constTemp);
    }
  }

  if (type) {
    init_typed_var(var, type, init, stmt, constTemp);
  } else {
    init_untyped_var(var, init, stmt, constTemp);
  }
}


static void init_array_alias(VarSymbol* var, Expr* type, Expr* init, Expr* stmt)
{
    CallExpr* partial;
    if (!type) {
      partial = new CallExpr("newAlias", gMethodToken, init->remove());
      // newAlias is not a method, so we don't set the methodTag
      stmt->insertAfter(new CallExpr(PRIM_MOVE, var, new CallExpr("chpl__autoCopy", partial)));
    } else {
      partial = new CallExpr("reindex", gMethodToken, init->remove());
      partial->partialTag = true;
      partial->methodTag = true;
      stmt->insertAfter(new CallExpr(PRIM_MOVE, var, new CallExpr("chpl__autoCopy", new CallExpr(partial, type->remove()))));
    }
}


static void init_ref_var(VarSymbol* var, Expr* init, Expr* stmt)
{
    if (!init) {
      USR_FATAL_CONT(var, "References must be initialized when they are defined.");
    }

    Expr* varLocation = NULL;

    // If this is a const reference to an immediate, we need to insert a temp
    // variable so we can take the address of it, non-const references to an
    // immediate are not allowed.
    if (var->hasFlag(FLAG_CONST)) {
      if (SymExpr* initSym = toSymExpr(init)) {
        if (initSym->var->isImmediate()) {
          VarSymbol* constRefTemp  = newTemp("const_ref_immediate_tmp");
          stmt->insertBefore(new DefExpr(constRefTemp));
          stmt->insertBefore(new CallExpr(PRIM_MOVE, constRefTemp, init->remove()));
          varLocation = new SymExpr(constRefTemp);
        }
      }
    }

    if (!varLocation) {
      varLocation = init->remove();
    }

    if (SymExpr* sym = toSymExpr(varLocation)) {
      if (!var->hasFlag(FLAG_CONST) && sym->var->isConstant()) {
        USR_FATAL_CONT(sym, "Cannot set a non-const reference to a const variable.");
      }
    }

    stmt->insertAfter(new CallExpr(PRIM_MOVE, var, new CallExpr(PRIM_ADDR_OF, varLocation)));
}


static void init_config_var(VarSymbol* var, Expr*& stmt, VarSymbol* constTemp)
{
      Expr* noop = new CallExpr(PRIM_NOOP);
      Symbol* module_name = (var->getModule()->modTag != MOD_INTERNAL ?
                             new_StringSymbol(var->getModule()->name) :
                             new_StringSymbol("Built-in"));
      CallExpr* strToValExpr =
        new CallExpr("_command_line_cast",
                     new SymExpr(new_StringSymbol(var->name)),
                     new CallExpr(PRIM_TYPEOF, constTemp),
                     new CallExpr("chpl_config_get_value",
                                  new_StringSymbol(var->name),
                                  module_name));
      stmt->insertAfter(
        new CondStmt(
          new CallExpr("!",
                       new CallExpr("chpl_config_has_value",
                                    new_StringSymbol(var->name),
                                    module_name)),
          noop,
          new CallExpr(PRIM_MOVE, constTemp, strToValExpr)));
      stmt = noop; // insert regular definition code in then block
}


static void init_typed_var(VarSymbol* var, Expr* type, Expr* init, Expr* stmt, VarSymbol* constTemp)
{
    //
    // use cast for parameters to avoid multiple parameter assignments
    //
    if (init && var->hasFlag(FLAG_PARAM)) {
      stmt->insertAfter(
        new CallExpr(PRIM_MOVE, var,
          new CallExpr("_cast", type->remove(), init->remove())));
      return;
    }

    //
    // initialize variable based on specified type and then assign it
    // the initialization expression if it exists
    //
    bool isNoinit = init && init->isNoInitExpr();

    bool moduleNoinit = false;
    if (isNoinit && !fUseNoinit) {
      // In the case where --no-use-noinit is thrown, we want to still use
      // noinit in the module code (as the correct operation of strings and
      // complexes depends on it).

      // Lydia note: The requirement for strings is expected to go away when
      // our new string implementation is the default.  The requirement for
      // complexes is expected to go away when we transition to constructors for
      // all types instead of the _defaultOf function
      Symbol* moduleSource = var;
      while (!isModuleSymbol(moduleSource) && moduleSource != NULL &&
             moduleSource->defPoint != NULL) {
        // This will go up the definition tree until it reaches a module symbol
        // Or until it encounters a null field.
        moduleSource = moduleSource->defPoint->parentSymbol;
      }
      ModuleSymbol* mod = toModuleSymbol(moduleSource);
      if (mod != NULL && moduleSource->defPoint != NULL) {
        // As these are the only other cases that would have caused the prior
        // while loop to exit, the moduleSource must be a module
        moduleNoinit = (mod->modTag == MOD_INTERNAL) || (mod->modTag == MOD_STANDARD);
        // Check if the parent module of this variable is a standard or
        // internal module, and store the result of this check in moduleNoinit
      }
    }

    // Lydia note:  I'm adding fUseNoinit here because utilizing noinit with
    // return temps is necessary, so the only instances that should be
    // controlled by the flag are generated here
    if (isNoinit && (fUseNoinit || moduleNoinit)) {
      // Only perform this action if noinit has been specified and the flag
      // --no-use-noinit has not been thrown (or if the noinit is found in
      // module code)
      var->defPoint->init->remove();
      CallExpr* initCall = new CallExpr(PRIM_MOVE, var,
                   new CallExpr(PRIM_NO_INIT, type->remove()));
      // Since the variable won't have been defined just yet (stmt is
      // its def expression after all), insert the move after the defPoint
      stmt->insertAfter(initCall);
    } else {
      if (!fUseNoinit && isNoinit) {
        // The instance would be initialized to noinit, but we aren't allowing
        // noinit, so remove the initialization expression, allowing  it to
        // default initialize.
        init->remove();
        init = NULL;
      }

      // Create an empty type block.
      BlockStmt* block = new BlockStmt(NULL, BLOCK_SCOPELESS);

      VarSymbol* typeTemp = newTemp("type_tmp");
      block->insertAtTail(new DefExpr(typeTemp));

      CallExpr* initCall;
      initCall = new CallExpr(PRIM_MOVE, typeTemp,
                   new CallExpr(PRIM_INIT, type->remove()));

      block->insertAtTail(initCall);

      if (init) {
        // This should be copy-initialization, not assignment.
        block->insertAtTail(new CallExpr("=", typeTemp, init->remove()));
        block->insertAtTail(new CallExpr(PRIM_MOVE, constTemp, typeTemp));
      } else {
        if (constTemp->isType())
          block->insertAtTail(new CallExpr(PRIM_MOVE, constTemp,
                                           new CallExpr(PRIM_TYPEOF, typeTemp)));
        else
        {
          block->insertAtTail(new CallExpr(PRIM_MOVE, constTemp, typeTemp));
          if (constTemp->hasFlag(FLAG_EXTERN))
            (unsigned&) block->blockTag |= BLOCK_EXTERN | BLOCK_TYPE;
        }
      }

      stmt->insertAfter(block);
    }
}


static void init_untyped_var(VarSymbol* var, Expr* init, Expr* stmt, VarSymbol* constTemp)
{
    // See Note 4.
    //
    // initialize untyped variable with initialization expression
    //
    // sjd: this new specialization of PRIM_NEW addresses the test
    //         test/classes/diten/test_destructor.chpl
    //      in which we call an explicit record destructor and avoid
    //      calling the default constructor.  However, if written with
    //      an explicit type, this would happen.  The record in this
    //      test is an issue since its destructor deletes field c, but
    //      the default constructor does not 'new' it.  Thus if we
    //      pass the record to a function and it is copied, we have an
    //      issue since we will do a double free.
    //
    CallExpr* initCall = toCallExpr(init);
    if (initCall && initCall->isPrimitive(PRIM_NEW)) {
      stmt->insertAfter(new CallExpr(PRIM_MOVE, constTemp, init->remove()));
    } else {
      // Non-param variables initialized with a string literal but
      // without a type are assumed to be of type string.  This case
      // must be handled here, rather than in resolution because we
      // cannot recognize this situtation easily (if at all) during
      // resolution due to PRIM_INIT handling.
      //
      // Note that we have to do a similar thing during scope resolve
      // when building default type constructors.
      if ((toSymExpr(init) && (toSymExpr(init)->typeInfo() == dtStringC)) &&
          !var->hasFlag(FLAG_PARAM)) {
        // This logic is the same as the case above under 'if (type)',
        // but simplified for this specific case.
        SET_LINENO(stmt);
        VarSymbol* typeTemp = newTemp("type_tmp");
        stmt->insertBefore(new DefExpr(typeTemp));
        CallExpr* newInit;
        newInit = new CallExpr(PRIM_MOVE, typeTemp,
                               new CallExpr(PRIM_INIT, new SymExpr(dtString->
                                                                   symbol)));
        stmt->insertBefore(newInit);
        stmt->insertAfter(new CallExpr(PRIM_MOVE, constTemp, typeTemp));
        stmt->insertAfter(new CallExpr("=", typeTemp, init->remove()));
      } else {
        stmt->insertAfter(
          new CallExpr(PRIM_MOVE, constTemp,
            new CallExpr("chpl__initCopy", init->remove())));
      }
    }
}


static void hack_resolve_types(ArgSymbol* arg) {
  // Look only at unknown or arbitrary types.
  if (arg->type == dtUnknown || arg->type == dtAny) {
    if (!arg->typeExpr) {
      if (!arg->hasFlag(FLAG_TYPE_VARIABLE) && arg->defaultExpr) {
        SymExpr* se = NULL;
        if (arg->defaultExpr->body.length == 1)
          se = toSymExpr(arg->defaultExpr->body.tail);
        if (!se || se->var != gTypeDefaultToken) {
          SET_LINENO(arg->defaultExpr);
          if ((arg->intent != INTENT_PARAM) &&
              se && se->var->isImmediate() &&
              toVarSymbol(se->var)->immediate->const_kind == CONST_KIND_STRING) {
            // String literal default expressions for non-param
            // generic formals are converted to strings.
            arg->defaultExpr->body.insertAtTail(new CallExpr("toString", arg->defaultExpr->body.tail->remove()));
          }
          arg->typeExpr = arg->defaultExpr->copy();
          insert_help(arg->typeExpr, NULL, arg);
        }
      }
    } else {
      INT_ASSERT(arg->typeExpr);

      // If there is a simple type expression, and its type is something more specific than
      // dtUnknown or dtAny, then replace the type expression with that type.
      // hilde sez: don't we lose information here?
      if (arg->typeExpr->body.length == 1) {
        Type* type = arg->typeExpr->body.only()->typeInfo();
        if (type != dtUnknown && type != dtAny) {
          // This test ensures that we are making progress.
          arg->type = type;
          arg->typeExpr->remove();
        }
      }
    }
  }
}

// Replaces formals whose type is computed by chpl__buildArrayRuntimeType
// with the generic _array type.
// I think this prepares the function to be instantiated with various argument types.
// That is, it reaches through one level in the type hierarchy -- treating all
// arrays equally and then resolving using the element type.
// But this is something of a kludge.  The expansion of arrays 
// w.r.t. generic argument types should be done during expansion and resolution,
// not up front like this. <hilde>
static void fixup_array_formals(FnSymbol* fn) {
  for_formals(arg, fn) {
    INT_ASSERT(toArgSymbol(arg));
    if (arg->typeExpr) {
      // The argument has a type expression
      CallExpr* call = toCallExpr(arg->typeExpr->body.tail);
      // Not sure why we select the tail here....

      if (call && call->isNamed("chpl__buildArrayRuntimeType")) {
        // We are building an array type.
        bool noDomain = (isSymExpr(call->get(1))) ? toSymExpr(call->get(1))->var == gNil : false;
        DefExpr* queryDomain = toDefExpr(call->get(1));
        bool noEltType = (call->numActuals() == 1);
        DefExpr* queryEltType = (!noEltType) ? toDefExpr(call->get(2)) : NULL;

        // Replace the type expression with "_array" to make it generic.
        arg->typeExpr->replace(new BlockStmt(new SymExpr(dtArray->symbol), BLOCK_TYPE));

        std::vector<SymExpr*> symExprs;
        collectSymExprs(fn, symExprs);

        // If we have an element type, replace reference to its symbol with
        // "arg.eltType", so we use the instantiated element type.
        if (queryEltType) {
          for_vector(SymExpr, se, symExprs) {
            if (se->var == queryEltType->sym)
              se->replace(new CallExpr(".", arg, new_StringSymbol("eltType")));
          }
        } else if (!noEltType) {
          // The element type is supplied, but it is null.
          // Add a new where clause "eltType == arg.eltType".
          INT_ASSERT(queryEltType == NULL);
          if (!fn->where) {
            fn->where = new BlockStmt(new SymExpr(gTrue));
            insert_help(fn->where, NULL, fn);
          }
          Expr* oldWhere = fn->where->body.tail;
          CallExpr* newWhere = new CallExpr("&");
          oldWhere->replace(newWhere);
          newWhere->insertAtTail(oldWhere);
          newWhere->insertAtTail(
            new CallExpr("==", call->get(2)->remove(),
                         new CallExpr(".", arg, new_StringSymbol("eltType"))));
        }

        if (queryDomain) {
          // Array type is built using a domain.
          // If we match the domain symbol, replace it with arg._dom.
          for_vector(SymExpr, se, symExprs) {
            if (se->var == queryDomain->sym)
              se->replace(new CallExpr(".", arg, new_StringSymbol("_dom")));
          }
        } else if (!noDomain) {
          // The domain argument is supplied but NULL.
          INT_ASSERT(queryDomain == NULL);

          VarSymbol* tmp = newTemp("reindex");
          tmp->addFlag(FLAG_EXPR_TEMP);
          for_vector(SymExpr, se, symExprs) {
            if (se->var == arg)
              se->var = tmp;
          }
          // tmp <- arg.reindex(arg->typeExpr)
          fn->insertAtHead(new CallExpr(PRIM_MOVE, tmp,
                                        new CallExpr(
                                          new CallExpr(".", arg,
                                                       new_StringSymbol("reindex")),
                                          call->get(1)->copy())));
          fn->insertAtHead(new DefExpr(tmp));
        }
      }
    }
  }
}

static void clone_parameterized_primitive_methods(FnSymbol* fn) {
  if (toArgSymbol(fn->_this)) {
    /* The following works but is not currently necessary:
    if (fn->_this->type == dtIntegral) {
      for (int i=INT_SIZE_8; i<INT_SIZE_NUM; i++) {
        if (dtInt[i]) { // Need this because of our bogus dtInt sizes
          FnSymbol* nfn = fn->copy();
          nfn->_this->type = dtInt[i];
          fn->defPoint->insertBefore(new DefExpr(nfn));
        }
      }
      for (int i=INT_SIZE_8; i<INT_SIZE_NUM; i++) {
        if (dtUInt[i]) { // Need this because of our bogus dtUint sizes
          FnSymbol* nfn = fn->copy();
          nfn->_this->type = dtUInt[i];
          fn->defPoint->insertBefore(new DefExpr(nfn));
        }
      }
      fn->defPoint->remove();
    }
    */
    if (fn->_this->type == dtAnyComplex) {
      for (int i=COMPLEX_SIZE_32; i<COMPLEX_SIZE_NUM; i++) {
        if (dtComplex[i]) { // Need this because of our bogus dtComplex sizes
          FnSymbol* nfn = fn->copy();
          nfn->_this->type = dtComplex[i];
          fn->defPoint->insertBefore(new DefExpr(nfn));
        }
      }
      fn->defPoint->remove();
    }
  }
}

static void
clone_for_parameterized_primitive_formals(FnSymbol* fn,
                                          DefExpr* def,
                                          int width) {
  SymbolMap map;
  FnSymbol* newfn = fn->copy(&map);
  Symbol* newsym = map.get(def->sym);
  newsym->defPoint->replace(new SymExpr(new_IntSymbol(width)));
  std::vector<SymExpr*> symExprs;
  collectSymExprs(newfn, symExprs);
  for_vector(SymExpr, se, symExprs) {
    if (se->var == newsym)
      se->var = new_IntSymbol(width);
  }
  fn->defPoint->insertAfter(new DefExpr(newfn));
}

static void
replace_query_uses(ArgSymbol* formal, DefExpr* def, CallExpr* query,
                   std::vector<SymExpr*>& symExprs) {
  for_vector(SymExpr, se, symExprs) {
    if (se->var == def->sym) {
      if (formal->variableExpr) {
        CallExpr* parent = toCallExpr(se->parentExpr);
        if (!parent || parent->numActuals() != 1)
          USR_FATAL(se, "illegal access to query type or parameter");
        se->replace(new SymExpr(formal));
        parent->replace(se);
        CallExpr* myQuery = query->copy();
        myQuery->insertAtHead(parent);
        se->replace(myQuery);
      } else {
        CallExpr* myQuery = query->copy();
        myQuery->insertAtHead(formal);
        se->replace(myQuery);
      }
    }
  }
}

static void
add_to_where_clause(ArgSymbol* formal, Expr* expr, CallExpr* query) {
  FnSymbol* fn = formal->defPoint->getFunction();
  if (!fn->where) {
    fn->where = new BlockStmt(new SymExpr(gTrue));
    insert_help(fn->where, NULL, fn);
  }
  Expr* where = fn->where->body.tail;
  CallExpr* clause;
  query->insertAtHead(formal);
  if (formal->variableExpr) {
    clause = new CallExpr(PRIM_TUPLE_AND_EXPAND);
    while (query->numActuals())
      clause->insertAtTail(query->get(1)->remove());
    clause->insertAtTail(expr->copy());
  } else {
    clause = new CallExpr("==", expr->copy(), query);
  }
  where->replace(new CallExpr("&", where->copy(), clause));
}

static void
fixup_query_formals(FnSymbol* fn) {
  for_formals(formal, fn) {
    if (!formal->typeExpr)
      continue;
    if (DefExpr* def = toDefExpr(formal->typeExpr->body.tail)) {
      std::vector<SymExpr*> symExprs;
      collectSymExprs(fn, symExprs);
      for_vector(SymExpr, se, symExprs) {
        if (se->var == def->sym)
          se->replace(new CallExpr(PRIM_TYPEOF, formal));
      }
      // Consider saving as origTypeExpr instead?
      formal->typeExpr->remove();
      formal->type = dtAny;
    } else if (CallExpr* call = toCallExpr(formal->typeExpr->body.tail)) {
      // clone query primitive types
      SymExpr* callFnSymExpr = toSymExpr(call->baseExpr);
      if (callFnSymExpr && call->numActuals() == 1) {
        Symbol* callFnSym = callFnSymExpr->var;
        if (DefExpr* def = toDefExpr(call->get(1))) {
          if (callFnSym == dtBools[BOOL_SIZE_DEFAULT]->symbol) {
            for (int i=BOOL_SIZE_8; i<BOOL_SIZE_NUM; i++)
              if (dtBools[i]) {
                clone_for_parameterized_primitive_formals(fn, def,
                                                          get_width(dtBools[i]));
              }
            fn->defPoint->remove();
            return;
          } else if (callFnSym == dtInt[INT_SIZE_DEFAULT]->symbol || 
                     callFnSym == dtUInt[INT_SIZE_DEFAULT]->symbol) {
            for( int i=INT_SIZE_8; i<INT_SIZE_NUM; i++)
              if (dtInt[i])
                clone_for_parameterized_primitive_formals(fn, def,
                                                          get_width(dtInt[i]));
            fn->defPoint->remove();
            return;
          } else if (callFnSym == dtReal[FLOAT_SIZE_DEFAULT]->symbol ||
                     callFnSym == dtImag[FLOAT_SIZE_DEFAULT]->symbol) {
            for( int i=FLOAT_SIZE_16; i<FLOAT_SIZE_NUM; i++)
              if (dtReal[i])
                clone_for_parameterized_primitive_formals(fn, def,
                                                          get_width(dtReal[i]));
            fn->defPoint->remove();
            return;
          } else if (callFnSym == dtComplex[COMPLEX_SIZE_DEFAULT]->symbol) {
            for( int i=COMPLEX_SIZE_32; i<COMPLEX_SIZE_NUM; i++)
              if (dtComplex[i])
                clone_for_parameterized_primitive_formals(fn, def,
                                                          get_width(dtComplex[i]));
            fn->defPoint->remove();
            return;
          }
        }
      }
      bool queried = false;
      for_actuals(actual, call) {
        if (toDefExpr(actual))
          queried = true;
        if (NamedExpr* named = toNamedExpr(actual))
          if (toDefExpr(named->actual))
            queried = true;
      }
      if (queried) {
        bool isTupleType = false;
        std::vector<SymExpr*> symExprs;
        collectSymExprs(fn, symExprs);
        if (call->isNamed("_build_tuple")) {
          add_to_where_clause(formal, new SymExpr(new_IntSymbol(call->numActuals())), new CallExpr(PRIM_QUERY, new_StringSymbol("size")));
          call->baseExpr->replace(new SymExpr(dtTuple->symbol));
          isTupleType = true;
        }
        CallExpr* positionQueryTemplate = new CallExpr(PRIM_QUERY);
        for_actuals(actual, call) {
          if (NamedExpr* named = toNamedExpr(actual)) {
            positionQueryTemplate->insertAtTail(new_StringSymbol(named->name));
            CallExpr* nameQuery = new CallExpr(PRIM_QUERY, new_StringSymbol(named->name));
            if (DefExpr* def = toDefExpr(named->actual)) {
              replace_query_uses(formal, def, nameQuery, symExprs);
            } else {
              add_to_where_clause(formal, named->actual, nameQuery);
            }
          }
        }
        int position = (isTupleType) ? 2 : 1; // size is first for tuples
        for_actuals(actual, call) {
          if (!toNamedExpr(actual)) {
            CallExpr* positionQuery = positionQueryTemplate->copy();
            positionQuery->insertAtTail(new_IntSymbol(position));
            if (DefExpr* def = toDefExpr(actual)) {
              replace_query_uses(formal, def, positionQuery, symExprs);
            } else {
              add_to_where_clause(formal, actual, positionQuery);
            }
            position++;
          }
        }
        formal->typeExpr->replace(new BlockStmt(call->baseExpr->remove()));
        formal->addFlag(FLAG_MARKED_GENERIC);
      }
    }
  }
}

static void
find_printModuleInit_stuff() {
  std::vector<Symbol*> symbols;

<<<<<<< HEAD
    collectSymbols(printModuleInitModule, symbols);
=======
  collectSymbolsSTL(printModuleInitModule, symbols);
>>>>>>> b8133f3d

  for_vector(Symbol, symbol, symbols) {
    if (symbol->hasFlag(FLAG_PRINT_MODULE_INIT_INDENT_LEVEL)) {
      gModuleInitIndentLevel = toVarSymbol(symbol);
      INT_ASSERT(gModuleInitIndentLevel);

    } else if (symbol->hasFlag(FLAG_PRINT_MODULE_INIT_FN)) {
      gPrintModuleInitFn = toFnSymbol(symbol);
      INT_ASSERT(gPrintModuleInitFn);
    }
  }
}


static void change_method_into_constructor(FnSymbol* fn) {
  if (fn->numFormals() <= 1)
    return;

  // This function must be a method.
  if (fn->getFormal(1)->type != dtMethodToken)
    return;

  // The second argument is 'this'.
  // For starters, it needs a known type.
  if (fn->getFormal(2)->type == dtUnknown)
    INT_FATAL(fn, "'this' argument has unknown type");

  // Now check that the function name matches the name of the type
  // attached to 'this'.
  if (strcmp(fn->getFormal(2)->type->symbol->name, fn->name))
    return;

  // The type must be a class type.
  // No constructors for records? <hilde>
  AggregateType* ct = toAggregateType(fn->getFormal(2)->type);
  if (!ct)
    INT_FATAL(fn, "constructor on non-class type");

  // Call the initializer, passing in just the generic arguments.
  // This call ensures that the object is default-initialized before the user's
  // constructor body is called.
  CallExpr* call = new CallExpr(ct->defaultInitializer);
  for_formals(defaultTypeConstructorArg, ct->defaultTypeConstructor) {
    ArgSymbol* arg = NULL;
    for_formals(methodArg, fn) {
      if (defaultTypeConstructorArg->name == methodArg->name) {
        arg = methodArg;
      }
    }
    if (!arg) {
      if (!defaultTypeConstructorArg->defaultExpr)
        USR_FATAL_CONT(fn, "constructor for class '%s' requires a generic argument called '%s'", ct->symbol->name, defaultTypeConstructorArg->name);
    } else {
      call->insertAtTail(new NamedExpr(arg->name, new SymExpr(arg)));
    }
  }

  fn->_this = new VarSymbol("this");
  fn->_this->addFlag(FLAG_ARG_THIS);
  fn->insertAtHead(new CallExpr(PRIM_MOVE, fn->_this, call));
  fn->insertAtHead(new DefExpr(fn->_this));
  fn->insertAtTail(new CallExpr(PRIM_RETURN, new SymExpr(fn->_this)));

  SymbolMap map;
  map.put(fn->getFormal(2), fn->_this);
  fn->formals.get(2)->remove();
  fn->formals.get(1)->remove();
  update_symbols(fn, &map);

  fn->name = ct->defaultInitializer->name;
  fn->addFlag(FLAG_CONSTRUCTOR);
  // Hide the compiler-generated initializer 
  // which also serves as the default constructor.
  // hilde sez: Try leaving this visible, but make it inferior in case of multiple matches
  // (in disambiguateByMatch()).
//  ct->defaultInitializer->addFlag(FLAG_INVISIBLE_FN);
}

// Note 1: Since param variables can only be of primitive or enumerated type,
// their destructors are trivial.  Allowing this case to proceed could result in
// a regularization (reduction in # of conditionals == reduction in code
// complexity).
// Note 2: "this" should be passed by reference.  Then, no constructor call is
// made, and therefore no autodestroy call is needed.
// Note 3: If a record arg to an init copy function is passed by value, infinite
// recursion would ensue.  This is an unreachable case (assuming that magic
// conversions from R -> ref R are removed and all existing implementations of
// chpl__initCopy are rewritten using "ref" or "const ref" intent on the record
// argument).
// Note 4: These two cases should be regularized.  Either the copy constructor
// should *always* be called (and the corresponding destructor always called),
// or we should ensure that the destructor is called only if a constructor is
// called on the same variable.  The latter case is an optimization, so the
// simplest implementation calls the copy-constructor in both cases.<|MERGE_RESOLUTION|>--- conflicted
+++ resolved
@@ -1547,11 +1547,7 @@
 find_printModuleInit_stuff() {
   std::vector<Symbol*> symbols;
 
-<<<<<<< HEAD
-    collectSymbols(printModuleInitModule, symbols);
-=======
-  collectSymbolsSTL(printModuleInitModule, symbols);
->>>>>>> b8133f3d
+  collectSymbols(printModuleInitModule, symbols);
 
   for_vector(Symbol, symbol, symbols) {
     if (symbol->hasFlag(FLAG_PRINT_MODULE_INIT_INDENT_LEVEL)) {
