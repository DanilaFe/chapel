/*
 * Copyright 2004-2015 Cray Inc.
 * Other additional copyright holders may be indicated within.
 *
 * The entirety of this work is licensed under the Apache License,
 * Version 2.0 (the "License"); you may not use this file except
 * in compliance with the License.
 *
 * You may obtain a copy of the License at
 *
 *     http://www.apache.org/licenses/LICENSE-2.0
 *
 * Unless required by applicable law or agreed to in writing, software
 * distributed under the License is distributed on an "AS IS" BASIS,
 * WITHOUT WARRANTIES OR CONDITIONS OF ANY KIND, either express or implied.
 * See the License for the specific language governing permissions and
 * limitations under the License.
 */

#include "passes.h"

#include "astutil.h"
#include "expr.h"
#include "resolution.h"
#include "resolveIntents.h"
#include "stlUtil.h"
#include "stmt.h"
#include "symbol.h"
#include "bb.h"
#include "bitVec.h"
#include "optimizations.h"

// Clear autoDestroy flags on variables that get assigned to the return value
// of certain functions.
//
// FLAG_INSERT_AUTO_DESTROY is applied to some variables early in compilation,
// before the type of the variable is known (e.g. in the build and normalize
// passes), so it is easier to handle special cases after resolution has
// occurred.
static void cullAutoDestroyFlags()
{
  forv_Vec(FnSymbol, fn, gFnSymbols)
  {
    if (isVarSymbol(fn->getReturnSymbol()))
    {
      // NOTE 1: When the value of a record field is established in a default
      // constructor, it is initialized using a MOVE.  That means that
      // ownership of that value is shared between the formal_tmp and the
      // record field.

      // If the autodestroy flag is left on that formal temp, then it will be
      // destroyed which -- for ref-counted types -- can result in a dangling
      // reference.  So here, we look for that case and remove it.
      if (fn->hasFlag(FLAG_DEFAULT_CONSTRUCTOR))
      {
        Map<Symbol*, Vec<SymExpr*>*> defMap;
        Map<Symbol*, Vec<SymExpr*>*> useMap;
        std::vector<DefExpr*>        defs;

        buildDefUseMaps(fn, defMap, useMap);

        collectDefExprs(fn, defs);

        for_vector(DefExpr, def, defs)
        {
          if (VarSymbol* var = toVarSymbol(def->sym))
          {
            // Examine only those bearing the explicit autodestroy flag.
            if (! var->hasFlag(FLAG_INSERT_AUTO_DESTROY))
              continue;

            // Look for a use in a PRIM_SET_MEMBER where the field is a record
            // type, and remove the flag. (We don't actually check that var is
            // of record type, because chpl__autoDestroy() is a NO-OP when
            // applied to all other types.
            for_uses(se, useMap, var)
            {
              CallExpr* call = toCallExpr(se->parentExpr);

              if (call->isPrimitive(PRIM_SET_MEMBER) &&
                  toSymExpr(call->get(3))->var == var)
                var->removeFlag(FLAG_INSERT_AUTO_DESTROY);
            }
          }
        }

        freeDefUseMaps(defMap, useMap);
      }
    }
  }
}


/************************************* | **************************************
*                                                                             *
*                                                                             *
*                                                                             *
************************************** | *************************************/

static void cullTransitively(FnSymbol* fn);

// Clear autodestroy flags on variables that get
// assigned to the return symbols of a function.
static void cullExplicitAutoDestroyFlags()
{
  forv_Vec(FnSymbol, fn, gFnSymbols)
  {
    Symbol* retVar = fn->getReturnSymbol();

    if (fn->hasFlag(FLAG_INIT_COPY_FN) == true ||
        isString(retVar)               == true)
    {
      cullTransitively(fn);
    }
  }
}

static void cullTransitively(FnSymbol* fn)
{
  Map<Symbol*, Vec<SymExpr*>*> defMap;
  Map<Symbol*, Vec<SymExpr*>*> useMap;
  std::vector<DefExpr*>        defs;
  std::set<Symbol*>            exclude;

  Symbol*                      retVar     = fn->getReturnSymbol();
  bool                         hasChanged = true;

  buildDefUseMaps(fn, defMap, useMap);

  collectDefExprs(fn, defs);

  exclude.insert(retVar);

  while (hasChanged == true)
  {
    hasChanged = false;

    for_vector(DefExpr, def, defs)
    {
      if (VarSymbol* var = toVarSymbol(def->sym))
      {
        for_uses(se, useMap, var)
        {
          CallExpr* call = toCallExpr(se->parentExpr);

          if (call != NULL && call->isPrimitive(PRIM_MOVE) == true)
          {
            SymExpr* expr = toSymExpr(call->get(1));
            Symbol*  dst  = expr->var;

            if (exclude.find(dst) != exclude.end())
            {
              var->removeFlag(FLAG_INSERT_AUTO_DESTROY);
              var->removeFlag(FLAG_INSERT_AUTO_DESTROY_FOR_EXPLICIT_NEW);

              if (exclude.find(var) == exclude.end())
              {
                exclude.insert(var);
                hasChanged = true;
              }
            }
          }
        }
      }
    }
  }

  freeDefUseMaps(defMap, useMap);
}


/************************************* | **************************************
*                                                                             *
* Noakes 2015/11/23                                                           *
*                                                                             *
* The transformation beginning at returnRecordsByReferenceArguments() locates *
* a subset of the calls to functions that return a record-like type by value  *
* and creates a clone of the function that                                    *
*                                                                             *
*   a) adds a formal with ref-intent                                          *
*   b) has return type void                                                   *
*   c) integrates a small amount of code past the call site in to the tail    *
*      of the cloned function.                                                *
*                                                                             *
* and then adjusts the neighborhood near the call-site appropriately.         *
*                                                                             *
* It has been determined that this transformation should be applied uniformly *
* to record-like types.  This new implementation follows the theme of the     *
* the current transformation but                                              *
*                                                                             *
*   1) Modifies the function rather than creating a clone                     *
*   2) Does not fold any other code in to the tail                            *
*                                                                             *
* This implementation should be broadly applicable to record-like types but   *
* is only applied to the new string-as-record type during the initial         *
* integration.                                                                *
*                                                                             *
************************************** | *************************************/

//
// Capture a function and all of the calls to it
//
class ReturnByRef
{
  //
  // Class interface
  //
public:
  static void             apply();

private:
  typedef std::map<int, ReturnByRef*> RefMap;

  static void             returnByRefCollectCalls(RefMap& calls);
  static FnSymbol*        theTransformableFunction(CallExpr* call);
  static bool             isTransformableFunction(FnSymbol* fn);
  static void             transformFunction(FnSymbol* fn);
  static ArgSymbol*       addFormal(FnSymbol* fn);
  static void             insertAssignmentToFormal(FnSymbol*  fn,
                                                   ArgSymbol* formal);
  static void             updateAssignmentsFromRefArgToValue(FnSymbol* fn);
  static void             updateAssignmentsFromRefTypeToValue(FnSymbol* fn);
  static void             updateAssignmentsFromModuleLevelValue(FnSymbol* fn);
  static void             updateReturnStatement(FnSymbol* fn);
  static void             updateReturnType(FnSymbol* fn);

  //
  // Instance interface
  //
private:

                          ReturnByRef(FnSymbol* fn);
                          ReturnByRef();

  void                    addCall(CallExpr* call);

  void                    transform();
  void                    transformMove(CallExpr* moveExpr);

  FnSymbol*               mFunction;
  std::vector<CallExpr*>  mCalls;
};

void ReturnByRef::apply()
{
  RefMap           map;
  RefMap::iterator iter;

  returnByRefCollectCalls(map);

  for (iter = map.begin(); iter != map.end(); iter++)
    iter->second->transform();

  for (int i = 0; i < virtualMethodTable.n; i++)
  {
    if (virtualMethodTable.v[i].key)
    {
      int  numFns = virtualMethodTable.v[i].value->n;

      for (int j = 0; j < numFns; j++)
      {
        FnSymbol* fn = virtualMethodTable.v[i].value->v[j];

        if (isTransformableFunction(fn))
          transformFunction(fn);
      }
    }
  }
}

//
// Collect functions that should be converted to return by ref
// and all calls to these functions.
//

void ReturnByRef::returnByRefCollectCalls(RefMap& calls)
{
  RefMap::iterator iter;

  forv_Vec(CallExpr, call, gCallExprs)
  {
    if (FnSymbol* fn = theTransformableFunction(call))
    {
      RefMap::iterator iter = calls.find(fn->id);
      ReturnByRef*     info = NULL;

      if (iter == calls.end())
      {
        info          = new ReturnByRef(fn);
        calls[fn->id] = info;
      }
      else
      {
        info          = iter->second;
      }

      info->addCall(call);
    }
  }
}

FnSymbol* ReturnByRef::theTransformableFunction(CallExpr* call)
{
  // The common case of a user-level call to a resolved function
  FnSymbol* theCall = call->isResolved();

<<<<<<< HEAD
/******************************** | *********************************
*                                                                   *
* A set of functions that scan every BlockStmt to determine whether *
* it is necessary to insert autoDestroy calls at any of the exit    *
* points from the block.                                             *
*                                                                   *
* This computation consists of a linear scan of every BlockStmt     *
* scanning for                                                      *
*                                                                   *
*    1) Statements that define a variable that requires an          *
*       autoDestroy operation.                                      *
*                                                                   *
*    2) Statements that contain, recursively, a transfer of         *
*       control that exits the BlockStmt being scanned.             *
*                                                                   *
*    3) Statements "at the end" of the BlockStmt.                   *
*                                                                   *
*                                                                   *
********************************* | ********************************/
=======
  // Also handle the PRIMOP for a virtual method call
  if (theCall == NULL)
  {
    if (call->isPrimitive(PRIM_VIRTUAL_METHOD_CALL) == true)
    {
      SymExpr* arg1 = toSymExpr(call->get(1));

      theCall = toFnSymbol(arg1->var);
    }
  }

  return (theCall && isTransformableFunction(theCall)) ? theCall : NULL;
}

//
// In this first effort, only functions that return strings
//

bool ReturnByRef::isTransformableFunction(FnSymbol* fn)
{
  bool retval = false;

  if (AggregateType* type = toAggregateType(fn->retType))
  {
    if      (fn->hasFlag(FLAG_INIT_COPY_FN) == true)
      retval = false;

    else if (fn->hasFlag(FLAG_AUTO_COPY_FN) == true)
      retval = false;

    // Function is an iterator "helper"
    else if (fn->hasFlag(FLAG_AUTO_II)      == true)
      retval = false;

    // Noakes: 2015/11/23.  Only new string type for now
    else if (isString(type)                 == true)
      retval = true;

    else
      retval = false;
  }

  return retval;
}

void ReturnByRef::transformFunction(FnSymbol* fn)
{
  ArgSymbol* formal = addFormal(fn);

  insertAssignmentToFormal(fn, formal);
  updateAssignmentsFromRefArgToValue(fn);
  updateAssignmentsFromRefTypeToValue(fn);
  updateAssignmentsFromModuleLevelValue(fn);
  updateReturnStatement(fn);
  updateReturnType(fn);
}

ArgSymbol* ReturnByRef::addFormal(FnSymbol* fn)
{
  SET_LINENO(fn);

  Type*          type    = fn->retType;
  AggregateType* refType = type->refType;
  IntentTag      intent  = blankIntentForType(refType);
  ArgSymbol*     formal  = new ArgSymbol(intent, "_retArg", refType);

  fn->insertFormalAtTail(formal);

  return formal;
}

void ReturnByRef::insertAssignmentToFormal(FnSymbol* fn, ArgSymbol* formal)
{
  Expr*     returnPrim  = fn->body->body.tail;

  SET_LINENO(returnPrim);

  CallExpr* returnCall  = toCallExpr(returnPrim);
  Expr*     returnValue = returnCall->get(1)->remove();
  CallExpr* moveExpr    = new CallExpr(PRIM_MOVE, formal, returnValue);

  returnPrim->insertBefore(moveExpr);
}

//
// Consider a function that takes a formal of type Record by const ref
// and that returns that value from the function.  The compiler inserts
// a PRIM_MOVE operation.
//
// This work-around inserts an autoCopy to compensate
//
void ReturnByRef::updateAssignmentsFromRefArgToValue(FnSymbol* fn)
{
  std::vector<CallExpr*> callExprs;

  collectCallExprs(fn, callExprs);

  for (size_t i = 0; i < callExprs.size(); i++)
  {
    CallExpr* move = callExprs[i];

    if (move->isPrimitive(PRIM_MOVE) == true)
    {
      SymExpr* lhs = toSymExpr(move->get(1));
      SymExpr* rhs = toSymExpr(move->get(2));

      if (lhs != NULL && rhs != NULL)
      {
        VarSymbol* symLhs = toVarSymbol(lhs->var);
        ArgSymbol* symRhs = toArgSymbol(rhs->var);

        if (symLhs != NULL && symRhs != NULL)
        {
          if (isString(symLhs->type) == true && isString(symRhs->type) == true)
          {
            if (symLhs->hasFlag(FLAG_ARG_THIS) == false &&
                (symRhs->intent == INTENT_REF ||
                 symRhs->intent == INTENT_CONST_REF))
            {
              SET_LINENO(move);

              CallExpr* autoCopy = NULL;

              rhs->remove();
              autoCopy = new CallExpr(autoCopyMap.get(symRhs->type), rhs);
              move->insertAtTail(autoCopy);
            }
          }
        }
      }
    }
  }
}

//
// Consider a function that assigns a class-ref wrapper for a record to
// a value of that record type.  The compiler represents this as a
//
//      move dst PRIM_DEREF(src)
//
// but fails to insert the required autoCopy.
//
// This transformation adds a move/autoCopy statement immediately after
// the targetted statement.  The <dst> symbol is updated in place in the
// new statement
//
//

void ReturnByRef::updateAssignmentsFromRefTypeToValue(FnSymbol* fn)
{
  std::vector<CallExpr*> callExprs;

  collectCallExprs(fn, callExprs);

  Map<Symbol*,Vec<SymExpr*>*> defMap;
  Map<Symbol*,Vec<SymExpr*>*> useMap;
  buildDefUseMaps(fn, defMap, useMap);

  for (size_t i = 0; i < callExprs.size(); i++)
  {
    CallExpr* move = callExprs[i];

    if (move->isPrimitive(PRIM_MOVE) == true)
    {
      SymExpr*  symLhs  = toSymExpr (move->get(1));
      CallExpr* callRhs = toCallExpr(move->get(2));

      if (symLhs && callRhs && callRhs->isPrimitive(PRIM_DEREF))
      {
        VarSymbol* varLhs = toVarSymbol(symLhs->var);
        SymExpr*   symRhs = toSymExpr(callRhs->get(1));
        VarSymbol* varRhs = toVarSymbol(symRhs->var);

        if (varLhs != NULL && varRhs != NULL)
        {
          if (isString(varLhs->type) == true &&
              varRhs->type           == varLhs->type->refType)
          {

            // HARSHBARGER 2015-12-11:
            // `init_untyped_var` in the `normalize` pass may insert an
            // initCopy, which means that we should not insert an autocopy
            // for that same variable.
            bool initCopied = false;
            for_uses(use, useMap, varLhs) {
              if (CallExpr* call = toCallExpr(use->parentExpr)) {
                if (FnSymbol* parentFn = call->isResolved()) {
                  if (parentFn->hasFlag(FLAG_INIT_COPY_FN)) {
                    initCopied = true;
                    break;
                  }
                }
              }
            }

            if (!initCopied) {
              SET_LINENO(move);

              SymExpr*  lhsCopy0 = symLhs->copy();
              SymExpr*  lhsCopy1 = symLhs->copy();
              FnSymbol* autoCopy = autoCopyMap.get(varLhs->type);
              CallExpr* copyExpr = new CallExpr(autoCopy, lhsCopy0);
              CallExpr* moveExpr = new CallExpr(PRIM_MOVE,lhsCopy1, copyExpr);

              move->insertAfter(moveExpr);
            }
          }
        }
      }
    }
  }
}

//
// Consider a function that returns a module-level variable as the value
// for the function.  The compiler inserts a PRIM_MOVE operation.
//
// This work-around inserts an autoCopy to compensate
//
void ReturnByRef::updateAssignmentsFromModuleLevelValue(FnSymbol* fn)
{
  std::vector<CallExpr*> callExprs;

  collectCallExprs(fn, callExprs);

  for (size_t i = 0; i < callExprs.size(); i++)
  {
    CallExpr* move = callExprs[i];

    if (move->isPrimitive(PRIM_MOVE) == true)
    {
      SymExpr* lhs = toSymExpr(move->get(1));
      SymExpr* rhs = toSymExpr(move->get(2));

      if (lhs != NULL && rhs != NULL)
      {
        VarSymbol* symLhs = toVarSymbol(lhs->var);
        VarSymbol* symRhs = toVarSymbol(rhs->var);

        if (symLhs != NULL && symRhs != NULL)
        {
          if (isString(symLhs->type) == true && isString(symRhs->type) == true)
          {
            DefExpr* def = symRhs->defPoint;

            if (isModuleSymbol(def->parentSymbol) == true &&
                def->parentSymbol                 != rootModule)
            {
              SET_LINENO(move);

              CallExpr* autoCopy = NULL;

              rhs->remove();
              autoCopy = new CallExpr(autoCopyMap.get(symRhs->type), rhs);
              move->insertAtTail(autoCopy);
            }
          }
        }
      }
    }
  }
}

void ReturnByRef::updateReturnStatement(FnSymbol* fn)
{
  Expr* returnPrim  = fn->body->body.tail;

  SET_LINENO(returnPrim);

  returnPrim->replace(new CallExpr(PRIM_RETURN, gVoid));
}

void ReturnByRef::updateReturnType(FnSymbol* fn)
{
  fn->retType = dtVoid;
}

ReturnByRef::ReturnByRef(FnSymbol* fn)
{
  mFunction = fn;
}

void ReturnByRef::addCall(CallExpr* call)
{
  mCalls.push_back(call);
}

void ReturnByRef::transform()
{
  // Update the function
  transformFunction(mFunction);

  // And all of the call sites
  for (size_t i = 0; i < mCalls.size(); i++)
  {
    CallExpr* call   = mCalls[i];
    Expr*     parent = call->parentExpr;

    if (CallExpr* parentCall = toCallExpr(parent))
    {
      if (parentCall->isPrimitive(PRIM_MOVE))
      {
        transformMove(parentCall);
      }
      else
      {
        INT_ASSERT(false);
      }
    }
    else
    {
      INT_ASSERT(false);
    }
  }
}

//
// Transform a call to a function that returns a record to be a call
// to a revied function that does not return a value and that accepts
// a reference to the destination i.e.
//
// replace
//
//     move dst func(a, b, c)
//
// with
//
//     define ref;
//
//     ref = &dst;
//     func(a, b, c, ref);
//
// In some cases the statement after the move is another move
// with a RHS that performs a superfluous initCopy/autoCopy.
// If so reduce to a simple move.  The called-function is responsible
// for performing a copy when needed.
//

void ReturnByRef::transformMove(CallExpr* moveExpr)
{
  SET_LINENO(moveExpr);

  Expr*     lhs      = moveExpr->get(1);

  CallExpr* callExpr = toCallExpr(moveExpr->get(2));
  FnSymbol* fn       = callExpr->isResolved();

  Expr*     nextExpr = moveExpr->next;
  CallExpr* copyExpr = NULL;

  Symbol*   useLhs   = toSymExpr(lhs)->var;
  Symbol*   refVar   = newTemp("ret_to_arg_ref_tmp_", useLhs->type->refType);


  // Determine if
  //   a) current call is not a PRIMOP
  //   a) current call is not to a constructor
  //   c) the subsequent statement is PRIM_MOVE for an initCopy/autoCopy
  if (fn                            != NULL  &&
      fn->hasFlag(FLAG_CONSTRUCTOR) == false &&
      nextExpr                      != NULL)
  {
    if (CallExpr* callNext = toCallExpr(nextExpr))
    {
      if (callNext->isPrimitive(PRIM_MOVE) == true)
      {
        if (CallExpr* rhsCall = toCallExpr(callNext->get(2)))
        {
          FnSymbol* rhsFn = rhsCall->isResolved();

          if (rhsFn                              != NULL &&
              (rhsFn->hasFlag(FLAG_AUTO_COPY_FN) == true ||
               rhsFn->hasFlag(FLAG_INIT_COPY_FN) == true))
          {
            copyExpr = rhsCall;
          }
        }
      }
    }
  }

  // Introduce a reference to the return value
  moveExpr->insertBefore(new DefExpr(refVar));
  moveExpr->insertBefore(new CallExpr(PRIM_MOVE,
                                      refVar,
                                      new CallExpr(PRIM_ADDR_OF, useLhs)));

  // Convert the by-value call to a void call with an additional formal
  moveExpr->replace(callExpr->remove());
  callExpr->insertAtTail(refVar);

  // Possibly reduce a copy operation to a simple move
  if (copyExpr)
    copyExpr->replace(copyExpr->get(1)->remove());
}

/************************************* | **************************************
*                                                                             *
* A set of functions that scan every BlockStmt to determine whether it is     *
* necessary to insert autoDestroy calls at any of the exit points from the    *
* block.                                                                      *
*                                                                             *
* Perform a linear scan of every BlockStmt scanning for                       *
*                                                                             *
*    1) Statements that define a variable that requires an autoDestroy        *
*                                                                             *
*    2) Statements that contain, recursively, a transfer of control that      *
*       exits the BlockStmt being scanned                                     *
*                                                                             *
*    3) Statements "at the end" of the BlockStmt.                             *
*                                                                             *
************************************** | *************************************/
>>>>>>> 5e04c937

static bool       stmtDefinesAnAutoDestroyedVariable(Expr* stmt);
static VarSymbol* stmtTheDefinedVariable(Expr* stmt);

static void       updateJumpsFromBlockStmt(Expr*            stmt,
                                           BlockStmt*       block,
                                           Vec<VarSymbol*>& vars);
static bool       gotoExitsBlock(GotoStmt* gotoStmt, BlockStmt* block);

static bool       stmtMustExitBlock(Expr* stmt);
static bool       stmtIsLabelDefnBeforeReturn(Expr* stmt);
static bool       stmtIsLabelDefn(Expr* stmt);
static bool       stmtIsReturn(Expr* stmt);
static bool       stmtSetsFormalTemp(Expr* stmt);
static bool       stmtMovesToReturnArg(Expr* stmt);
static bool       stmtIsDownEndCount(Expr* stmt);

static void       updateBlockExit(Expr*            stmt,
                                  BlockStmt*       block,
                                  Vec<VarSymbol*>& vars);

static void insertAutoDestroyCalls() {
  forv_Vec(BlockStmt, block, gBlockStmts) {
    // Ignore BlockStmts for a Module
    if (isModuleSymbol(block->parentSymbol) == false) {
      Vec<VarSymbol*> vars;
      bool            primaryDestroys = false;

      // A linear traversal of the statements in the body
      for_alist(stmt, block->body) {
        if (primaryDestroys == false) {
          if (stmtDefinesAnAutoDestroyedVariable(stmt) == true) {
            vars.add(stmtTheDefinedVariable(stmt));
          }

          // It is appropriate to skip this analysis if there aren't
          // currently any variables that need autoDestroy calls
          if (vars.n > 0) {
            updateJumpsFromBlockStmt(stmt, block, vars);
          }

          if (stmtMustExitBlock(stmt) == true) {
            updateBlockExit(stmt, block, vars);
            primaryDestroys = true;
          }
        }

        if (primaryDestroys == true) {
          if (stmtIsReturn(stmt) == true) {
            forv_Vec(VarSymbol, var, vars) {
              if (var->hasFlag(FLAG_FORMAL_TEMP) == true) {
                if (FnSymbol* autoDestroyFn = autoDestroyMap.get(var->type)) {
                  SET_LINENO(var);
                  stmt->insertBefore(new CallExpr(autoDestroyFn, var));
                }
              }
            }

            break;
          }
        }
      }
    }
  }
}

static bool stmtDefinesAnAutoDestroyedVariable(Expr* stmt) {
  bool retval = false;

  if (DefExpr* def = toDefExpr(stmt)) {
    if (VarSymbol* var = toVarSymbol(def->sym)) {
      if (
          // Flagged with "simple" AUTO_DESTROY
          var->hasFlag(FLAG_INSERT_AUTO_DESTROY) ||

          // Flagged with "complex" AUTO_DESTROY
          (var->hasFlag(FLAG_INSERT_AUTO_DESTROY_FOR_EXPLICIT_NEW) &&
           !var->type->symbol->hasFlag(FLAG_ITERATOR_RECORD)       &&
           !isRefCountedType(var->type))) {

        // There are variables that have been tagged with an AUTO_DESTROY
        // flag, presumably before the type was known, that should not in
        // fact be auto-destroyed.  Don't gum things up by collecting them.
        if (autoDestroyMap.get(var->type) != 0) {
          if (var->isType() == false) {
            retval = true;
          }
        }
      }
    }
  }

  return retval;
}

static VarSymbol* stmtTheDefinedVariable(Expr* stmt) {
  VarSymbol* retval = 0;

  if (DefExpr* def = toDefExpr(stmt)) {
    retval = toVarSymbol(def->sym);
  }

  return retval;
}

// Update any jumps *contained within* this stmt that escape the block
static void updateJumpsFromBlockStmt(Expr*            stmt,
                                     BlockStmt*       block,
                                     Vec<VarSymbol*>& vars) {
  if (isDefExpr(stmt)  == false &&
      isSymExpr(stmt)  == false &&
      isCallExpr(stmt) == false &&
      isGotoStmt(stmt) == false) {
    std::vector<GotoStmt*> gotoStmts;

    collectGotoStmts(stmt, gotoStmts);

    for_vector(GotoStmt, gotoStmt, gotoStmts) {
      if (gotoExitsBlock(gotoStmt, block)) {
        forv_Vec(VarSymbol, var, vars) {
          if (var->hasFlag(FLAG_FORMAL_TEMP) == false) {
            if (FnSymbol* autoDestroyFn = autoDestroyMap.get(var->type)) {
              SET_LINENO(var);

              gotoStmt->insertBefore(new CallExpr(autoDestroyFn, var));
            }
          }
        }
      }
    }
  }
}

// The outer loop of this business logic is walking a given BlockStmt
// and is inspecting every goto-stmt that is within this block.

// This function is testing whether a particular goto jumps to a point
// outside the block being tested.

static bool gotoExitsBlock(GotoStmt* gotoStmt, BlockStmt* block) {
  bool retval = false;

  // Every GOTO that implements a RETURN is sure to be exiting the
  // block.  This test is necessary to handle an edge case in the more
  // general logic below; a return from the outer-most BlockStmt
  // for a procedure.
  if (gotoStmt->gotoTag == GOTO_RETURN) {
    retval = true;

  // This test is more general than the first check and handles
  // break, continue, yield and most, but not all, uses of return.
  //
  // The code finds the definition-point for the label that the
  // goto has targetted and then works up the parent chain until
  // it hits NULL or the block under consideration.
  //
  // If it traverses to NULL then it is certain the target label
  // is outside the block being scanned.  However it will not
  // be NULL, currently, if the goto is implementing a return
  // for a statement at the top-level of the procedure.

  } else {
    SymExpr* labelSymExpr = toSymExpr(gotoStmt->label);
    Expr*    expr         = labelSymExpr->var->defPoint;

    while (expr != 0 && expr != block) {
      expr = expr->parentExpr;
    }

    retval = (expr == 0) ? true : false;
  }

  return retval;
}

static bool stmtMustExitBlock(Expr* stmt) {
  Expr* next   = stmt->next;
  bool  retval = false;

  if (next                              == NULL ||
      isGotoStmt(next)                  == true ||
      stmtIsLabelDefnBeforeReturn(next) == true ||
      stmtIsReturn(next)                == true ||
      stmtIsDownEndCount(next)          == true)
    retval = true;

  return retval;
}

// Return true if this is a label statement that marks the function
// epilogue. The epilogue might be
//   1) a return statement
//
//   2) a list of statements that copy into formal temps
//      followed by a return statement
//
//   3) a move that copies that write the return-value-variable
//      followed by a void return

static bool stmtIsLabelDefnBeforeReturn(Expr* stmt) {
  bool retval = stmtIsLabelDefn(stmt);

  if (retval == true) {
    Expr* ptr = stmt->next;

    while (retval == true && ptr != NULL) {
      if (stmtIsReturn(ptr)         == false &&
          stmtSetsFormalTemp(ptr)   == false &&
          stmtMovesToReturnArg(ptr) == false)

        retval = false;

      ptr = ptr->next;
    }
  }

  return retval;
}

static bool stmtIsLabelDefn(Expr* stmt) {
  bool retval = false;

  if (DefExpr* defn = toDefExpr(stmt)) {
    retval = isLabelSymbol(defn->sym);
  }

  return retval;
}

static bool stmtIsReturn(Expr* stmt) {
  bool retval = false;

  if (CallExpr* call = toCallExpr(stmt)) {
    retval = call->isPrimitive(PRIM_RETURN);
  }

  return retval;
}

// Check for an assign with a RHS that is a FORMAL_TEMP
static bool stmtSetsFormalTemp(Expr* stmt) {
  bool retval = false;

  if (CallExpr* call = toCallExpr(stmt)) {
    if (FnSymbol* fn = call->isResolved()) {
      if (fn->hasFlag(FLAG_ASSIGNOP) == true) {
        if (SymExpr* expr = toSymExpr(call->get(2))) {
          retval = expr->var->hasFlag(FLAG_FORMAL_TEMP);
        }
      }
    }
  }

  return retval;
}

static bool stmtMovesToReturnArg(Expr* stmt) {
  bool retval = false;

  if (CallExpr* call = toCallExpr(stmt)) {
    if (call->isPrimitive(PRIM_MOVE) == true) {
      SymExpr* lhs = toSymExpr(call->get(1));
      SymExpr* rhs = toSymExpr(call->get(2));

      if (lhs != NULL && rhs != NULL) {
        retval = rhs->var->hasFlag(FLAG_RVV);
      }
    }
  }

  return retval;
}

static bool stmtIsDownEndCount(Expr* stmt) {
  bool retval = false;

  if (CallExpr* call = toCallExpr(stmt)) {
    if (call->isResolved()) {
      retval = (strcmp(call->isResolved()->name, "_downEndCount") == 0);
    }
  }

  return retval;
}

static void updateBlockExit(Expr*            stmt,
                            BlockStmt*       block,
                            Vec<VarSymbol*>& vars) {
  forv_Vec(VarSymbol, var, vars) {
    if (var->hasFlag(FLAG_FORMAL_TEMP) == false) {
      if (FnSymbol* autoDestroyFn = autoDestroyMap.get(var->type)) {
        SET_LINENO(var);
        stmt->insertAfter(new CallExpr(autoDestroyFn, var));
      }
    }
  }
}


//
// Cache to avoid cloning functions that return records if the copy
// of the returned argument is done in the same way as at another
// call site; the key into the cache is the old function, the values
// are stored in a vector based on the copy function (copy function
// 1, new function 1, copy function 2, new function 2, ...)
//
static Map<FnSymbol*,Vec<FnSymbol*>*> retToArgCache;

// Helper method for changeRetToArgAndClone, assisting in symbol replacement
//
// This method takes in the current call which we are replacing around
// (focalPt), the VarSymbol we are trying to replace (oldSym), the symbol we are
// replacing it with (newSym), and the function that was called in the first
// use of oldSym in the callee, to replace oldSym with newSym without breaking
// the AST.
inline static void
replacementHelper(CallExpr* focalPt, VarSymbol* oldSym, Symbol* newSym,
                  FnSymbol* useFn) {
  focalPt->insertAfter(new CallExpr(PRIM_MOVE, newSym,
                                    new CallExpr(useFn, oldSym)));
}


// Clone fn, add a ref arg to the end of the argument list, remove the return
// primitive and change the return type of the function to void.
// In the body of the clone, replace updates to the return value variable with
// calls to the useFn in the calling context.
//
// This effectively replaces return-by-value from the given function into
// return-by-reference through the new argument.  It allows the result to be
// written directly into sapce allocated in the caller, thus avoiding a
// verbatim copy.
//
static FnSymbol*
createClonedFnWithRetArg(FnSymbol* fn, FnSymbol* useFn)
{
  SET_LINENO(fn);
  FnSymbol* newFn = fn->copy();
  ArgSymbol* arg = new ArgSymbol(blankIntentForType(useFn->retType->refType), "_retArg", useFn->retType->refType);
  newFn->insertFormalAtTail(arg);
  VarSymbol* ret = toVarSymbol(newFn->getReturnSymbol());
  INT_ASSERT(ret);
  Expr* returnPrim = newFn->body->body.tail;
  returnPrim->replace(new CallExpr(PRIM_RETURN, gVoid));
  newFn->retType = dtVoid;
  fn->defPoint->insertBefore(new DefExpr(newFn));

  std::vector<SymExpr*> symExprs;
  collectSymExprs(newFn, symExprs);

  // In the body of the function, replace references to the original
  // ret symbol with copies of the return value reference.  A local
  // deref temp is inserted if needed.  The result is fed through a
  // call to the useFn -- effectively sucking the use function call
  // inside the clone function.
  for_vector(SymExpr, se, symExprs) {
    if (se->var == ret) {
      CallExpr* move = toCallExpr(se->parentExpr);
      if (move && move->isPrimitive(PRIM_MOVE) && move->get(1) == se) {
        SET_LINENO(move);
        replacementHelper(move, ret, arg, useFn);
      } else {
        // Any other call or primitive.
        FnSymbol* calledFn = move->isResolved();
        CallExpr* parent = toCallExpr(move->parentExpr);
        if (calledFn && !strcmp(calledFn->name, "=") &&
            // Filter out case handled above.
            (!parent || !parent->isPrimitive(PRIM_MOVE))) {
          replacementHelper(move, ret, arg, useFn);
        } else {
          Symbol* tmp = newTemp("ret_to_arg_tmp_", useFn->retType);
          se->getStmtExpr()->insertBefore(new DefExpr(tmp));
          se->getStmtExpr()->insertBefore(new CallExpr(PRIM_MOVE, tmp, new CallExpr(PRIM_DEREF, arg)));
          se->var = tmp;
        }
      }
    }
  }
  return newFn;
}


static void replaceRemainingUses(Vec<SymExpr*>& use, SymExpr* firstUse,
                                 Symbol* actual)
{
  // for each remaining use "se"
  //   replace se with deref of the actual return value argument, unless parent is
  //   accessing its address
  forv_Vec(SymExpr, se, use) {
    // Because we've already handled the first use
    if (se != firstUse) {
      CallExpr* parent = toCallExpr(se->parentExpr);
      if (parent) {
        SET_LINENO(parent);
        if (parent->isPrimitive(PRIM_ADDR_OF)) {
          parent->replace(new SymExpr(actual));
        } else {
          FnSymbol* parentFn = parent->isResolved();
          if (!(parentFn->hasFlag(FLAG_AUTO_COPY_FN) ||
                parentFn->hasFlag(FLAG_INIT_COPY_FN))) {
            // Leave the auto copies/inits in, we'll need them for
            // moving information back to us.

            // Copy the information we currently have into the temp
            se->getStmtExpr()->insertBefore(new CallExpr(PRIM_MOVE, se->var, new CallExpr(PRIM_DEREF, actual)));
          }
        }
      }
    }
  }
}


// Create a copy of the called function, replacing
// the return statement in that function with a copy of the call which uses
// the result of the above call to that function.  Maybe a picture would
// help.
//   ('move' lhs    (fn args ...))
//   . . .
//   ('move' useLhs (useFn lhs))
// gets converted to
//   (newFn args ... useLhs)
//   . . .
//   <removed>
// where a call to useFn replaces the return that used to be at the end of
// newFn.  The use function is expected to be assignment, initCopy or
// autoCopy.  All other cases are ignored.
static void replaceUsesOfFnResultInCaller(CallExpr* move, CallExpr* call,
                                          Vec<SymExpr*>& use, FnSymbol* fn)
{
  SymExpr* firstUse = use.v[0];
  // If this isn't a call expression, we've got problems.
  if (CallExpr* useCall = toCallExpr(firstUse->parentExpr)) {
    if (FnSymbol* useFn = useCall->isResolved()) {
      if ((!strcmp(useFn->name, "=") && firstUse == useCall->get(2)) ||
          useFn->hasFlag(FLAG_AUTO_COPY_FN) ||
          useFn->hasFlag(FLAG_INIT_COPY_FN)) {
        Symbol* actual;
        FnSymbol* newFn = NULL;

        //
        // check cache for new function
        //
        if (Vec<FnSymbol*>* vfn = retToArgCache.get(fn)) {
          for (int i = 0; i < vfn->n; i++) {
            if (vfn->v[i] == useFn) {
              newFn = vfn->v[i+1];
            }
          }
        }

        if (!newFn) {
          newFn = createClonedFnWithRetArg(fn, useFn);

          //
          // add new function to cache
          //
          Vec<FnSymbol*>* vfn = retToArgCache.get(fn);
          if (!vfn)
            vfn = new Vec<FnSymbol*>();
          vfn->add(useFn);
          vfn->add(newFn);
          retToArgCache.put(fn, vfn);
        }

        SET_LINENO(call);
        call->baseExpr->replace(new SymExpr(newFn));

        CallExpr* useMove = toCallExpr(useCall->parentExpr);
        if (useMove)
        {
          INT_ASSERT(useMove->isPrimitive(PRIM_MOVE));

          Symbol* useLhs = toSymExpr(useMove->get(1))->var;
          if (!useLhs->type->symbol->hasFlag(FLAG_REF))
          {
            useLhs = newTemp("ret_to_arg_ref_tmp_", useFn->retType->refType);
            move->insertBefore(new DefExpr(useLhs));
            move->insertBefore(new CallExpr(PRIM_MOVE, useLhs, new CallExpr(PRIM_ADDR_OF, useMove->get(1)->remove())));
          }

          move->replace(call->remove());
          useMove->remove();
          call->insertAtTail(useLhs);

          actual = useLhs;
        }
        else
        {
          // We assume the useFn is an assignment.
          if (strcmp(useFn->name, "="))
          {
            INT_FATAL(useFn, "should be an assignment function");
            return;
          }

          // We expect that the used symbol is the second actual passed to
          // the "=".  That is, it is an assignment from the result of the
          // call to fn to useLhs.
          INT_ASSERT(firstUse == useCall->get(2));

          Symbol* useLhs = toSymExpr(useCall->get(1))->var;
          move->replace(call->remove());
          call->insertAtTail(useLhs);

          actual = useLhs;
        }
        if (actual) {
          replaceRemainingUses(use, firstUse, actual);
        }
      }
    }
  }
}


static void
changeRetToArgAndClone(CallExpr* move, Symbol* lhs,
                       CallExpr* call, FnSymbol* fn,
                       Map<Symbol*,Vec<SymExpr*>*>& defMap,
                       Map<Symbol*,Vec<SymExpr*>*>& useMap) {
  // Here are some relations between the arguments that can be relied upon.
  INT_ASSERT(call->parentExpr == move);
  INT_ASSERT(call->isResolved() == fn);

  // In the suffix of the containing function, look for uses of the lhs of the
  // move containing the call to fn.
  Vec<SymExpr*> use;
  if (useMap.get(lhs) && useMap.get(lhs)->n == 1) {
    use = *useMap.get(lhs);
  } else {
    for (Expr* stmt = move->next; stmt; stmt = stmt->next) {
      std::vector<SymExpr*> symExprs;
      collectSymExprs(stmt, symExprs);
      for_vector(SymExpr, se, symExprs) {
        if (se->var == lhs) {
          use.add(se);
        }
      }
    }
  }

  // If such a use is found, create a copy of the called function, replacing
  // the return statement in that function with a copy of the call which uses
  // the result of the above call to that function.
  if (use.n > 0) {
    replaceUsesOfFnResultInCaller(move, call, use, fn);
  }
}


static void
returnRecordsByReferenceArguments() {
  Map<Symbol*,Vec<SymExpr*>*> defMap;
  Map<Symbol*,Vec<SymExpr*>*> useMap;
  buildDefUseMaps(defMap, useMap);

  forv_Vec(CallExpr, call, gCallExprs) {
    if (call->parentSymbol) {
      if (FnSymbol* fn = requiresImplicitDestroy(call)) {
        if (fn->hasFlag(FLAG_EXTERN))
          continue;
        CallExpr* move = toCallExpr(call->parentExpr);
        INT_ASSERT(move->isPrimitive(PRIM_MOVE));
        SymExpr* lhs = toSymExpr(move->get(1));
        INT_ASSERT(!lhs->var->hasFlag(FLAG_TYPE_VARIABLE));
        changeRetToArgAndClone(move, lhs->var, call, fn, defMap, useMap);
      }
    }
  }
  freeDefUseMaps(defMap, useMap);
}

static void
fixupDestructors() {
  forv_Vec(FnSymbol, fn, gFnSymbols) {
    if (fn->hasFlag(FLAG_DESTRUCTOR)) {
      AggregateType* ct = toAggregateType(fn->_this->getValType());
      INT_ASSERT(ct);

      //
      // insert calls to destructors for all 'value' fields
      //
      for_fields_backward(field, ct) {
        SET_LINENO(field);
        if (field->type->destructor) {
          AggregateType* fct = toAggregateType(field->type);
          INT_ASSERT(fct);
          if (!isClass(fct)) {
            bool useRefType = !isRefCountedType(fct);
            VarSymbol* tmp = newTemp("_field_destructor_tmp_", useRefType ? fct->refType : fct);
            fn->insertBeforeReturnAfterLabel(new DefExpr(tmp));
            fn->insertBeforeReturnAfterLabel(new CallExpr(PRIM_MOVE, tmp,
              new CallExpr(useRefType ? PRIM_GET_MEMBER : PRIM_GET_MEMBER_VALUE, fn->_this, field)));
            FnSymbol* autoDestroyFn = autoDestroyMap.get(field->type);
            if (autoDestroyFn && autoDestroyFn->hasFlag(FLAG_REMOVABLE_AUTO_DESTROY))
              fn->insertBeforeReturnAfterLabel(new CallExpr(autoDestroyFn, tmp));
            else
              fn->insertBeforeReturnAfterLabel(new CallExpr(field->type->destructor, tmp));
          }
        } else if (FnSymbol* autoDestroyFn = autoDestroyMap.get(field->type)) {
          VarSymbol* tmp = newTemp("_field_destructor_tmp_", field->type);
          fn->insertBeforeReturnAfterLabel(new DefExpr(tmp));
          fn->insertBeforeReturnAfterLabel(
                new CallExpr(PRIM_MOVE, tmp,
                  new CallExpr(PRIM_GET_MEMBER_VALUE, fn->_this, field)));
          fn->insertBeforeReturnAfterLabel(new CallExpr(autoDestroyFn, tmp));
        }
      }

      //
      // insert call to parent destructor
      //
      INT_ASSERT(ct->dispatchParents.n <= 1);
      if (ct->dispatchParents.n >= 1 && isClass(ct)) {
        // avoid destroying record fields more than once
        if (FnSymbol* parentDestructor = ct->dispatchParents.v[0]->destructor) {
          SET_LINENO(fn);
          Type* tmpType = isClass(ct) ?
            ct->dispatchParents.v[0] : ct->dispatchParents.v[0]->refType;
          VarSymbol* tmp = newTemp("_parent_destructor_tmp_", tmpType);
          fn->insertBeforeReturnAfterLabel(new DefExpr(tmp));
          fn->insertBeforeReturnAfterLabel(new CallExpr(PRIM_MOVE, tmp,
            new CallExpr(PRIM_CAST, tmpType->symbol, fn->_this)));
          fn->insertBeforeReturnAfterLabel(new CallExpr(parentDestructor, tmp));
        }
      }
    }
  }
}


static void insertGlobalAutoDestroyCalls() {
  // --ipe does not build chpl_gen_main
  if (chpl_gen_main == NULL)
    return;

  SET_LINENO(baseModule);

  const char* name = "chpl__autoDestroyGlobals";
  FnSymbol*   fn   = new FnSymbol(name);

  fn->retType = dtVoid;

  chpl_gen_main->defPoint->insertBefore(new DefExpr(fn));
  chpl_gen_main->insertBeforeReturnAfterLabel(new CallExpr(fn));

  forv_Vec(DefExpr, def, gDefExprs) {
    if (isModuleSymbol(def->parentSymbol))
      if (def->parentSymbol != rootModule)
        if (VarSymbol* var = toVarSymbol(def->sym))
          if (!var->isParameter() && !var->isType())
            if (!var->hasFlag(FLAG_NO_AUTO_DESTROY))
              if (FnSymbol* autoDestroy = autoDestroyMap.get(var->type)) {
                SET_LINENO(var);
                fn->insertAtTail(new CallExpr(autoDestroy, var));
              }
  }

  fn->insertAtTail(new CallExpr(PRIM_RETURN, gVoid));
}


static void insertDestructorCalls() {
  forv_Vec(CallExpr, call, gCallExprs) {
    if (call->isPrimitive(PRIM_CALL_DESTRUCTOR)) {
      Type* type = call->get(1)->typeInfo();
      if (!type->destructor) {
        call->remove();
      } else {
        SET_LINENO(call);
        call->replace(new CallExpr(type->destructor, call->get(1)->remove()));
      }
    }
  }
}

/* For a variable marked with FLAG_INSERT_AUTO_COPY,
   call autoCopy when there is a MOVE to that variable
   from another expression (variable or call).

   Note that FLAG_INSERT_AUTO_COPY is only ever set for
   lhs variables in moves such as
      move lhs, someCall()
   where requiresImplicitDestroy(someCall). requiresImplicitDestroy is
   described as checking "if the function requires an implicit
   destroy of its returned value (i.e. reference count)".

   The code checks:
    - not in a "donor fn" (auto copy fn)
    - called function returns a record or ref-counted type by ref
    - called function does not have FLAG_NO_IMPLICIT_COPY (getter fn)
    - called function is not an iterator
    - called function is not returning a runtime type value
    - called function is not a "donor fn" (autocopy fns in modules)
    - called function is not init copy
    - called function is not =
    - called function is not _defaultOf
    - called function does not have FLAG_AUTO_II
    - called function is not a constructor
    - called function is not a type constructor

   Relevant commits are
     3788ee34fa created
     70d5ea4040 bug fix/workarounds
     93d5338f8a switch to using flags
     57a13e7c22 fix compiler warning
     c27afd6b4f adds FLAG_NO_IMPLICIT_COPY == FLAG_RETURN_VALUE_IS_NOT_OWNED?
     adfb566b00 FLAG_ITERATOR_FN -> isIterator
     a43758e6aa adds check for defaultOf, "fixes 4 test failures"
     61db88b637 flag cleanups


   Anyway, insertAutoCopyTemps does the following:

   when x has FLAG_INSERT_AUTO_COPY

   move x, y
   ->
   move atmp, y
   move x, autoCopy(atmp)

   or

   move x, someCall()      (where requiresImplicitDestroy(someCall))
   ->
   move atmp, someCall()
   move x, autoCopy(atmp)

 */
static void insertAutoCopyTemps() {
  Map<Symbol*,Vec<SymExpr*>*> defMap;
  Map<Symbol*,Vec<SymExpr*>*> useMap;
  buildDefUseMaps(defMap, useMap);

  forv_Vec(VarSymbol, sym, gVarSymbols) {
    if (sym->hasFlag(FLAG_INSERT_AUTO_COPY)) {
      CallExpr* move = NULL;
      for_defs(def, defMap, sym) {
        CallExpr* defCall = toCallExpr(def->parentExpr);
        if (defCall->isPrimitive(PRIM_MOVE)) {
          CallExpr* rhs = toCallExpr(defCall->get(2));
          if (!rhs || !rhs->isNamed("=")) {
            // We enter this block if:
            // - rhs is a variable (!rhs), or
            // - rhs is a call but not to =
            //
            // I think that calls to = no longer appear
            // in PRIM_MOVE in the AST, so I think that
            // this is actually if (!rhs || rhs)
            // since = used to return a value but no longer does.

            // This check ensures that there is only a single PRIM_MOVE
            // definition of a variable marked with FLAG_INSERT_AUTO_COPY.
            INT_ASSERT(!move);
            move = defCall;
          }
        }
      }

      // 2015/01/21 hilde: Workaround for incomplete implementation of
      // SymExpr::remove() in the context of a ForLoop (as its mIndex field).
      // This operation is required by the early operation of
      // deadBlockElimination().

      // In that case, the DefExpr for the symbol should no longer exist, so we
      // would never reach here.  Given that it is never defined and we *do*
      // reach here, there is no harm in not creating the autoCopy temp.  This
      // code will probably all be deprecated when the new AMM story comes
      // online anyway, so it would be a waste of time trying to "do things
      // right" in this routine.
      if (! move)
        continue;

      INT_ASSERT(move);
      SET_LINENO(move);

      Symbol* tmp = newTemp("_autoCopy_tmp_", sym->type);

      move->insertBefore(new DefExpr(tmp));
      move->insertAfter(new CallExpr(PRIM_MOVE,
                                     sym,
                                     new CallExpr(autoCopyMap.get(sym->type),
                                                  tmp)));
      move->get(1)->replace(new SymExpr(tmp));
    }
  }

  freeDefUseMaps(defMap, useMap);
}


// This routine inserts autoCopy calls ahead of yield statements as necessary,
// so the calling routine "owns" the returned value.
// The copy is necessary for yielded values of record type returned by value.
// In the current implementation, types marked as "iterator record" and
// "runtime type value" are excluded.
static void insertYieldTemps()
{
  // Examine all calls.
  forv_Vec(CallExpr, call, gCallExprs)
  {
    // Select only yield primitives.
    if (! call->isPrimitive(PRIM_YIELD))
      continue;

    // Filter out calls that are not in the tree.
    if (! call->parentSymbol)
      continue;

    // This is the symbol passed back in the yield.
    SymExpr* yieldExpr = toSymExpr(call->get(1));

    // The transformation is applied only if is has a normal record type
    // (passed by value).
    Type* type = yieldExpr->var->type;

    if (isRecord(type) &&
        !type->symbol->hasFlag(FLAG_ITERATOR_RECORD) &&
        !type->symbol->hasFlag(FLAG_RUNTIME_TYPE_VALUE))
    {
      SET_LINENO(call);

      // Replace:
      //   yield <yieldExpr>
      // with:
      //   (def _yield_expr_tmp_:type)
      //   (move _yield_expr_tmp_ ("chpl__autoCopy" <yieldExpr>))
      //   yield _yield_expr_tmp_
      Symbol* tmp = newTemp("_yield_expr_tmp_", type);
      Expr* stmt = call->getStmtExpr();
      stmt->insertBefore(new DefExpr(tmp));
      stmt->insertBefore(new CallExpr(PRIM_MOVE, tmp, new CallExpr(autoCopyMap.get(type), yieldExpr->remove())));
      call->insertAtHead(new SymExpr(tmp)); // New first argument.
    }
  }
}


//
// Insert reference temps for function arguments that expect them.
//
void insertReferenceTemps(CallExpr* call) {
  for_formals_actuals(formal, actual, call) {
    if (formal->type == actual->typeInfo()->refType) {
      SET_LINENO(call);
      Expr* stmt = call->getStmtExpr();
      VarSymbol* tmp = newTemp("_ref_tmp_", formal->type);
      tmp->addFlag(FLAG_REF_TEMP);
      stmt->insertBefore(new DefExpr(tmp));
      actual->replace(new SymExpr(tmp));
      stmt->insertBefore(
        new CallExpr(PRIM_MOVE, tmp, new CallExpr(PRIM_ADDR_OF, actual)));
    }
  }
}


static void insertReferenceTemps() {
  forv_Vec(CallExpr, call, gCallExprs) {
    // Is call in the tree?
    if (call->parentSymbol != NULL) {
      if (call->isResolved() ||
          call->isPrimitive(PRIM_VIRTUAL_METHOD_CALL)) {
        insertReferenceTemps(call);
      }
    }
  }
}

// Replace patterns like this:
//   move tmp, someCall();
//   = (variable, tmp)
//   (destroy tmp)
//
// or
//   move tmp, someCall();
//   move variable, initCopy(tmp)
//   (destroy tmp)
//
// where tmp:
//  * is dead once it is copied to "variable"
//
// with this:
//   move tmp, someCall();
//   move variable, tmp
//   (don't destroy tmp)
static void expiringValueOptimization(FnSymbol* fn) {
  Vec<Symbol*> locals; // index -> local var Symbol*
  Map<Symbol*,int> localMap; // local var Symbol* -> index
  Vec<SymExpr*> useSet;
  Vec<SymExpr*> defSet;
  std::vector<BitVec*> OUT;
  // if OUT(i)(j) is true then the jth local variable is live at
  // the exit of basic block i.

  std::vector<SymExpr*> expiringRHSes;

  BasicBlock::buildBasicBlocks(fn);

  liveVariableAnalysis(fn, locals, localMap, useSet, defSet, OUT);

  int block_index = 0;
  for_vector(BasicBlock, bb, *fn->basicBlocks) {
    int expr_index = 0;
    for_vector(Expr, expr, bb->exprs) {
      // is there a call to =, autoCopy, initCopy ?

      SymExpr* LHS = NULL;
      SymExpr* RHS = NULL;
      CallExpr* copyCall = NULL;
      CallExpr* move = NULL;
      CallExpr* call = toCallExpr(expr);
      if (call) {
        if (call->isPrimitive(PRIM_MOVE) ) {
          move = call;
          if (CallExpr *callInMove = toCallExpr(move->get(2))) {
            if (callInMove->isNamed("chpl__initCopy") ||
                callInMove->isNamed("chpl__autoCopy") ) {
              // Is the called function = autoCopy initCopy?
              // (we could use FLAG_AUTO_COPY_FN but
              //  FLAG_INIT_COPY_FN is not consistently applied right now)
              LHS = toSymExpr(move->get(1));
              RHS = toSymExpr(callInMove->get(1));
              copyCall = callInMove;
            }
          }
        } else if (call->isNamed("=") ) {
          LHS = toSymExpr(call->get(1));
          RHS = toSymExpr(call->get(2));
          // For now, disable the optimization for types that
          // have runtime types. We could enable it - we would
          // just need to check array bounds...
          if (!LHS->typeInfo()->symbol->hasFlag(FLAG_HAS_RUNTIME_TYPE))
            copyCall = call;
        }
      }

      // Don't do this optimization if the LHS and RHS have
      // different types.
      if (LHS && RHS && LHS->typeInfo() != RHS->typeInfo()) {
        copyCall = NULL;
      }

      if (copyCall) {
        // We found a call to = etc
        // Is it copying a temporary value, like this:

        //   move tmp, someCall();
        //   move variable, initCopy(tmp)
        //   (tmp dead)

        Symbol* rhsSym = RHS->var;

        // Is RHS a value we would auto destroy?
        // Is it a local variable?
        // Is the initialization or assignment occurring in
        // the same block as the variable definition for the RHS?
        if ( rhsSym->hasFlag(FLAG_INSERT_AUTO_DESTROY) &&
             rhsSym->defPoint->parentSymbol == fn &&
             RHS->getScopeBlock() == RHS->var->defPoint->getScopeBlock() ) {
          // Is RHS dead at this point?
          int index = localMap.get(rhsSym);
          bool live = OUT[block_index]->get(index);
          if (!live) {
            // Check if it is live in the rest of the current basic block
            // Note that this could be more efficient...

            for (size_t k = expr_index+1; k < bb->exprs.size(); k++) {
              Expr* expr_k = bb->exprs[k];
              std::vector<SymExpr*> symExprs;
              collectSymExprs(expr_k, symExprs);
              for_vector(SymExpr, se, symExprs) {
                // Is there a use of rhs?
                if (se->var == rhsSym && useSet.set_in(se))
                  live = true;
              }
            }
          }

          // If it is still not live, we can do the AST transformation
          if (!live) {
            expiringRHSes.push_back(RHS);
          }
        }
      }
      expr_index++;
    }
    block_index++;
  }

  for_vector(SymExpr, se, expiringRHSes) {
    //   move tmp, someCall();
    //   move variable, initCopy(tmp)     (this is 'call')
    //   (tmp dead)

    // or

    //   move tmp, someCall();
    //   = variable tmp              (this is 'call')
    //   (tmp dead)

    //   ->

    //   move tmp, someCall();
    //   move variable, tmp
    //   (do not destroy tmp)

    // I don't think we want to change FLAG_INSERT_AUTO_COPY
    // since it affects only moves *to* the variable
    // and right now we're just reading the variable.

    // Remove FLAG_INSERT_AUTO_DESTROY since we transfer
    // the responsibility of freeing to the LHS
    se->var->removeFlag(FLAG_INSERT_AUTO_DESTROY);

    // replace the initCopy/assign with a move
    CallExpr* parentExpr = toCallExpr(se->parentExpr);
    if (parentExpr) {
      SET_LINENO(parentExpr);

      if (parentExpr->isNamed("=") ) {
        SymExpr* lhs = toSymExpr(parentExpr->get(1));
        SymExpr* rhs = toSymExpr(parentExpr->get(2));
        INT_ASSERT(se == rhs);
        CallExpr *newMove = new CallExpr(PRIM_MOVE, lhs->var, rhs->var);
        //printf("REPLACING =\n");
        //nprint_view(parentExpr);
        //printf("WITH\n");
        //nprint_view(newMove);

        parentExpr->replace(newMove);
        if( lhs->var->hasFlag(FLAG_INSERT_AUTO_DESTROY) ) {
          FnSymbol* autoDestroy = getAutoDestroy(lhs->typeInfo());
          if (autoDestroy) {
            CallExpr* destroyLHS;
            destroyLHS = new CallExpr(autoDestroy, lhs->var);
            newMove->insertBefore(destroyLHS);
          }
        }
      } else if( parentExpr->isNamed("chpl__initCopy") ||
                 parentExpr->isNamed("chpl__autoCopy") ) {

        CallExpr* grandparentExpr = toCallExpr(parentExpr->parentExpr);

        INT_ASSERT(grandparentExpr->isPrimitive(PRIM_MOVE));
        SymExpr* lhs = toSymExpr(grandparentExpr->get(1));
        SymExpr* rhs = toSymExpr(parentExpr->get(1));
        INT_ASSERT(se == rhs);
        CallExpr *newMove = new CallExpr(PRIM_MOVE, lhs->var, rhs->var);

        //printf("REPLACING init/auto copy\n");
        //nprint_view(grandparentExpr);
        //printf("WITH\n");
        //nprint_view(newMove);

        grandparentExpr->replace(newMove);
      }
    }
  }

  for_vector(BitVec, out, OUT)
    delete out;
}

void callDestructors() {

  cullAutoDestroyFlags();
  cullExplicitAutoDestroyFlags();

  if (! fNoExpiringValueOpt) {
    forv_Vec(FnSymbol, fn, gFnSymbols) {
      expiringValueOptimization(fn);
    }
  }

  fixupDestructors();

  insertDestructorCalls();
  insertAutoCopyTemps();

<<<<<<< HEAD
=======
  cullAutoDestroyFlags();
  cullExplicitAutoDestroyFlags();

  ReturnByRef::apply();

>>>>>>> 5e04c937
  insertAutoDestroyCalls();

  returnRecordsByReferenceArguments();

  insertYieldTemps();
  insertGlobalAutoDestroyCalls();
  insertReferenceTemps();
}<|MERGE_RESOLUTION|>--- conflicted
+++ resolved
@@ -304,27 +304,6 @@
   // The common case of a user-level call to a resolved function
   FnSymbol* theCall = call->isResolved();
 
-<<<<<<< HEAD
-/******************************** | *********************************
-*                                                                   *
-* A set of functions that scan every BlockStmt to determine whether *
-* it is necessary to insert autoDestroy calls at any of the exit    *
-* points from the block.                                             *
-*                                                                   *
-* This computation consists of a linear scan of every BlockStmt     *
-* scanning for                                                      *
-*                                                                   *
-*    1) Statements that define a variable that requires an          *
-*       autoDestroy operation.                                      *
-*                                                                   *
-*    2) Statements that contain, recursively, a transfer of         *
-*       control that exits the BlockStmt being scanned.             *
-*                                                                   *
-*    3) Statements "at the end" of the BlockStmt.                   *
-*                                                                   *
-*                                                                   *
-********************************* | ********************************/
-=======
   // Also handle the PRIMOP for a virtual method call
   if (theCall == NULL)
   {
@@ -737,7 +716,6 @@
 *    3) Statements "at the end" of the BlockStmt.                             *
 *                                                                             *
 ************************************** | *************************************/
->>>>>>> 5e04c937
 
 static bool       stmtDefinesAnAutoDestroyedVariable(Expr* stmt);
 static VarSymbol* stmtTheDefinedVariable(Expr* stmt);
@@ -1819,14 +1797,8 @@
   insertDestructorCalls();
   insertAutoCopyTemps();
 
-<<<<<<< HEAD
-=======
-  cullAutoDestroyFlags();
-  cullExplicitAutoDestroyFlags();
-
   ReturnByRef::apply();
 
->>>>>>> 5e04c937
   insertAutoDestroyCalls();
 
   returnRecordsByReferenceArguments();
