#ifndef __STDC_FORMAT_MACROS
#define __STDC_FORMAT_MACROS
#endif
#ifndef __STDC_LIMIT_MACROS
#define __STDC_LIMIT_MACROS
#endif

#include <sstream>
#include <inttypes.h>
#include <map>
#include <vector>

#include "astutil.h"
#include "build.h"
#include "caches.h"
#include "callInfo.h"
#include "expr.h"
#include "iterator.h"
#include "passes.h"
#include "resolution.h"
#include "scopeResolve.h"
#include "stmt.h"
#include "stringutil.h"
#include "symbol.h"
#include "../ifa/prim_data.h"

// Allow disambiguation tracing to be controlled by the command-line option
// --explain-verbose.
#define ENABLE_TRACING_OF_DISAMBIGUATION 1

#ifdef ENABLE_TRACING_OF_DISAMBIGUATION
#define TRACE_DISAMBIGUATE_BY_MATCH(...)                    \
  if (developer && DC.explain) fprintf(stderr, __VA_ARGS__)
#else
#define TRACE_DISAMBIGUATE_BY_MATCH(...)
#endif

/** Contextual info used by the disambiguation process.
 * 
 * This class wraps information that is used by multiple functions during the
 * function disambiguation process.
 */
class DisambiguationContext {
public:
  /// The actual arguments from the call site.
  Vec<Symbol*>* actuals;
  /// The scope in which the call is made.
  Expr* scope;
  /// Whether or not to print out tracing information.
  bool explain;
  /// Indexes used when printing out tracing information.
  int i, j;
  
  /** A simple constructor that initializes all of the values except i and j.
   * 
   * \param actuals The actual arguments from the call site.
   * \param scope   A block representing the scope the call was made in.
   * \param explain Whether or not a trace of this disambiguation process should
   *                be printed for the developer.
   */
  DisambiguationContext(Vec<Symbol*>* actuals, Expr* scope, bool explain) :
    actuals(actuals), scope(scope), explain(explain), i(-1), j(-1) {}
  
  /** A helper function used to set the i and j members.
   * 
   * \param i The index of the left-hand side of the comparison.
   * \param j The index of the right-hand side of the comparison.
   * 
   * \return A constant reference to this disambiguation context.
   */
  const DisambiguationContext& forPair(int newI, int newJ) {
    this->i = newI;
    this->j = newJ;
    
    return *this;
  }
};

/** A wrapper for candidates for function call resolution.
 * 
 * If a best candidate was found than the function member will point to it.
 */
class ResolutionCandidate {
public:
  /// A pointer to the best candidate function.
  FnSymbol* fn;
  
  /** The actual arguments for the candidate, aligned so that they have the same
   *  index as their corresponding formal argument in alignedFormals.
   */
  Vec<Symbol*> alignedActuals;
  
  /** The formal arguments for the candidate, aligned so that they have the same
   *  index as their corresponding actual argument in alignedActuals.
   */
  Vec<ArgSymbol*> alignedFormals;
  
  /// A symbol map for substitutions that were made during the copying process.
  SymbolMap substitutions;
  
  /** The main constructor.
   * 
   * \param fn A function that is a candidate for the resolution process.
   */
  ResolutionCandidate(FnSymbol* function) : fn(function) {}
  
  /** Compute the alignment of actual and formal arguments for the wrapped
   *  function and the current call site.
   * 
   * \param info The CallInfo object corresponding to the call site.
   * 
   * \return If a valid alignment was found.
   */
  bool computeAlignment(CallInfo& info);
  
  /// Compute substitutions for wrapped function that is generic.
  void computeSubstitutions();
};

/// State information used during the disambiguation process.
class DisambiguationState {
public:
  /// Is fn1 more specific than fn2?
  bool fn1MoreSpecific;
  /// Is fn2 more specific than fn1? 
  bool fn2MoreSpecific;
  
  /// Does fn1 require promotion?
  bool fn1Promotes;
  /// Does fn2 require promotion?
  bool fn2Promotes;

  /// 1 == fn1, 2 == fn2, -1 == conflicting signals
  int paramPrefers;

  /// Initialize the state to the starting values.
  DisambiguationState()
    : fn1MoreSpecific(false), fn2MoreSpecific(false),
      fn1Promotes(false), fn2Promotes(false), paramPrefers(0) {}

  /** Prints out information for tracing of the disambiguation process.
   * 
   * \param DBMLoc A string representing the location in the DBM process the
   *               message is coming from.
   * \param DC     The disambiguation context.
   */
  void printSummary(const char* DBMLoc, const DisambiguationContext& DC) {
    if (this->fn1MoreSpecific) {
      TRACE_DISAMBIGUATE_BY_MATCH("\n%s: Fn %d is more specific than Fn %d\n", DBMLoc, DC.i, DC.j);
    } else {
      TRACE_DISAMBIGUATE_BY_MATCH("\n%s: Fn %d is NOT more specific than Fn %d\n", DBMLoc, DC.i, DC.j);
    }
    
    if (this->fn2MoreSpecific) {
      TRACE_DISAMBIGUATE_BY_MATCH("%s: Fn %d is more specific than Fn %d\n", DBMLoc, DC.j, DC.i);
    } else {
      TRACE_DISAMBIGUATE_BY_MATCH("%s: Fn %d is NOT more specific than Fn %d\n", DBMLoc, DC.j, DC.i);
    }
  }
};

//#
//# Global Variables
//#
bool resolved = false;
bool inDynamicDispatchResolution = false;
SymbolMap paramMap;

//#
//# Static Variables
//#
static int explainCallLine;
static ModuleSymbol* explainCallModule;

static Vec<CallExpr*> inits;
static Vec<FnSymbol*> resolvedFormals;
Vec<CallExpr*> callStack;

static Vec<CondStmt*> tryStack;
static bool tryFailure = false;

static Map<Type*,Type*> runtimeTypeMap; // map static types to runtime types
                                        // e.g. array and domain runtime types
static Map<Type*,FnSymbol*> valueToRuntimeTypeMap; // convertValueToRuntimeType
static Map<Type*,FnSymbol*> runtimeTypeToValueMap; // convertRuntimeTypeToValue

static std::map<std::string, std::pair<AggregateType*, FnSymbol*> > functionTypeMap; // lookup table/cache for function types and their representative parents
static std::map<FnSymbol*, FnSymbol*> functionCaptureMap; //loopup table/cache for function captures

// map of compiler warnings that may need to be reissued for repeated
// calls; the inner compiler warning map is from the compilerWarning
// function; the outer compiler warning map is from the function
// containing the compilerWarning function
// to do: this needs to be a map from functions to multiple strings in
//        order to support multiple compiler warnings are allowed to
//        be in a single function
static Map<FnSymbol*,const char*> innerCompilerWarningMap;
static Map<FnSymbol*,const char*> outerCompilerWarningMap;

Map<Type*,FnSymbol*> autoCopyMap; // type to chpl__autoCopy function
Map<Type*,FnSymbol*> autoDestroyMap; // type to chpl__autoDestroy function

Map<FnSymbol*,FnSymbol*> iteratorLeaderMap; // iterator->leader map for promotion
Map<FnSymbol*,FnSymbol*> iteratorFollowerMap; // iterator->leader map for promotion

//#
//# Static Function Declarations
//#
static bool hasRefField(Type *type);
static bool typeHasRefField(Type *type);
static FnSymbol* resolveUninsertedCall(Type* type, CallExpr* call);
static void makeRefType(Type* type);
static void resolveAutoCopy(Type* type);
static void resolveAutoDestroy(Type* type);
static void resolveOther();
static FnSymbol*
protoIteratorMethod(IteratorInfo* ii, const char* name, Type* retType);
static void protoIteratorClass(FnSymbol* fn);
static bool isInstantiatedField(Symbol* field);
static Symbol* determineQueriedField(CallExpr* call);
static void resolveSpecifiedReturnType(FnSymbol* fn);
static bool fits_in_int(int width, Immediate* imm);
static bool fits_in_uint(int width, Immediate* imm);
static bool canInstantiate(Type* actualType, Type* formalType);
static bool canParamCoerce(Type* actualType, Symbol* actualSym, Type* formalType);
static bool
moreSpecific(FnSymbol* fn, Type* actualType, Type* formalType);
static bool
computeActualFormalAlignment(FnSymbol* fn,
                             Vec<Symbol*>& alignedActuals,
                             Vec<ArgSymbol*>& alignedFormals,
                             CallInfo& info);
static Type*
getInstantiationType(Type* actualType, Type* formalType);
static void
computeGenericSubs(SymbolMap &subs,
                   FnSymbol* fn,
                   Vec<Symbol*>& alignedActuals);
static FnSymbol*
expandVarArgs(FnSymbol* origFn, int numActuals);

static void
filterCandidate(Vec<ResolutionCandidate*>& candidates,
                ResolutionCandidate* currCandidate,
                CallInfo& info);

static void
filterCandidate(Vec<ResolutionCandidate*>& candidates,
                FnSymbol* fn,
                CallInfo& info);
                
static BlockStmt* getParentBlock(Expr* expr);
static bool
isMoreVisibleInternal(BlockStmt* block, FnSymbol* fn1, FnSymbol* fn2,
                      Vec<BlockStmt*>& visited);
static bool
isMoreVisible(Expr* expr, FnSymbol* fn1, FnSymbol* fn2);
static bool explainCallMatch(CallExpr* call);
static CallExpr* userCall(CallExpr* call);
static void
printResolutionErrorAmbiguous(
                     Vec<FnSymbol*>& candidateFns,
                     CallInfo* info);
static void
printResolutionErrorUnresolved(
                     Vec<FnSymbol*>& visibleFns,
                     CallInfo* info);
static void issueCompilerError(CallExpr* call);
static void reissueCompilerWarning(const char* str, int offset);
BlockStmt* getVisibilityBlock(Expr* expr);
static void buildVisibleFunctionMap();
static BlockStmt*
getVisibleFunctions(BlockStmt* block,
                    const char* name,
                    Vec<FnSymbol*>& visibleFns,
                    Vec<BlockStmt*>& visited);
static Expr* resolve_type_expr(Expr* expr);
static void makeNoop(CallExpr* call);
static void resolveDefaultGenericType(CallExpr* call);

static void
gatherCandidates(Vec<ResolutionCandidate*>& candidates,
                 Vec<FnSymbol*>& visibleFns,
                 CallInfo& info);

static void resolveCall(CallExpr* call);
static void resolveNormalCall(CallExpr* call);
static void lvalueCheck(CallExpr* call);
static void resolveTupleAndExpand(CallExpr* call);
static void resolveTupleExpand(CallExpr* call);
static void resolveSetMember(CallExpr* call);
static void resolveMove(CallExpr* call);
static void resolveNew(CallExpr* call);
static bool formalRequiresTemp(ArgSymbol* formal);
static void insertFormalTemps(FnSymbol* fn);
static void addLocalCopiesAndWritebacks(FnSymbol* fn, SymbolMap& formals2vars);
static Type* param_for_index_type(CallExpr* loop);
static void fold_param_for(CallExpr* loop);
static Expr* dropUnnecessaryCast(CallExpr* call);
static AggregateType* createAndInsertFunParentClass(CallExpr *call, const char *name);
static FnSymbol* createAndInsertFunParentMethod(CallExpr *call, AggregateType *parent, AList &arg_list, bool isFormal, Type *retType);
static std::string buildParentName(AList &arg_list, bool isFormal, Type *retType);
static AggregateType* createOrFindFunTypeFromAnnotation(AList &arg_list, CallExpr *call);
static Expr* createFunctionAsValue(CallExpr *call);
static bool
isOuterVar(Symbol* sym, FnSymbol* fn, Symbol* parent = NULL);
static bool
usesOuterVars(FnSymbol* fn, Vec<FnSymbol*> &seen);
static Expr* preFold(Expr* expr);
static void foldEnumOp(int op, EnumSymbol *e1, EnumSymbol *e2, Immediate *imm);
static bool isSubType(Type* sub, Type* super);
static void insertValueTemp(Expr* insertPoint, Expr* actual);
FnSymbol* requiresImplicitDestroy(CallExpr* call);
static Expr* postFold(Expr* expr);
static void
computeReturnTypeParamVectors(BaseAST* ast,
                              Symbol* retSymbol,
                              Vec<Type*>& retTypes,
                              Vec<Symbol*>& retParams);
static void
replaceSetterArgWithTrue(BaseAST* ast, FnSymbol* fn);
static void
replaceSetterArgWithFalse(BaseAST* ast, FnSymbol* fn, Symbol* ret);
static void
insertCasts(BaseAST* ast, FnSymbol* fn, Vec<CallExpr*>& casts);
static void buildValueFunction(FnSymbol* fn);
static void resolveFns(FnSymbol* fn);
static bool
possible_signature_match(FnSymbol* fn, FnSymbol* gn);
static bool signature_match(FnSymbol* fn, FnSymbol* gn);
static void
collectInstantiatedAggregateTypes(Vec<Type*>& icts, Type* ct);
static bool isVirtualChild(FnSymbol* child, FnSymbol* parent);
static void addToVirtualMaps(FnSymbol* pfn, AggregateType* ct);
static void addAllToVirtualMaps(FnSymbol* fn, AggregateType* ct);
static void buildVirtualMaps();
static void
addVirtualMethodTableEntry(Type* type, FnSymbol* fn, bool exclusive = false);
static void resolveTypedefedArgTypes(FnSymbol* fn);
static void computeStandardModuleSet();
static void unmarkDefaultedGenerics();
static void resolveUses(ModuleSymbol* mod);
static void resolveExports();
static void resolveEnumTypes();
static void resolveDynamicDispatches();
static void insertRuntimeTypeTemps();
static void resolveAutoCopies();
static void resolveRecordInitializers();
static void insertDynamicDispatchCalls();
static Type* buildRuntimeTypeInfo(FnSymbol* fn);
static void insertReturnTemps();
static void initializeClass(Expr* stmt, Symbol* sym);
static void handleRuntimeTypes();
static void pruneResolvedTree();
static void removeUnusedFunctions();
static void removeUnusedTypes();
static void buildRuntimeTypeInitFns(); 
static void buildRuntimeTypeInitFn(FnSymbol* fn, Type* runtimeType);
static void removeUnusedGlobals();
static void removeParamArgs();
static void removeRandomPrimitives();
static void removeActualNames();
static void removeTypeBlocks();
static void removeFormalTypeAndInitBlocks();
static void replaceTypeArgsWithFormalTypeTemps();
static void replaceValuesWithRuntimeTypes();
static void removeWhereClauses();
static void replaceReturnedValuesWithRuntimeTypes();
static Expr* resolvePrimInit(CallExpr* call);
static void insertRuntimeInitTemps();
static void removeInitFields();
static void removeMootFields();
static void expandInitFieldPrims();
static void fixTypeNames(AggregateType* ct);
static void setScalarPromotionType(AggregateType* ct);

bool ResolutionCandidate::computeAlignment(CallInfo& info) {
  if (alignedActuals.n != 0) alignedActuals.clear();
  if (alignedFormals.n != 0) alignedFormals.clear();
  
  return computeActualFormalAlignment(fn, alignedActuals, alignedFormals, info);
}

void ResolutionCandidate::computeSubstitutions() {
  if (substitutions.n != 0) substitutions.clear();
  computeGenericSubs(substitutions, fn, alignedActuals);
}

static bool hasRefField(Type *type) {
  if (isPrimitiveType(type)) return false;
  if (type->symbol->hasFlag(FLAG_OBJECT_CLASS)) return false;

  if (!isClass(type)) { // record or union
    if (AggregateType *ct = toAggregateType(type)) {
      for_fields(field, ct) {
        if (hasRefField(field->type)) return true;
      }
    }
    return false;
  }

  return true;
}

static bool typeHasRefField(Type *type) {
  if (AggregateType *ct = toAggregateType(type)) {
    for_fields(field, ct) {
      if (hasRefField(field->typeInfo())) return true;
    }
  }
  return false;
}

//
// build reference type
//
static FnSymbol*
resolveUninsertedCall(Type* type, CallExpr* call) {
  if (type->defaultInitializer) {
    if (type->defaultInitializer->instantiationPoint)
      type->defaultInitializer->instantiationPoint->insertAtHead(call);
    else
      type->symbol->defPoint->insertBefore(call);
  } else {
    chpl_gen_main->insertAtHead(call);
  }
  
  resolveCall(call);
  call->remove();
  
  return call->isResolved();
}


// Fills in the refType field of a type
// with the type's corresponding reference type.
static void makeRefType(Type* type) {
  if (!type)
    // Should this be an assert?
    return;

  if (type->refType) {
    // Already done.
    return;
  }

  if (type == dtMethodToken ||
      type == dtUnknown ||
      type->symbol->hasFlag(FLAG_REF) ||
      type->symbol->hasFlag(FLAG_GENERIC)) {
    
    return;
  }

  CallExpr* call = new CallExpr("_type_construct__ref", type->symbol);
  FnSymbol* fn   = resolveUninsertedCall(type, call);
  type->refType  = toAggregateType(fn->retType);
  
  type->refType->getField(1)->type = type;
  
  if (type->symbol->hasFlag(FLAG_ATOMIC_TYPE))
    type->refType->symbol->addFlag(FLAG_ATOMIC_TYPE);
}


static void
resolveAutoCopy(Type* type) {
  SET_LINENO(type->symbol);
  Symbol* tmp = newTemp(type);
  chpl_gen_main->insertAtHead(new DefExpr(tmp));
  CallExpr* call = new CallExpr("chpl__autoCopy", tmp);
  FnSymbol* fn = resolveUninsertedCall(type, call);
  resolveFns(fn);
  autoCopyMap.put(type, fn);
  tmp->defPoint->remove();
}


static void
resolveAutoDestroy(Type* type) {
  SET_LINENO(type->symbol);
  Symbol* tmp = newTemp(type);
  chpl_gen_main->insertAtHead(new DefExpr(tmp));
  CallExpr* call = new CallExpr("chpl__autoDestroy", tmp);
  FnSymbol* fn = resolveUninsertedCall(type, call);
  resolveFns(fn);
  autoDestroyMap.put(type, fn);
  tmp->defPoint->remove();
}


FnSymbol* getAutoCopy(Type *t) {
  return autoCopyMap.get(t);
}


FnSymbol* getAutoDestroy(Type* t) {
  return autoDestroyMap.get(t);
}


const char* toString(Type* type) {
  return type->getValType()->symbol->name;
}


const char* toString(CallInfo* info) {
  bool method = false;
  bool _this = false;
  const char *str = "";
  if (info->actuals.n > 1)
    if (info->actuals.head()->type == dtMethodToken)
      method = true;
  if (!strcmp("this", info->name)) {
    _this = true;
    method = false;
  }
  if (method) {
    if (info->actuals.v[1] && info->actuals.v[1]->hasFlag(FLAG_TYPE_VARIABLE))
      str = astr(str, "type ", toString(info->actuals.v[1]->type), ".");
    else
      str = astr(str, toString(info->actuals.v[1]->type), ".");
  }
  if (!developer && !strncmp("_type_construct_", info->name, 16)) {
    str = astr(str, info->name+16);
  } else if (!developer && !strncmp("_construct_", info->name, 11)) {
    str = astr(str, info->name+11);
  } else if (!_this) {
    str = astr(str, info->name);
  }
  if (!info->call->methodTag) {
    if (info->call->square)
      str = astr(str, "[");
    else
      str = astr(str, "(");
  }
  bool first = false;
  int start = 0;
  if (method)
    start = 2;
  if (_this)
    start = 2;
  for (int i = start; i < info->actuals.n; i++) {
    if (!first)
      first = true;
    else
      str = astr(str, ", ");
    if (info->actualNames.v[i])
      str = astr(str, info->actualNames.v[i], "=");
    VarSymbol* var = toVarSymbol(info->actuals.v[i]);
    if (info->actuals.v[i]->type->symbol->hasFlag(FLAG_ITERATOR_RECORD) &&
        info->actuals.v[i]->type->defaultInitializer->hasFlag(FLAG_PROMOTION_WRAPPER))
      str = astr(str, "promoted expression");
    else if (info->actuals.v[i] && info->actuals.v[i]->hasFlag(FLAG_TYPE_VARIABLE))
      str = astr(str, "type ", toString(info->actuals.v[i]->type));
    else if (var && var->immediate) {
      if (var->immediate->const_kind == CONST_KIND_STRING) {
        str = astr(str, "\"", var->immediate->v_string, "\"");
      } else {
        const size_t bufSize = 512;
        char buff[bufSize];
        snprint_imm(buff, bufSize, *var->immediate);
        str = astr(str, buff);
      }
    } else
      str = astr(str, toString(info->actuals.v[i]->type));
  }
  if (!info->call->methodTag) {
    if (info->call->square)
      str = astr(str, "]");
    else
      str = astr(str, ")");
  }
  return str;
}


const char* toString(FnSymbol* fn) {
  if (fn->userString) {
    if (developer)
      return astr(fn->userString, " [", istr(fn->id), "]");
    else
      return fn->userString;
  }
  const char* str;
  int start = 0;
 if (developer) {
   // report the name as-is and include all args
   str = fn->name;
 } else {
  if (fn->instantiatedFrom)
    fn = fn->instantiatedFrom;
  if (fn->hasFlag(FLAG_TYPE_CONSTRUCTOR)) {
    // if not, make sure 'str' is built as desired
    INT_ASSERT(!strncmp("_type_construct_", fn->name, 16));
    str = astr(fn->name+16);
  } else if (fn->hasFlag(FLAG_CONSTRUCTOR)) {
    INT_ASSERT(!strncmp("_construct_", fn->name, 11));
    str = astr(fn->name+11);
  } else if (fn->hasFlag(FLAG_METHOD)) {
    if (!strcmp(fn->name, "this")) {
      INT_ASSERT(fn->hasFlag(FLAG_FIRST_CLASS_FUNCTION_INVOCATION));
      str = astr(toString(fn->getFormal(2)->type));
      start = 1;
    } else {
      INT_ASSERT(! fn->hasFlag(FLAG_FIRST_CLASS_FUNCTION_INVOCATION));
      str = astr(toString(fn->getFormal(2)->type), ".", fn->name);
      start = 2;
    }
  } else if (fn->hasFlag(FLAG_MODULE_INIT)) {
    INT_ASSERT(!strncmp("chpl__init_", fn->name, 11)); //if not, fix next line
    str = astr("top-level module statements for ", fn->name+11);
  } else
    str = astr(fn->name);
 } // if !developer

  bool skipParens =
    fn->hasFlag(FLAG_NO_PARENS) ||
    (fn->hasFlag(FLAG_TYPE_CONSTRUCTOR) && fn->numFormals() == 0) ||
    (fn->hasFlag(FLAG_MODULE_INIT) && !developer);

  if (!skipParens)
    str = astr(str, "(");
  bool first = false;
  for (int i = start; i < fn->numFormals(); i++) {
    ArgSymbol* arg = fn->getFormal(i+1);
    if (arg->hasFlag(FLAG_IS_MEME))
      continue;
    if (!first) {
      first = true;
      if (skipParens)
        str = astr(str, " ");
    } else
      str = astr(str, ", ");
    if (arg->intent == INTENT_PARAM || arg->hasFlag(FLAG_INSTANTIATED_PARAM))
      str = astr(str, "param ");
    if (arg->hasFlag(FLAG_TYPE_VARIABLE))
      str = astr(str, "type ", arg->name);
    else if (arg->type == dtUnknown) {
      SymExpr* sym = NULL;
      if (arg->typeExpr)
        sym = toSymExpr(arg->typeExpr->body.tail);
      if (sym)
        str = astr(str, arg->name, ": ", sym->var->name);
      else
        str = astr(str, arg->name);
    } else if (arg->type == dtAny) {
      str = astr(str, arg->name);
    } else
      str = astr(str, arg->name, ": ", toString(arg->type));
    if (arg->variableExpr)
      str = astr(str, " ...");
  }
  if (!skipParens)
    str = astr(str, ")");
  if (developer)
    str = astr(str, " [", istr(fn->id), "]");
  return str;
}


static FnSymbol*
protoIteratorMethod(IteratorInfo* ii, const char* name, Type* retType) {
  FnSymbol* fn = new FnSymbol(name);
  fn->addFlag(FLAG_AUTO_II); 
  if (strcmp(name, "advance"))
    fn->addFlag(FLAG_INLINE);
  fn->insertFormalAtTail(new ArgSymbol(INTENT_BLANK, "_mt", dtMethodToken));
  fn->_this = new ArgSymbol(INTENT_BLANK, "this", ii->iclass);
  fn->_this->addFlag(FLAG_ARG_THIS);
  fn->retType = retType;
  fn->insertFormalAtTail(fn->_this);
  ii->iterator->defPoint->insertBefore(new DefExpr(fn));
  normalize(fn);
  return fn;
}


static void
protoIteratorClass(FnSymbol* fn) {
  INT_ASSERT(!fn->iteratorInfo);

  SET_LINENO(fn);

  IteratorInfo* ii = new IteratorInfo();
  fn->iteratorInfo = ii;
  fn->iteratorInfo->iterator = fn;

  const char* className = astr(fn->name);
  if (fn->_this)
    className = astr(className, "_", fn->_this->type->symbol->cname);

  ii->iclass = new AggregateType(AGGREGATE_CLASS);
  TypeSymbol* cts = new TypeSymbol(astr("_ic_", className), ii->iclass);
  cts->addFlag(FLAG_ITERATOR_CLASS);
  add_root_type(ii->iclass);    // Add super : dtObject.
  fn->defPoint->insertBefore(new DefExpr(cts));

  ii->irecord = new AggregateType(AGGREGATE_RECORD);
  TypeSymbol* rts = new TypeSymbol(astr("_ir_", className), ii->irecord);
  rts->addFlag(FLAG_ITERATOR_RECORD);
  if (fn->retTag == RET_VAR)
    rts->addFlag(FLAG_REF_ITERATOR_CLASS);
  fn->defPoint->insertBefore(new DefExpr(rts));

  ii->tag = it_iterator;
  ii->advance = protoIteratorMethod(ii, "advance", dtVoid);
  ii->zip1 = protoIteratorMethod(ii, "zip1", dtVoid);
  ii->zip2 = protoIteratorMethod(ii, "zip2", dtVoid);
  ii->zip3 = protoIteratorMethod(ii, "zip3", dtVoid);
  ii->zip4 = protoIteratorMethod(ii, "zip4", dtVoid);
  ii->hasMore = protoIteratorMethod(ii, "hasMore", dtInt[INT_SIZE_DEFAULT]);
  ii->getValue = protoIteratorMethod(ii, "getValue", fn->retType);

  ii->irecord->defaultInitializer = fn;
  ii->irecord->scalarPromotionType = fn->retType;
  fn->retType = ii->irecord;
  fn->retTag = RET_VALUE;

  makeRefType(fn->retType);

  fn->iteratorInfo->zip1->addFlag(FLAG_RESOLVED);
  fn->iteratorInfo->zip2->addFlag(FLAG_RESOLVED);
  fn->iteratorInfo->zip3->addFlag(FLAG_RESOLVED);
  fn->iteratorInfo->zip4->addFlag(FLAG_RESOLVED);
  fn->iteratorInfo->advance->addFlag(FLAG_RESOLVED);
  fn->iteratorInfo->hasMore->addFlag(FLAG_RESOLVED);
  fn->iteratorInfo->getValue->addFlag(FLAG_RESOLVED);

  ii->getIterator = new FnSymbol("_getIterator");
  ii->getIterator->addFlag(FLAG_AUTO_II);
  ii->getIterator->addFlag(FLAG_INLINE);
  ii->getIterator->retType = ii->iclass;
  ii->getIterator->insertFormalAtTail(new ArgSymbol(INTENT_BLANK, "ir", ii->irecord));
  VarSymbol* ret = newTemp("_ic_", ii->iclass);
  ii->getIterator->insertAtTail(new DefExpr(ret));
  CallExpr* icAllocCall = callChplHereAlloc(ret->typeInfo()->symbol);
  ii->getIterator->insertAtTail(new CallExpr(PRIM_MOVE, ret, icAllocCall));
  ii->getIterator->insertAtTail(new CallExpr(PRIM_SETCID, ret));
  ii->getIterator->insertAtTail(new CallExpr(PRIM_RETURN, ret));
  fn->defPoint->insertBefore(new DefExpr(ii->getIterator));
  ii->iclass->defaultInitializer = ii->getIterator;
  normalize(ii->getIterator);
  resolveFns(ii->getIterator);  // No shortcuts.
}


//
// returns true if the field was instantiated
//
static bool
isInstantiatedField(Symbol* field) {
  TypeSymbol* ts = toTypeSymbol(field->defPoint->parentSymbol);
  INT_ASSERT(ts);
  AggregateType* ct = toAggregateType(ts->type);
  INT_ASSERT(ct);
  for_formals(formal, ct->defaultTypeConstructor) {
    if (!strcmp(field->name, formal->name))
      if (formal->hasFlag(FLAG_TYPE_VARIABLE))
        return true;
  }
  return false;
}


//
// determine field associated with query expression
//
static Symbol*
determineQueriedField(CallExpr* call) {
  AggregateType* ct = toAggregateType(call->get(1)->getValType());
  INT_ASSERT(ct);
  SymExpr* last = toSymExpr(call->get(call->numActuals()));
  INT_ASSERT(last);
  VarSymbol* var = toVarSymbol(last->var);
  INT_ASSERT(var && var->immediate);
  if (var->immediate->const_kind == CONST_KIND_STRING) {
    // field queried by name
    return ct->getField(var->immediate->v_string, false);
  } else {
    // field queried by position
    int position = var->immediate->int_value();
    Vec<ArgSymbol*> args;
    for_formals(arg, ct->defaultTypeConstructor) {
      args.add(arg);
    }
    for (int i = 2; i < call->numActuals(); i++) {
      SymExpr* actual = toSymExpr(call->get(i));
      INT_ASSERT(actual);
      VarSymbol* var = toVarSymbol(actual->var);
      INT_ASSERT(var && var->immediate && var->immediate->const_kind == CONST_KIND_STRING);
      for (int j = 0; j < args.n; j++) {
        if (args.v[j] && !strcmp(args.v[j]->name, var->immediate->v_string))
          args.v[j] = NULL;
      }
    }
    forv_Vec(ArgSymbol, arg, args) {
      if (arg) {
        if (position == 1)
          return ct->getField(arg->name, false);
        position--;
      }
    }
  }
  return NULL;
}


//
// For some types, e.g. _domain/_array records, implementing
// Chapel's ref/out/... intents can be done simply by passing the
// value itself, rather than address-of. This function flags such cases
// by returning false, meaning "not OK to convert".
// 
static bool
okToConvertFormalToRefType(Type* type) {
  if (isRecordWrappedType(type))
    // no, don't
    return false;

  // otherwise, proceed with the original plan
  return true;
}


static void
resolveSpecifiedReturnType(FnSymbol* fn) {
  resolveBlock(fn->retExprType);
  fn->retType = fn->retExprType->body.tail->typeInfo();
  if (fn->retType != dtUnknown) {
    if (fn->retTag == RET_VAR) {
      makeRefType(fn->retType);
      fn->retType = fn->retType->refType;
    }
    fn->retExprType->remove();
    if (fn->hasFlag(FLAG_ITERATOR_FN) && !fn->iteratorInfo) {
      protoIteratorClass(fn);
    }
  }
}


//
// Generally, atomics must also be passed by reference when
// passed by blank intent.  The following expression checks for
// these cases by looking for atomics passed by blank intent and
// changing their type to a ref type.  Interestingly, this
// conversion does not seem to be required for single-locale
// compilation, but it is for multi-locale.  Otherwise, updates
// to atomics are lost (as demonstrated by
// test/functions/bradc/intents/test_pass_atomic.chpl).
//
// I say "generally" because there are a few cases where passing
// atomics by reference breaks things -- primarily in
// constructors, assignment operators, and tuple construction.
// So we have some unfortunate special checks that dance around
// these cases.
//
// While I can't explain precisely why these special cases are
// required yet, here are the tests that tend to have problems
// without these special conditions:
//
//   test/release/examples/benchmarks/hpcc/ra-atomics.chpl
//   test/types/atomic/sungeun/no_atomic_assign.chpl
//   test/functions/bradc/intents/test_construct_atomic_intent.chpl
//   test/users/vass/barrierWF.test-1.chpl
//   test/studies/shootout/spectral-norm/spectralnorm.chpl
//   test/release/examples/benchmarks/ssca2/SSCA2_main.chpl
//   test/parallel/taskPar/sungeun/barrier/*.chpl
//
static bool convertAtomicFormalTypeToRef(ArgSymbol* formal, FnSymbol* fn) {
  return (formal->intent == INTENT_BLANK && 
          !formal->hasFlag(FLAG_TYPE_VARIABLE) &&
          isAtomicType(formal->type)) 
    && !fn->hasFlag(FLAG_DEFAULT_CONSTRUCTOR)
    && !fn->hasFlag(FLAG_CONSTRUCTOR)
    && strcmp(fn->name,"=") != 0
    && !fn->hasFlag(FLAG_BUILD_TUPLE);
}


void
resolveFormals(FnSymbol* fn) {
  static Vec<FnSymbol*> done;

  if (!fn->hasFlag(FLAG_GENERIC)) {
    if (done.set_in(fn))
      return;
    done.set_add(fn);

    for_formals(formal, fn) {
      if (formal->type == dtUnknown) {
        if (!formal->typeExpr) {
          formal->type = dtObject;
        } else {
          resolveBlock(formal->typeExpr);
          formal->type = formal->typeExpr->body.tail->getValType();
        }
      }

      //
      // Fix up value types that need to be ref types.
      //
      if (formal->type->symbol->hasFlag(FLAG_REF))
        // Already a ref type, so done.
        continue;

      if (formal->intent == INTENT_INOUT ||
          formal->intent == INTENT_OUT ||
          formal->intent == INTENT_REF ||
          formal->intent == INTENT_CONST_REF ||
          convertAtomicFormalTypeToRef(formal, fn) ||
          formal->hasFlag(FLAG_WRAP_WRITTEN_FORMAL) ||
          (formal == fn->_this &&
           (isUnion(formal->type) ||
            isRecord(formal->type)))) {
        if (okToConvertFormalToRefType(formal->type)) {
          makeRefType(formal->type);
          formal->type = formal->type->refType;
          // The type of the formal is its own ref type!
        }
      }
    }
    if (fn->retExprType)
      resolveSpecifiedReturnType(fn);

    resolvedFormals.set_add(fn);
  }
}

static bool fits_in_int_helper(int width, int64_t val) {
  switch (width) {
    default: INT_FATAL("bad width in fits_in_int_helper");
    case 1:
      return (val == 0 || val == 1);
    case 8:
      return (val >= INT8_MIN && val <= INT8_MAX);
    case 16:
      return (val >= INT16_MIN && val <= INT16_MAX);
    case 32:
      return (val >= INT32_MIN && val <= INT32_MAX);
    case 64:
      return (val >= INT64_MIN && val <= INT64_MAX);
  }
}

static bool fits_in_int(int width, Immediate* imm) {
  if (imm->const_kind == NUM_KIND_INT && imm->num_index == INT_SIZE_DEFAULT) {
    int64_t i = imm->int_value();
    return fits_in_int_helper(width, i);
  }


  /* BLC: There is some question in my mind about whether this
     function should include the following code as well -- that is,
     whether default-sized uint params should get the same special
     treatment in cases like this.  I didn't enable it for now because
     nothing seemed to rely on it and I didn't come up with a case
     that would.  But it's worth keeping around for future
     consideration.

     Similarly, we may want to consider enabling such param casts for
     int sizes other then default-width.

  else if (imm->const_kind == NUM_KIND_UINT && 
           imm->num_index == INT_SIZE_DEFAULT) {
    uint64_t u = imm->uint_value();
    int64_t i = (int64_t)u;
    if (i < 0)
      return false;
    return fits_in_int_helper(width, i);
  }*/

  return false;
}

static bool fits_in_uint_helper(int width, uint64_t val) {
  switch (width) {
  default: INT_FATAL("bad width in fits_in_uint_helper");
  case 1:
    return (val <= 1);
  case 8:
    return (val <= UINT8_MAX);
  case 16:
    return (val <= UINT16_MAX);
  case 32:
    return (val <= UINT32_MAX);
  case 64:
    return (val <= UINT64_MAX);
  }
}

static bool fits_in_uint(int width, Immediate* imm) {
  if (imm->const_kind == NUM_KIND_INT && imm->num_index == INT_SIZE_DEFAULT) {
    int64_t i = imm->int_value();
    if (i < 0)
      return false;
    return fits_in_uint_helper(width, (uint64_t)i);
  }

  /* BLC: See comment just above in fits_in_int()...

  else if (imm->const_kind == NUM_KIND_UINT && imm->num_index == INT_SIZE_64) {
    uint64_t u = imm->uint_value();
    return fits_in_uint_helper(width, u);
  }*/

  return false;
}


static void ensureEnumTypeResolved(EnumType* etype) {
  INT_ASSERT( etype != NULL );

  if( ! etype->integerType ) {
    // Make sure to resolve all enum types.
    for_enums(def, etype) {
      if (def->init) {
<<<<<<< HEAD
=======
        // Type* enumtype =
        Expr* enumTypeExpr =
>>>>>>> 6d5c587b
        resolve_type_expr(def->init);

        Type* enumtype = enumTypeExpr->typeInfo();
        if (enumtype == dtUnknown)
          INT_FATAL(def->init, "Unable to resolve enumerator type expression");

        // printf("Type of %s.%s is %s\n", etype->symbol->name, def->sym->name,
        // enumtype->symbol->name);
      }
    }
    // Now try computing the enum size...
    etype->sizeAndNormalize();
  }

  INT_ASSERT(etype->integerType != NULL);
}


// Is this a legal actual argument where an l-value is required?
// I.e. for an out/inout/ref formal.
static bool
isLegalLvalueActualArg(ArgSymbol* formal, Expr* actual) {
  if (SymExpr* se = toSymExpr(actual))
    if (se->var->hasFlag(FLAG_EXPR_TEMP) ||
        se->var->hasFlag(FLAG_REF_TO_CONST) ||
        (se->var->isConstant() && !formal->hasFlag(FLAG_ARG_THIS)) ||
        se->var->isParameter())
      if (okToConvertFormalToRefType(formal->type))
        return false;
  // Perhaps more checks are needed.
  return true;
}


// Is this a legal actual argument for a 'const ref' formal?
// At present, params cannot be passed to 'const ref'.
static bool
isLegalConstRefActualArg(ArgSymbol* formal, Expr* actual) {
  if (SymExpr* se = toSymExpr(actual))
    if (se->var->isParameter())
      if (okToConvertFormalToRefType(formal->type))
        return false;
  // Perhaps more checks are needed.
  return true;
}


// Returns true iff dispatching the actualType to the formalType
// results in an instantiation.
static bool
canInstantiate(Type* actualType, Type* formalType) {
  if (actualType == dtMethodToken)
    return false;
  if (formalType == dtAny)
    return true;
  if (formalType == dtIntegral && (is_int_type(actualType) || is_uint_type(actualType)))
    return true;
  if (formalType == dtAnyEnumerated && (is_enum_type(actualType)))
    return true;
  if (formalType == dtNumeric &&
      (is_int_type(actualType) || is_uint_type(actualType) || is_imag_type(actualType) ||
       is_real_type(actualType) || is_complex_type(actualType)))
    return true;
  if (formalType == dtString && actualType==dtStringC)
    return true;
  if (formalType == dtIteratorRecord && actualType->symbol->hasFlag(FLAG_ITERATOR_RECORD))
    return true;
  if (formalType == dtIteratorClass && actualType->symbol->hasFlag(FLAG_ITERATOR_CLASS))
    return true;
  if (actualType == formalType)
    return true;
  if (actualType->instantiatedFrom && canInstantiate(actualType->instantiatedFrom, formalType))
    return true;
  return false;
}


//
// returns true if dispatching from actualType to formalType results
// in a compile-time coercion; this is a subset of canCoerce below as,
// for example, real(32) cannot be coerced to real(64) at compile-time
//
static bool canParamCoerce(Type* actualType, Symbol* actualSym, Type* formalType) {
  if (is_bool_type(formalType) && is_bool_type(actualType))
    return true;
  if (is_int_type(formalType)) {
    if (is_bool_type(actualType))
      return true;
    if (is_int_type(actualType) &&
        get_width(actualType) < get_width(formalType))
      return true;
    if (is_uint_type(actualType) &&
        get_width(actualType) < get_width(formalType))
      return true;

    //
    // If the actual is an enum, check to see if *all* its values
    // are small enough that they fit into this integer width
    //
    if (EnumType* etype = toEnumType(actualType)) {
      ensureEnumTypeResolved(etype);
      if (get_width(etype->getIntegerType()) <= get_width(formalType))
        return true;
    }

    //
    // For smaller integer types, if the argument is a param, does it
    // store a value that's small enough that it could dispatch to
    // this argument?
    //
    if (get_width(formalType) < 64) {
      if (VarSymbol* var = toVarSymbol(actualSym))
        if (var->immediate)
          if (fits_in_int(get_width(formalType), var->immediate))
            return true;

      if (EnumType* etype = toEnumType(actualType)) {
        ensureEnumTypeResolved(etype);
        if (EnumSymbol* enumsym = toEnumSymbol(actualSym)) {
          if (Immediate* enumval = enumsym->getImmediate()) {
            if (fits_in_int(get_width(formalType), enumval)) {
              return true;
            }
          }
        }
      }
    }
  }
  if (is_uint_type(formalType)) {
    if (is_bool_type(actualType))
      return true;
    if (is_uint_type(actualType) &&
        get_width(actualType) < get_width(formalType))
      return true;
    if (VarSymbol* var = toVarSymbol(actualSym))
      if (var->immediate)
        if (fits_in_uint(get_width(formalType), var->immediate))
          return true;
  }
  return false;
}


//
// returns true iff dispatching the actualType to the formalType
// results in a coercion.
//
bool
canCoerce(Type* actualType, Symbol* actualSym, Type* formalType, FnSymbol* fn, bool* promotes) {
  if (canParamCoerce(actualType, actualSym, formalType))
    return true;
  if (is_real_type(formalType)) {
    if ((is_int_type(actualType) || is_uint_type(actualType))
        && get_width(formalType) >= 64)
      return true;
    if (is_real_type(actualType) && 
        get_width(actualType) < get_width(formalType))
      return true;
  }
  if (is_complex_type(formalType)) {
    if ((is_int_type(actualType) || is_uint_type(actualType))
        && get_width(formalType) >= 128)
      return true;
    if (is_real_type(actualType) && 
        (get_width(actualType) <= get_width(formalType)/2))
      return true;
    if (is_imag_type(actualType) && 
        (get_width(actualType) <= get_width(formalType)/2))
      return true;
    if (is_complex_type(actualType) && 
        (get_width(actualType) < get_width(formalType)))
      return true;
  }
  if (isSyncType(actualType)) {
    Type* baseType = actualType->getField("base_type")->type;
    return canDispatch(baseType, NULL, formalType, fn, promotes);
  }
  if (actualType->symbol->hasFlag(FLAG_REF))
    return canDispatch(actualType->getValType(), NULL, formalType, fn, promotes);
  if ((((toVarSymbol(actualSym) || toArgSymbol(actualSym))) &&
       (actualType==dtStringC)) && (formalType == dtString))
    return true;
  return false;
}

// Returns true iff the actualType can dispatch to the formalType.
// The function symbol is used to avoid scalar promotion on =.
// param is set if the actual is a parameter (compile-time constant).
bool
canDispatch(Type* actualType, Symbol* actualSym, Type* formalType, FnSymbol* fn, bool* promotes, bool paramCoerce) {
  if (promotes)
    *promotes = false;
  if (actualType == formalType)
    return true;
  //
  // The following check against FLAG_REF ensures that 'nil' can't be
  // passed to a by-ref argument (for example, an atomic type).  I
  // found that without this, calls like autocopy(nil) became
  // ambiguous when given the choice between the completely generic
  // autocopy(x) and the autocopy(x: atomic int) (represented as
  // autocopy(x: ref(atomic int)) internally).
  //
  if (actualType == dtNil && isClass(formalType) && 
      !formalType->symbol->hasFlag(FLAG_REF))
    return true;
  if (actualType->refType == formalType)
    return true;
  if (!paramCoerce && canCoerce(actualType, actualSym, formalType, fn, promotes))
    return true;
  if (paramCoerce && canParamCoerce(actualType, actualSym, formalType))
    return true;

  forv_Vec(Type, parent, actualType->dispatchParents) {
    if (parent == formalType || canDispatch(parent, NULL, formalType, fn, promotes)) {
      return true;
    }
  }

  if (fn &&
      strcmp(fn->name, "=") && 
      actualType->scalarPromotionType && 
      (canDispatch(actualType->scalarPromotionType, NULL, formalType, fn))) {
    if (promotes)
      *promotes = true;
    return true;
  }

  return false;
}

bool
isDispatchParent(Type* t, Type* pt) {
  forv_Vec(Type, p, t->dispatchParents)
    if (p == pt || isDispatchParent(p, pt))
      return true;
  return false;
}

static bool
moreSpecific(FnSymbol* fn, Type* actualType, Type* formalType) {
  if (canDispatch(actualType, NULL, formalType, fn))
    return true;
  if (canInstantiate(actualType, formalType)) {
    return true;
  }
  return false;
}

static bool
computeActualFormalAlignment(FnSymbol* fn,
                             Vec<Symbol*>& alignedActuals,
                             Vec<ArgSymbol*>& alignedFormals,
                             CallInfo& info) {
  alignedActuals.fill(fn->numFormals());
  alignedFormals.fill(info.actuals.n);

  // Match named actuals against formal names in the function signature.
  // Record successful matches.
  for (int i = 0; i < alignedFormals.n; i++) {
    if (info.actualNames.v[i]) {
      bool match = false;
      int j = 0;
      for_formals(formal, fn) {
        if (!strcmp(info.actualNames.v[i], formal->name)) {
          match = true;
          alignedFormals.v[i] = formal;
          alignedActuals.v[j] = info.actuals.v[i];
          break;
        }
        j++;
      }
      // Fail if no matching formal is found.
      if (!match)
        return false;
    }
  }

  // Fill in unmatched formals in sequence with the remaining actuals.
  // Record successful substitutions.
  int j = 0;
  ArgSymbol* formal = (fn->numFormals()) ? fn->getFormal(1) : NULL;
  for (int i = 0; i < alignedFormals.n; i++) {
    if (!info.actualNames.v[i]) {
      bool match = false;
      while (formal) {
        if (formal->variableExpr)
          return (fn->hasFlag(FLAG_GENERIC)) ? true : false;
        if (!alignedActuals.v[j]) {
          match = true;
          alignedFormals.v[i] = formal;
          alignedActuals.v[j] = info.actuals.v[i];
          break;
        }
        formal = next_formal(formal);
        j++;
      }
      // Fail if there are too many unnamed actuals.
      if (!match && !(fn->hasFlag(FLAG_GENERIC) && fn->hasFlag(FLAG_TUPLE)))
        return false;
    }
  }

  // Make sure that any remaining formals are matched by name 
  // or have a default value.
  while (formal) {
    if (!alignedActuals.v[j] && !formal->defaultExpr)
      // Fail if not.
      return false;
    formal = next_formal(formal);
    j++;
  }
  return true;
}


//
// returns the type that a formal type should be instantiated to when
// instantiated by a given actual type
//
static Type*
getInstantiationType(Type* actualType, Type* formalType) {
  if (canInstantiate(actualType, formalType)) {
    return actualType;
  }
  if (Type* st = actualType->scalarPromotionType) {
    if (canInstantiate(st, formalType))
      return st;
  }
  if (Type* vt = actualType->getValType()) {
    if (canInstantiate(vt, formalType))
      return vt;
    else if (Type* st = vt->scalarPromotionType)
      if (canInstantiate(st, formalType))
        return st;
  }
  return NULL;
}


static void
computeGenericSubs(SymbolMap &subs,
                   FnSymbol* fn,
                   Vec<Symbol*>& alignedActuals) {
  int i = 0;
  for_formals(formal, fn) {
    if (formal->intent == INTENT_PARAM) {
      if (alignedActuals.v[i] && alignedActuals.v[i]->isParameter()) {
        if (!formal->type->symbol->hasFlag(FLAG_GENERIC) ||
            canInstantiate(alignedActuals.v[i]->type, formal->type))
          subs.put(formal, alignedActuals.v[i]);
      } else if (!alignedActuals.v[i] && formal->defaultExpr) {

        // break because default expression may reference generic
        // arguments earlier in formal list; make those substitutions
        // first (test/classes/bradc/paramInClass/weirdParamInit4)
        if (subs.n)
          break;

        resolveBlock(formal->defaultExpr);
        SymExpr* se = toSymExpr(formal->defaultExpr->body.tail);
        if (se && se->var->isParameter() &&
            (!formal->type->symbol->hasFlag(FLAG_GENERIC) || canInstantiate(se->var->type, formal->type)))
          subs.put(formal, se->var);
        else
          INT_FATAL(fn, "unable to handle default parameter");
      }
    } else if (formal->type->symbol->hasFlag(FLAG_GENERIC)) {

      //
      // check for field with specified generic type
      //
      if (!formal->hasFlag(FLAG_TYPE_VARIABLE) && formal->type != dtAny &&
          strcmp(formal->name, "outer") && strcmp(formal->name, "meme") &&
          (fn->hasFlag(FLAG_DEFAULT_CONSTRUCTOR) || fn->hasFlag(FLAG_TYPE_CONSTRUCTOR)))
        USR_FATAL(formal, "invalid generic type specification on class field");

      if (alignedActuals.v[i]) {
        if (Type* type = getInstantiationType(alignedActuals.v[i]->type, formal->type)) {
          // String literal actuals aligned with non-param generic
          // formals of type dtAny will result in an instantiation of
          // a dtString formal.  This is in line with variable
          // declarations with non-typed initializing expressions and
          // non-param formals with string literal default expressions
          // (see fix_def_expr() and hack_resolve_types() in
          // normalize.cpp).
          if ((formal->type == dtAny) && (!formal->hasFlag(FLAG_PARAM)) &&
              (type == dtStringC) &&
              (alignedActuals.v[i]->type == dtStringC) &&
              (alignedActuals.v[i]->isImmediate()))
            subs.put(formal, dtString->symbol);
          else
            subs.put(formal, type->symbol);
        }
      } else if (formal->defaultExpr) {

        // break because default expression may reference generic
        // arguments earlier in formal list; make those substitutions
        // first (test/classes/bradc/genericTypes)
        if (subs.n)
          break;

        resolveBlock(formal->defaultExpr);
        Type* defaultType = formal->defaultExpr->body.tail->typeInfo();
        if (defaultType == dtTypeDefaultToken)
          subs.put(formal, dtTypeDefaultToken->symbol);
        else if (Type* type = getInstantiationType(defaultType, formal->type))
          subs.put(formal, type->symbol);
      }
    }
    i++;
  }
}


/** Common code for multiple paths through expandVarArgs.
 * 
 * This code handles the case where the number of varargs are known at compile
 * time.  It inserts the necessary code to copy the values into and out of the
 * varargs tuple.
 */
static void
handleSymExprInExpandVarArgs(FnSymbol* workingFn, ArgSymbol* formal, SymExpr* sym) {
  workingFn->addFlag(FLAG_EXPANDED_VARARGS);
  
  // Handle specified number of variable arguments.
  if (VarSymbol* n_var = toVarSymbol(sym->var)) {
    if (n_var->type == dtInt[INT_SIZE_DEFAULT] && n_var->immediate) {
      int n = n_var->immediate->int_value();
      CallExpr* tupleCall = new CallExpr((formal->hasFlag(FLAG_TYPE_VARIABLE)) ?
                                         "_type_construct__tuple" : "_construct__tuple");
      for (int i = 0; i < n; i++) {
        DefExpr* new_arg_def = formal->defPoint->copy();
        ArgSymbol* new_formal = toArgSymbol(new_arg_def->sym);
        new_formal->variableExpr = NULL;
        tupleCall->insertAtTail(new SymExpr(new_formal));
        new_formal->name = astr("_e", istr(i), "_", formal->name);
        new_formal->cname = astr("_e", istr(i), "_", formal->cname);
        formal->defPoint->insertBefore(new_arg_def);
      }
      
      VarSymbol* var = new VarSymbol(formal->name);
      
      // Replace mappings to the old formal with mappings to the new variable.
      if (workingFn->hasFlag(FLAG_PARTIAL_COPY)) {
        for (int index = workingFn->partialCopyMap.n; --index >= 0;) {
          SymbolMapElem& mapElem = workingFn->partialCopyMap.v[index];
          
          if (mapElem.value == formal) {
            mapElem.value = var;
            break;
          }
        }
      }
      
      if (formal->hasFlag(FLAG_TYPE_VARIABLE)) {
        var->addFlag(FLAG_TYPE_VARIABLE);
      }

      if (formal->intent == INTENT_OUT || formal->intent == INTENT_INOUT) {
        int i = 1;
        for_actuals(actual, tupleCall) {
          VarSymbol* tmp = newTemp("_varargs_tmp_");
          workingFn->insertBeforeReturnAfterLabel(new DefExpr(tmp));
          workingFn->insertBeforeReturnAfterLabel(new CallExpr(PRIM_MOVE, tmp, new CallExpr(var, new_IntSymbol(i))));
          workingFn->insertBeforeReturnAfterLabel(new CallExpr("=", actual->copy(), tmp));
          i++;
        }
      }

      tupleCall->insertAtHead(new_IntSymbol(n));
      workingFn->insertAtHead(new CallExpr(PRIM_MOVE, var, tupleCall));
      workingFn->insertAtHead(new DefExpr(var));
      formal->defPoint->remove();
      
      if (workingFn->hasFlag(FLAG_PARTIAL_COPY)) {
        // If this is a partial copy, store the mapping for substitution later.
        workingFn->partialCopyMap.put(formal, var);
      } else {
        // Otherwise, do the substitution now.
        subSymbol(workingFn->body, formal, var);
      }
      
      if (workingFn->where) {
        VarSymbol* var = new VarSymbol(formal->name);
        
        if (formal->hasFlag(FLAG_TYPE_VARIABLE)) {
          var->addFlag(FLAG_TYPE_VARIABLE);
        }
        
        workingFn->where->insertAtHead(new CallExpr(PRIM_MOVE, var, tupleCall->copy()));
        workingFn->where->insertAtHead(new DefExpr(var));
        subSymbol(workingFn->where, formal, var);
      }
    }
  }
}


static FnSymbol*
expandVarArgs(FnSymbol* origFn, int numActuals) {

  bool      genericArgSeen = false;
  FnSymbol* workingFn      = origFn;
  
  SymbolMap substitutions;
  
  static Map<FnSymbol*,Vec<FnSymbol*>*> cache;
  
  // check for cached stamped out function
  if (Vec<FnSymbol*>* cfns = cache.get(origFn)) {
    forv_Vec(FnSymbol, cfn, *cfns) {
      if (cfn->numFormals() == numActuals) return cfn;
    }
  }
  
  for_formals(formal, origFn) {
    
    if (workingFn != origFn) {
      formal = toArgSymbol(substitutions.get(formal));
    }
    
    if (!genericArgSeen && formal->variableExpr && !isDefExpr(formal->variableExpr->body.tail)) {
      resolveBlock(formal->variableExpr);
    }

    /*
     * Set genericArgSeen to true if a generic argument appears before the
     * argument with the variable expression.
     */
    
    // INT_ASSERT(arg->type);
    // Adding 'ref' intent to the "ret" arg of 
    //  inline proc =(ref ret:syserr, x:syserr) { __primitive("=", ret, x); }
    // in SysBasic.chpl:150 causes a segfault.
    // The addition of the arg->type test in the folloiwng conditional is a
    // workaround.  
    // A better approach would be to add a check that each formal of a function
    // has a type (if that can be expected) and then fix the fault where it occurs.
    if (formal->type && formal->type->symbol->hasFlag(FLAG_GENERIC)) {
      genericArgSeen = true;
    }

    if (!formal->variableExpr) {
      continue;
    }

    // Handle unspecified variable number of arguments.
    if (DefExpr* def = toDefExpr(formal->variableExpr->body.tail)) {
      int numCopies = numActuals - workingFn->numFormals() + 1;
      if (numCopies <= 0) {
        if (workingFn != origFn) delete workingFn;
        return NULL;
      }

      if (workingFn == origFn) {
        workingFn = origFn->copy(&substitutions);
        INT_ASSERT(! workingFn->hasFlag(FLAG_RESOLVED));
        workingFn->addFlag(FLAG_INVISIBLE_FN);
        
        origFn->defPoint->insertBefore(new DefExpr(workingFn));
        
        formal = static_cast<ArgSymbol*>(substitutions.get(formal));
      }
      
      Symbol*  newSym     = substitutions.get(def->sym);
      SymExpr* newSymExpr = new SymExpr(new_IntSymbol(numCopies));
      newSym->defPoint->replace(newSymExpr);
      
      subSymbol(workingFn, newSym, new_IntSymbol(numCopies));
      
      handleSymExprInExpandVarArgs(workingFn, formal, newSymExpr);
      genericArgSeen = false;
      
    } else if (SymExpr* sym = toSymExpr(formal->variableExpr->body.tail)) {
      
      handleSymExprInExpandVarArgs(workingFn, formal, sym);
      
    } else if (!workingFn->hasFlag(FLAG_GENERIC)) {
      INT_FATAL("bad variableExpr");
    }
  }
  
  Vec<FnSymbol*>* cfns = cache.get(origFn);
  if (cfns == NULL) {
    cfns = new Vec<FnSymbol*>();
  }
  cfns->add(workingFn);
  cache.put(origFn, cfns);
  
  return workingFn;
}


static void
resolve_type_constructor(FnSymbol* fn, CallInfo& info) {
    SET_LINENO(fn);
    CallExpr* typeConstructorCall = new CallExpr(astr("_type", fn->name));
    for_formals(formal, fn) {
      if (strcmp(formal->name, "meme")) {
        if (fn->_this->type->symbol->hasFlag(FLAG_TUPLE)) {
          if (formal->instantiatedFrom) {
            typeConstructorCall->insertAtTail(formal->type->symbol);
          } else if (formal->hasFlag(FLAG_INSTANTIATED_PARAM)) {
            typeConstructorCall->insertAtTail(paramMap.get(formal));
          }
        } else {
          if (!strcmp(formal->name, "outer") || formal->type == dtMethodToken) {
            typeConstructorCall->insertAtTail(formal);
          } else if (formal->instantiatedFrom) {
            typeConstructorCall->insertAtTail(new NamedExpr(formal->name, new SymExpr(formal->type->symbol)));
          } else if (formal->hasFlag(FLAG_INSTANTIATED_PARAM)) {
            typeConstructorCall->insertAtTail(new NamedExpr(formal->name, new SymExpr(paramMap.get(formal))));
          }
        }
      }
    }
    info.call->insertBefore(typeConstructorCall);
    resolveCall(typeConstructorCall);
    INT_ASSERT(typeConstructorCall->isResolved());
    resolveFns(typeConstructorCall->isResolved());
    fn->_this->type = typeConstructorCall->isResolved()->retType;
    typeConstructorCall->remove();
}


/** Candidate filtering logic specific to concrete functions.
 * 
 * \param candidates    The list to add possible candidates to.
 * \param currCandidate The current candidate to consider.
 * \param info          The CallInfo object for the call site.
 */
static void
filterConcreteCandidate(Vec<ResolutionCandidate*>& candidates,
                        ResolutionCandidate* currCandidate,
                        CallInfo& info) {
  
  currCandidate->fn = expandVarArgs(currCandidate->fn, info.actuals.n);

  if (!currCandidate->fn) return;
  
  resolveTypedefedArgTypes(currCandidate->fn);

  if (!currCandidate->computeAlignment(info)) {
    return;
  }
  
  /*
   * Make sure that type constructor is resolved before other constructors.
   */
  if (currCandidate->fn->hasFlag(FLAG_DEFAULT_CONSTRUCTOR)) {
    resolve_type_constructor(currCandidate->fn, info);
  }

  /*
   * A derived generic type will use the type of its parent, and expects this to
   * be instantiated before it is.
   */ 
  resolveFormals(currCandidate->fn);
  
  int coindex = -1;
  for_formals(formal, currCandidate->fn) {
    if (Symbol* actual = currCandidate->alignedActuals.v[++coindex]) {
      if (actual->hasFlag(FLAG_TYPE_VARIABLE) != formal->hasFlag(FLAG_TYPE_VARIABLE)) {
        return;
      }
      
      if (!canDispatch(actual->type, actual, formal->type, currCandidate->fn, NULL, formal->hasFlag(FLAG_INSTANTIATED_PARAM))) {
        return;
      }
    }
  }
  
  candidates.add(currCandidate);
}


/** Candidate filtering logic specific to generic functions.
 * 
 * \param candidates    The list to add possible candidates to.
 * \param currCandidate The current candidate to consider.
 * \param info          The CallInfo object for the call site.
 */
static void
filterGenericCandidate(Vec<ResolutionCandidate*>& candidates,
                       ResolutionCandidate* currCandidate,
                       CallInfo& info) {
  
  currCandidate->fn = expandVarArgs(currCandidate->fn, info.actuals.n);

  if (!currCandidate->fn) return;

  if (!currCandidate->computeAlignment(info)) {
    return;
  }
  
  /*
   * Early rejection of generic functions.
   */
  int coindex = 0;
  for_formals(formal, currCandidate->fn) {
    if (formal->type != dtUnknown) {
      if (Symbol* actual = currCandidate->alignedActuals.v[coindex]) {
        if (actual->hasFlag(FLAG_TYPE_VARIABLE) != formal->hasFlag(FLAG_TYPE_VARIABLE)) {
          return;
        }
        
        if (formal->type->symbol->hasFlag(FLAG_GENERIC)) {
          Type* vt = actual->getValType();
          Type* st = actual->type->scalarPromotionType;
          Type* svt = (vt) ? vt->scalarPromotionType : NULL;
          if (!canInstantiate(actual->type, formal->type) &&
              (!vt  || !canInstantiate(vt, formal->type)) &&
              (!st  || !canInstantiate(st, formal->type)) &&
              (!svt || !canInstantiate(svt, formal->type))) {
            
            return;
            
          }
        } else {
          if (!canDispatch(actual->type, actual, formal->type, currCandidate->fn, NULL, formal->hasFlag(FLAG_INSTANTIATED_PARAM))) {
            return;
          }
        }
      }
    }
    ++coindex;
  }

  // Compute the param/type substitutions for generic arguments.
  currCandidate->computeSubstitutions();
  
  /*
   * If no substitutions were made we can't instantiate this generic, and must
   * reject it.
   */
  if (currCandidate->substitutions.n > 0) {
    /*
     * Instantiate just enough of the generic to get through the rest of the
     * filtering and disambiguation processes.
     */
    currCandidate->fn = instantiateSignature(currCandidate->fn, currCandidate->substitutions, info.call);
    
    if (currCandidate->fn != NULL) {
      filterCandidate(candidates, currCandidate, info);
    }
  }
}


/** Tests to see if a function is a candidate for resolving a specific call.  If
 *  it is a candidate, we add it to the candidate lists.
 * 
 * This version of filterCandidate is called by other versions of
 * filterCandidate, and shouldn't be called outside this family of functions.
 * 
 * \param candidates    The list to add possible candidates to.
 * \param currCandidate The current candidate to consider.
 * \param info          The CallInfo object for the call site.
 */
static void
filterCandidate(Vec<ResolutionCandidate*>& candidates,
                ResolutionCandidate* currCandidate,
                CallInfo& info) {

  if (currCandidate->fn->hasFlag(FLAG_GENERIC)) {
    filterGenericCandidate(candidates, currCandidate, info);
    
  } else {
    filterConcreteCandidate(candidates, currCandidate, info);
  }
}


/** Tests to see if a function is a candidate for resolving a specific call.  If
 *  it is a candidate, we add it to the candidate lists.
 * 
 * This version of filterCandidate is called by code outside the filterCandidate
 * family of functions.
 * 
 * \param candidates    The list to add possible candidates to.
 * \param currCandidate The current candidate to consider.
 * \param info          The CallInfo object for the call site.
 */
static void
filterCandidate(Vec<ResolutionCandidate*>& candidates, FnSymbol* fn, CallInfo& info) {
  ResolutionCandidate* currCandidate = new ResolutionCandidate(fn);
  filterCandidate(candidates, currCandidate, info);
  
  if (candidates.tail() != currCandidate) {
    // The candidate was not accepted.  Time to clean it up.
    delete currCandidate;
  }
}


static BlockStmt*
getParentBlock(Expr* expr) {
  for (Expr* tmp = expr->parentExpr; tmp; tmp = tmp->parentExpr) {
    if (BlockStmt* block = toBlockStmt(tmp))
      return block;
  }
  if (expr->parentSymbol) {
    FnSymbol* parentFn = toFnSymbol(expr->parentSymbol);
    if (parentFn && parentFn->instantiationPoint)
      return parentFn->instantiationPoint;
    else if (expr->parentSymbol->defPoint)
      return getParentBlock(expr->parentSymbol->defPoint);
  }
  return NULL;
}


//
// helper routine for isMoreVisible (below);
//
static bool
isMoreVisibleInternal(BlockStmt* block, FnSymbol* fn1, FnSymbol* fn2,
                      Vec<BlockStmt*>& visited) {
  //
  // fn1 is more visible
  //
  if (fn1->defPoint->parentExpr == block)
    return true;

  //
  // fn2 is more visible
  //
  if (fn2->defPoint->parentExpr == block)
    return false;

  visited.set_add(block);

  //
  // default to true if neither are visible
  //
  bool moreVisible = true;

  //
  // ensure f2 is not more visible via parent block, and recurse
  //
  if (BlockStmt* parentBlock = getParentBlock(block))
    if (!visited.set_in(parentBlock))
      moreVisible &= isMoreVisibleInternal(parentBlock, fn1, fn2, visited);

  //
  // ensure f2 is not more visible via module uses, and recurse
  //
  if (block && block->modUses) {
    for_actuals(expr, block->modUses) {
      SymExpr* se = toSymExpr(expr);
      INT_ASSERT(se);
      ModuleSymbol* mod = toModuleSymbol(se->var);
      INT_ASSERT(mod);
      if (!visited.set_in(mod->block))
        moreVisible &= isMoreVisibleInternal(mod->block, fn1, fn2, visited);
    }
  }

  return moreVisible;
}


//
// return true if fn1 is more visible than fn2 from expr
//
// assumption: fn1 and fn2 are visible from expr; if this assumption
//             is violated, this function will return true
//
static bool
isMoreVisible(Expr* expr, FnSymbol* fn1, FnSymbol* fn2) {
  //
  // common-case check to see if functions have equal visibility
  //
  if (fn1->defPoint->parentExpr == fn2->defPoint->parentExpr) {
    // Special check which makes cg-initializers inferior to user-defined constructors
    // with the same args.
    if (fn2->hasFlag(FLAG_DEFAULT_CONSTRUCTOR))
      return true;
    return false;
  }

  //
  // call helper function with visited set to avoid infinite recursion
  //
  Vec<BlockStmt*> visited;
  BlockStmt* block = toBlockStmt(expr);
  if (!block)
    block = getParentBlock(expr);
  return isMoreVisibleInternal(block, fn1, fn2, visited);
}


static bool paramWorks(Symbol* actual, Type* formalType) {
  Immediate* imm = NULL;

  if (VarSymbol* var = toVarSymbol(actual)) {
    imm = var->immediate;
  }
  if (EnumSymbol* enumsym = toEnumSymbol(actual)) {
    ensureEnumTypeResolved(toEnumType(enumsym->type));
    imm = enumsym->getImmediate();
  }
  if (imm) {
    if (is_int_type(formalType)) {
      return fits_in_int(get_width(formalType), imm);
    }
    if (is_uint_type(formalType)) {
      return fits_in_uint(get_width(formalType), imm);
    }
  }

  return false;
}


//
// This is a utility function that essentially tracks which function,
// if any, the param arguments prefer.
//
static inline void registerParamPreference(int& paramPrefers, int preference,
                                    const char* argstr,
                                    DisambiguationContext DC) {
  
  if (paramPrefers == 0 || paramPrefers == preference) {
    /* if the param currently has no preference or it matches the new
       preference, preserve the current preference */
    paramPrefers = preference;
    TRACE_DISAMBIGUATE_BY_MATCH("param prefers %s\n", argstr);
  } else {
    /* otherwise its preference contradicts the previous arguments, so
       mark it as not preferring either */
    paramPrefers = -1;
    TRACE_DISAMBIGUATE_BY_MATCH("param prefers differing things\n");
  }
}


static bool considerParamMatches(Type* actualtype,
                                 Type* arg1type, Type* arg2type) {
  /* BLC: Seems weird to have to add this; could just add it in the enum
     case if enums have to be special-cased here.  Otherwise, how are the
     int cases handled later...? */
  if (actualtype->symbol->hasFlag(FLAG_REF)) {
    actualtype = actualtype->getValType();
  }
  if (actualtype == arg1type && actualtype != arg2type) {
    return true;
  }
  // If we don't have an exact match in the previous line, let's see if
  // we have a bool(w1) passed to bool(w2) or non-bool case;  This is
  // based on the enum case developed in r20208
  if (is_bool_type(actualtype) && is_bool_type(arg1type) && !is_bool_type(arg2type)) {
    return true;
  }
  // Otherwise, have bool cast to default-sized integer over a smaller size
  if (is_bool_type(actualtype) && actualtype != arg1type && actualtype != arg2type) {
    return considerParamMatches(dtInt[INT_SIZE_DEFAULT], arg1type, arg2type);
  }
  if (is_enum_type(actualtype) && actualtype != arg1type && actualtype != arg2type) {
    return considerParamMatches(dtInt[INT_SIZE_DEFAULT], arg1type, arg2type);
  }
  if (isSyncType(actualtype) && actualtype != arg1type && actualtype != arg2type) {
    return considerParamMatches(actualtype->getField("base_type")->type,
                                arg1type, arg2type);
  }
  return false;
}


/** Compare two argument mappings, given a set of actual arguments, and set the
 *  disambiguation state appropriately.
 * 
 * This function implements the argument mapping comparison component of the
 * disambiguation procedure as detailed in section 13.14.3 of the Chapel
 * language specification (page 107).
 * 
 * \param fn1     The first function to be compared.
 * \param formal1 The formal argument that correspond to the actual argument
 *                for the first function.
 * \param fn2     The second function to be compared.
 * \param formal2 The formal argument that correspond to the actual argument
 *                for the second function.
 * \param actual  The actual argument from the call site.
 * \param DC      The disambiguation context.
 * \param DS      The disambiguation state.
 */
static void testArgMapping(FnSymbol* fn1, ArgSymbol* formal1,
                           FnSymbol* fn2, ArgSymbol* formal2,
                           Symbol* actual,
                           const DisambiguationContext& DC,
                           DisambiguationState& DS) {
  
  TRACE_DISAMBIGUATE_BY_MATCH("Actual's type: %s\n", toString(actual->type));
  
  bool formal1Promotes = false;
  canDispatch(actual->type, actual, formal1->type, fn1, &formal1Promotes);
  DS.fn1Promotes |= formal1Promotes;
  
  TRACE_DISAMBIGUATE_BY_MATCH("Formal 1's type: %s\n", toString(formal1->type));
  if (formal1Promotes) {
    TRACE_DISAMBIGUATE_BY_MATCH("Actual requires promotion to match formal 1\n");
  } else {
    TRACE_DISAMBIGUATE_BY_MATCH("Actual DOES NOT require promotion to match formal 1\n");
  }
  
  if (formal1->hasFlag(FLAG_INSTANTIATED_PARAM)) {
    TRACE_DISAMBIGUATE_BY_MATCH("Formal 1 is an instantiated param.\n");
  } else {
    TRACE_DISAMBIGUATE_BY_MATCH("Formal 1 is NOT an instantiated param.\n");
  }
  
  bool formal2Promotes = false;
  canDispatch(actual->type, actual, formal2->type, fn1, &formal2Promotes);
  DS.fn2Promotes |= formal2Promotes;
  
  TRACE_DISAMBIGUATE_BY_MATCH("Formal 2's type: %s\n", toString(formal2->type));
  if (formal1Promotes) {
    TRACE_DISAMBIGUATE_BY_MATCH("Actual requires promotion to match formal 2\n");
  } else {
    TRACE_DISAMBIGUATE_BY_MATCH("Actual DOES NOT require promotion to match formal 2\n");
  }
  
  if (formal2->hasFlag(FLAG_INSTANTIATED_PARAM)) {
    TRACE_DISAMBIGUATE_BY_MATCH("Formal 2 is an instantiated param.\n");
  } else {
    TRACE_DISAMBIGUATE_BY_MATCH("Formal 2 is NOT an instantiated param.\n");
  }

  if (formal1->type == formal2->type && formal1->hasFlag(FLAG_INSTANTIATED_PARAM) && !formal2->hasFlag(FLAG_INSTANTIATED_PARAM)) {
    TRACE_DISAMBIGUATE_BY_MATCH("A: Fn %d is more specific\n", DC.i);
    DS.fn1MoreSpecific = true;
    
  } else if (formal1->type == formal2->type && !formal1->hasFlag(FLAG_INSTANTIATED_PARAM) && formal2->hasFlag(FLAG_INSTANTIATED_PARAM)) {
    TRACE_DISAMBIGUATE_BY_MATCH("B: Fn %d is more specific\n", DC.j);
    DS.fn2MoreSpecific = true;
    
  } else if (!formal1Promotes && formal2Promotes) {
    TRACE_DISAMBIGUATE_BY_MATCH("C: Fn %d is more specific\n", DC.i);
    DS.fn1MoreSpecific = true;
    
  } else if (formal1Promotes && !formal2Promotes) {
    TRACE_DISAMBIGUATE_BY_MATCH("D: Fn %d is more specific\n", DC.j);
    DS.fn2MoreSpecific = true;
    
  } else if (formal1->type == formal2->type && !formal1->instantiatedFrom && formal2->instantiatedFrom) {
    TRACE_DISAMBIGUATE_BY_MATCH("E: Fn %d is more specific\n", DC.i);
    DS.fn1MoreSpecific = true;
    
  } else if (formal1->type == formal2->type && formal1->instantiatedFrom && !formal2->instantiatedFrom) {
    TRACE_DISAMBIGUATE_BY_MATCH("F: Fn %d is more specific\n", DC.j);
    DS.fn2MoreSpecific = true;
    
  } else if (formal1->instantiatedFrom != dtAny && formal2->instantiatedFrom == dtAny) {
    TRACE_DISAMBIGUATE_BY_MATCH("G: Fn %d is more specific\n", DC.i);
    DS.fn1MoreSpecific = true;
    
  } else if (formal1->instantiatedFrom == dtAny && formal2->instantiatedFrom != dtAny) {
    TRACE_DISAMBIGUATE_BY_MATCH("H: Fn %d is more specific\n", DC.j);
    DS.fn2MoreSpecific = true;
    
  } else if (considerParamMatches(actual->type, formal1->type, formal2->type)) {
    TRACE_DISAMBIGUATE_BY_MATCH("In first param case\n");
    // The actual matches formal1's type, but not formal2's
    if (paramWorks(actual, formal2->type)) {
      // but the actual is a param and works for formal2
      if (formal1->hasFlag(FLAG_INSTANTIATED_PARAM)) {
        // the param works equally well for both, but
        // matches the first slightly better if we had to
        // decide
        registerParamPreference(DS.paramPrefers, 1, "formal1", DC);
      } else if (formal2->hasFlag(FLAG_INSTANTIATED_PARAM)) {
        registerParamPreference(DS.paramPrefers, 2, "formal2", DC);
      } else {
        // neither is a param, but formal1 is an exact type
        // match, so prefer that one
        registerParamPreference(DS.paramPrefers, 1, "formal1", DC);
      }
    } else {
      TRACE_DISAMBIGUATE_BY_MATCH("I: Fn %d is more specific\n", DC.i);
      DS.fn1MoreSpecific = true;
    }
  } else if (considerParamMatches(actual->type, formal2->type, formal1->type)) {
    TRACE_DISAMBIGUATE_BY_MATCH("In second param case\n");
    // The actual matches formal2's type, but not formal1's
    if (paramWorks(actual, formal1->type)) {
      // but the actual is a param and works for formal1
      if (formal2->hasFlag(FLAG_INSTANTIATED_PARAM)) {
        // the param works equally well for both, but
        // matches the second slightly better if we had to
        // decide
        registerParamPreference(DS.paramPrefers, 2, "formal2", DC);
      } else if (formal1->hasFlag(FLAG_INSTANTIATED_PARAM)) {
        registerParamPreference(DS.paramPrefers, 1, "formal1", DC);
      } else {
        // neither is a param, but formal1 is an exact type
        // match, so prefer that one
        registerParamPreference(DS.paramPrefers, 2, "formal2", DC);
      }
    } else {
      TRACE_DISAMBIGUATE_BY_MATCH("J: Fn %d is more specific\n", DC.j);
      DS.fn2MoreSpecific = true;
    }
  } else if (moreSpecific(fn1, formal1->type, formal2->type) && formal2->type != formal1->type) {
    TRACE_DISAMBIGUATE_BY_MATCH("K: Fn %d is more specific\n", DC.i);
    DS.fn1MoreSpecific = true;
    
  } else if (moreSpecific(fn1, formal2->type, formal1->type) && formal2->type != formal1->type) {
    TRACE_DISAMBIGUATE_BY_MATCH("L: Fn %d is more specific\n", DC.j);
    DS.fn2MoreSpecific = true;
    
  } else if (is_int_type(formal1->type) && is_uint_type(formal2->type)) {
    TRACE_DISAMBIGUATE_BY_MATCH("M: Fn %d is more specific\n", DC.i);
    DS.fn1MoreSpecific = true;
    
  } else if (is_int_type(formal2->type) && is_uint_type(formal1->type)) {
    TRACE_DISAMBIGUATE_BY_MATCH("N: Fn %d is more specific\n", DC.j);
    DS.fn2MoreSpecific = true;
    
  } else {
    TRACE_DISAMBIGUATE_BY_MATCH("O: no information gained from argument\n");
  }
}


/** Determines if fn1 is a better match than fn2.
 * 
 * This function implements the function comparison component of the
 * disambiguation procedure as detailed in section 13.14.3 of the Chapel
 * language specification (page 106).
 * 
 * \param candidate1 The function on the left-hand side of the comparison.
 * \param candidate2 The function on the right-hand side of the comparison.
 * \param DC         The disambiguation context.
 * 
 * \return True if fn1 is a more specific function than f2, false otherwise.
 */
static bool isBetterMatch(ResolutionCandidate* candidate1,
                          ResolutionCandidate* candidate2,
                          const DisambiguationContext& DC) {
  
  DisambiguationState DS;
  
  for (int k = 0; k < candidate1->alignedFormals.n; ++k) {
    Symbol* actual = DC.actuals->v[k];
    ArgSymbol* formal1 = candidate1->alignedFormals.v[k];
    ArgSymbol* formal2 = candidate2->alignedFormals.v[k];
    
    TRACE_DISAMBIGUATE_BY_MATCH("\nLooking at argument %d\n", k);
                   
    testArgMapping(candidate1->fn, formal1, candidate2->fn, formal2, actual, DC, DS);
  }
  
  if (!DS.fn1Promotes && DS.fn2Promotes) {
    TRACE_DISAMBIGUATE_BY_MATCH("\nP: Fn %d does not require argument promotion; Fn %d does\n", DC.i, DC.j);
    DS.printSummary("P", DC);
    return true;
  }
  
  if (!(DS.fn1MoreSpecific || DS.fn2MoreSpecific)) {
    // If the decision hasn't been made based on the argument mappings...
    
    if (isMoreVisible(DC.scope, candidate1->fn, candidate2->fn)) {
      TRACE_DISAMBIGUATE_BY_MATCH("\nQ: Fn %d is more specific\n", DC.i);
      DS.fn1MoreSpecific = true;
      
    } else if (isMoreVisible(DC.scope, candidate2->fn, candidate1->fn)) {
      TRACE_DISAMBIGUATE_BY_MATCH("\nR: Fn %d is more specific\n", DC.j);
      DS.fn2MoreSpecific = true;
      
    } else if (DS.paramPrefers == 1) {
      TRACE_DISAMBIGUATE_BY_MATCH("\nS: Fn %d is more specific\n", DC.i);
      DS.fn1MoreSpecific = true;
      
    } else if (DS.paramPrefers == 2) {
      TRACE_DISAMBIGUATE_BY_MATCH("\nT: Fn %d is more specific\n", DC.j);
      DS.fn2MoreSpecific = true;
      
    } else if (candidate1->fn->where && !candidate2->fn->where) {
      TRACE_DISAMBIGUATE_BY_MATCH("\nU: Fn %d is more specific\n", DC.i);
      DS.fn1MoreSpecific = true;
      
    } else if (!candidate1->fn->where && candidate2->fn->where) {
      TRACE_DISAMBIGUATE_BY_MATCH("\nV: Fn %d is more specific\n", DC.j);
      DS.fn2MoreSpecific = true;
    }
  }
  
  DS.printSummary("W", DC);
  return DS.fn1MoreSpecific && !DS.fn2MoreSpecific;
}


/** Find the best candidate from a list of candidates.
 * 
 * This function finds the best Chapel function from a set of candidates, given
 * a call site.  This is an implementation of 13.14.3 of the Chapel language
 * specification (page 106).
 * 
 * \param candidates A list of the candidate functions, from which the best
 *                   match is selected.
 * \param DC         The disambiguation context.
 * 
 * \return The result of the disambiguation process.
 */
static ResolutionCandidate*
disambiguateByMatch(Vec<ResolutionCandidate*>& candidates, DisambiguationContext DC) {
  
  // If index i is set then we can skip testing function F_i because we already
  // know it can not be the best match.
  std::vector<bool> notBest(candidates.n, false);
  
  for (int i = 0; i < candidates.n; ++i) {
    
    TRACE_DISAMBIGUATE_BY_MATCH("##########################\n");
    TRACE_DISAMBIGUATE_BY_MATCH("# Considering function %d #\n", i);
    TRACE_DISAMBIGUATE_BY_MATCH("##########################\n\n");
    
    ResolutionCandidate* candidate1 = candidates.v[i];
    bool best = true; // is fn1 the best candidate?
    
    TRACE_DISAMBIGUATE_BY_MATCH("%s\n\n", toString(candidate1->fn));
    
    if (notBest[i]) {
      TRACE_DISAMBIGUATE_BY_MATCH("Already known to not be best match.  Skipping.\n\n");
      continue;
    }
    
    for (int j = 0; j < candidates.n; ++j) {
      if (i == j) continue;
        
      TRACE_DISAMBIGUATE_BY_MATCH("Comparing to function %d\n", j);
      TRACE_DISAMBIGUATE_BY_MATCH("-----------------------\n");
      
      ResolutionCandidate* candidate2 = candidates.v[j];
      
      TRACE_DISAMBIGUATE_BY_MATCH("%s\n", toString(candidate2->fn)); 
      
      if (isBetterMatch(candidate1, candidate2, DC.forPair(i, j))) {
        TRACE_DISAMBIGUATE_BY_MATCH("X: Fn %d is a better match than Fn %d\n\n\n", i, j);
        notBest[j] = true;
        
      } else {
        TRACE_DISAMBIGUATE_BY_MATCH("X: Fn %d is NOT a better match than Fn %d\n\n\n", i, j);
        best = false;
        break;
      }
    }
    
    if (best) {
      TRACE_DISAMBIGUATE_BY_MATCH("Y: Fn %d is the best match.\n\n\n", i);
      return candidate1;
      
    } else {
      TRACE_DISAMBIGUATE_BY_MATCH("Y: Fn %d is NOT the best match.\n\n\n", i);
    }
  }
  
  TRACE_DISAMBIGUATE_BY_MATCH("Z: No non-ambiguous best match.\n\n");
  
  return NULL;
}


static bool
explainCallMatch(CallExpr* call) {
  if (!call->isNamed(fExplainCall))
    return false;
  if (explainCallModule && explainCallModule != call->getModule())
    return false;
  if (explainCallLine != -1 && explainCallLine != call->linenum())
    return false;
  return true;
}


static CallExpr*
userCall(CallExpr* call) {
  if (developer)
    return call;
  // If the called function is compiler-generated or is in one of the internal
  // modules, back up the stack until a call is encountered whose target
  // function is neither.
  // TODO: This function should be rewritten so each test appears only once.
  if (call->getFunction()->hasFlag(FLAG_COMPILER_GENERATED) ||
      call->getModule()->modTag == MOD_INTERNAL) {
    for (int i = callStack.n-1; i >= 0; i--) {
      if (!callStack.v[i]->getFunction()->hasFlag(FLAG_COMPILER_GENERATED) &&
          callStack.v[i]->getModule()->modTag != MOD_INTERNAL)
        return callStack.v[i];
    }
  }
  return call;
}


static void
printResolutionErrorAmbiguous(
                     Vec<FnSymbol*>& candidates,
                     CallInfo* info) {
  CallExpr* call = userCall(info->call);
  if (!strcmp("this", info->name)) {
    USR_FATAL(call, "ambiguous access of '%s' by '%s'",
              toString(info->actuals.v[1]->type),
              toString(info));
  } else {
    const char* entity = "call";
    if (!strncmp("_type_construct_", info->name, 16))
      entity = "type specifier";
    const char* str = toString(info);
    if (info->scope) {
      ModuleSymbol* mod = toModuleSymbol(info->scope->parentSymbol);
      INT_ASSERT(mod);
      str = astr(mod->name, ".", str);
    }
    USR_FATAL_CONT(call, "ambiguous %s '%s'", entity, str);
    if (developer) {
      for (int i = callStack.n-1; i>=0; i--) {
        CallExpr* cs = callStack.v[i];
        FnSymbol* f = cs->getFunction();
        if (f->instantiatedFrom)
          USR_PRINT(callStack.v[i], "  instantiated from %s", f->name);
        else
          break;
      }
    }
    bool printed_one = false;
    forv_Vec(FnSymbol, fn, candidates) {
      USR_PRINT(fn, "%s %s",
                printed_one ? "               " : "candidates are:",
                toString(fn));
      printed_one = true;
    }
    USR_STOP();
  }
}

static void
printResolutionErrorUnresolved(
                     Vec<FnSymbol*>& visibleFns,
                     CallInfo* info) {
  CallExpr* call = userCall(info->call);
  if (!strcmp("_cast", info->name)) {
    if (!info->actuals.head()->hasFlag(FLAG_TYPE_VARIABLE)) {
      USR_FATAL(call, "illegal cast to non-type",
                toString(info->actuals.v[1]->type),
                toString(info->actuals.v[0]->type));
    } else {
      USR_FATAL(call, "illegal cast from %s to %s",
                toString(info->actuals.v[1]->type),
                toString(info->actuals.v[0]->type));
    }
  } else if (!strcmp("free", info->name)) {
    if (info->actuals.n > 0 &&
        isRecord(info->actuals.v[2]->type))
      USR_FATAL(call, "delete not allowed on records");
  } else if (!strcmp("these", info->name)) {
    if (info->actuals.n == 2 &&
        info->actuals.v[0]->type == dtMethodToken)
    USR_FATAL(call, "cannot iterate over values of type %s",
              toString(info->actuals.v[1]->type));
  } else if (!strcmp("_type_construct__tuple", info->name)) {
    if (info->call->argList.length == 0)
      USR_FATAL(call, "tuple size must be specified");
    SymExpr* sym = toSymExpr(info->call->get(1));
    if (!sym || !sym->var->isParameter()) {
      USR_FATAL(call, "tuple size must be static");
    } else {
      USR_FATAL(call, "invalid tuple");
    }
  } else if (!strcmp("=", info->name)) {
    if (info->actuals.v[0] && !info->actuals.v[0]->hasFlag(FLAG_TYPE_VARIABLE) &&
        info->actuals.v[1] && info->actuals.v[1]->hasFlag(FLAG_TYPE_VARIABLE)) {
      USR_FATAL(call, "illegal assignment of type to value");
    } else if (info->actuals.v[0] && info->actuals.v[0]->hasFlag(FLAG_TYPE_VARIABLE) &&
               info->actuals.v[1] && !info->actuals.v[1]->hasFlag(FLAG_TYPE_VARIABLE)) {
      USR_FATAL(call, "illegal assignment of value to type");
    } else if (info->actuals.v[1]->type == dtNil) {
      USR_FATAL(call, "type mismatch in assignment from nil to %s",
                toString(info->actuals.v[0]->type));
    } else {
      USR_FATAL(call, "type mismatch in assignment from %s to %s",
                toString(info->actuals.v[1]->type),
                toString(info->actuals.v[0]->type));
    }
  } else if (!strcmp("this", info->name)) {
    Type* type = info->actuals.v[1]->getValType();
    if (type->symbol->hasFlag(FLAG_ITERATOR_RECORD)) {
      USR_FATAL(call, "illegal access of iterator or promoted expression");
    } else if (type->symbol->hasFlag(FLAG_FUNCTION_CLASS)) {
      USR_FATAL(call, "illegal access of first class function");
    } else {
      USR_FATAL(call, "unresolved access of '%s' by '%s'",
                toString(info->actuals.v[1]->type),
                toString(info));
    }
  } else {
    const char* entity = "call";
    if (!strncmp("_type_construct_", info->name, 16))
      entity = "type specifier";
    const char* str = toString(info);
    if (info->scope) {
      ModuleSymbol* mod = toModuleSymbol(info->scope->parentSymbol);
      INT_ASSERT(mod);
      str = astr(mod->name, ".", str);
    }
    USR_FATAL_CONT(call, "unresolved %s '%s'", entity, str);
    if (visibleFns.n > 0) {
      if (developer) {
        for (int i = callStack.n-1; i>=0; i--) {
          CallExpr* cs = callStack.v[i];
          FnSymbol* f = cs->getFunction();
          if (f->instantiatedFrom)
            USR_PRINT(callStack.v[i], "  instantiated from %s", f->name);
          else
            break;
        }
      }
      bool printed_one = false;
      forv_Vec(FnSymbol, fn, visibleFns) {
        // Consider "visible functions are"
        USR_PRINT(fn, "%s %s",
                  printed_one ? "               " : "candidates are:",
                  toString(fn));
        printed_one = true;
      }
    }
    if (visibleFns.n == 1 &&
        visibleFns.v[0]->numFormals() == 0
        && !strncmp("_type_construct_", info->name, 16))
      USR_PRINT(call, "did you forget the 'new' keyword?");
    USR_STOP();
  }
}

static void issueCompilerError(CallExpr* call) {
  //
  // Disable compiler warnings in internal modules that are triggered
  // within a dynamic dispatch context because of potential user
  // confusion.  Removed the following code and See the following
  // tests:
  //
  //   test/arrays/bradc/workarounds/arrayOfSpsArray.chpl
  //   test/arrays/deitz/part4/test_array_of_associative_arrays.chpl
  //   test/classes/bradc/arrayInClass/genericArrayInClass-otharrs.chpl
  //
  if (call->isPrimitive(PRIM_WARNING))
    if (inDynamicDispatchResolution)
      if (call->getModule()->modTag == MOD_INTERNAL &&
          callStack.head()->getModule()->modTag == MOD_INTERNAL)
        return;
  //
  // If an errorDepth was specified, report a diagnostic about the call
  // that deep into the callStack. The default depth is 1.
  //
  FnSymbol* fn = toFnSymbol(call->parentSymbol);
  VarSymbol* depthParam = toVarSymbol(paramMap.get(toDefExpr(fn->formals.tail)->sym));
  int64_t depth;
  bool foundDepthVal;
  if (depthParam && depthParam->immediate &&
      depthParam->immediate->const_kind == NUM_KIND_INT) {
    depth = depthParam->immediate->int_value();
    foundDepthVal = true;
  } else {
    depth = 1;
    foundDepthVal = false;
  }
  if (depth > callStack.n - 1) {
    if (foundDepthVal)
      USR_WARN(call, "compiler diagnostic depth value exceeds call stack depth");
    depth = callStack.n - 1;
  }
  if (depth < 0) {
    USR_WARN(call, "compiler diagnostic depth value can not be negative");
    depth = 0;
  }
  CallExpr* from = NULL;
  for (int i = callStack.n-1 - depth; i >= 0; i--) {
    from = callStack.v[i];
    // We report calls whose target function is not compiler-generated and is
    // not defined in one of the internal modules.
    if (from->linenum() > 0 && 
        from->getModule()->modTag != MOD_INTERNAL &&
        !from->getFunction()->hasFlag(FLAG_COMPILER_GENERATED))
      break;
  }

  const char* str = "";
  for_formals(arg, fn) {
    if (foundDepthVal && arg->defPoint == fn->formals.tail)
      continue;
    VarSymbol* var = toVarSymbol(paramMap.get(arg));
    INT_ASSERT(var && var->immediate && var->immediate->const_kind == CONST_KIND_STRING);
    str = astr(str, var->immediate->v_string);
  }
  if (call->isPrimitive(PRIM_ERROR)) {
    USR_FATAL(from, "%s", str);
  } else {
    USR_WARN(from, "%s", str);
  }
  if (FnSymbol* fn = toFnSymbol(callStack.tail()->isResolved()))
    innerCompilerWarningMap.put(fn, str);
  if (FnSymbol* fn = toFnSymbol(callStack.v[callStack.n-1 - depth]->isResolved()))
    outerCompilerWarningMap.put(fn, str);
}

static void reissueCompilerWarning(const char* str, int offset) {
  //
  // Disable compiler warnings in internal modules that are triggered
  // within a dynamic dispatch context because of potential user
  // confusion.  See note in 'issueCompileError' above.
  //
  if (inDynamicDispatchResolution)
    if (callStack.tail()->getModule()->modTag == MOD_INTERNAL &&
        callStack.head()->getModule()->modTag == MOD_INTERNAL)
      return;

  CallExpr* from = NULL;
  for (int i = callStack.n-offset; i >= 0; i--) {
    from = callStack.v[i];
    // We report calls whose target function is not compiler-generated and is
    // not defined in one of the internal modules.
    if (from->linenum() > 0 && 
        from->getModule()->modTag != MOD_INTERNAL &&
        !from->getFunction()->hasFlag(FLAG_COMPILER_GENERATED))
      break;
  }
  USR_WARN(from, "%s", str);
}

class VisibleFunctionBlock {
 public:
  Map<const char*,Vec<FnSymbol*>*> visibleFunctions;
  VisibleFunctionBlock() { }
};

static Map<BlockStmt*,VisibleFunctionBlock*> visibleFunctionMap;
static int nVisibleFunctions = 0; // for incremental build
static Map<BlockStmt*,BlockStmt*> visibilityBlockCache;
static Vec<BlockStmt*> standardModuleSet;

//
// return the innermost block for searching for visible functions
//
BlockStmt*
getVisibilityBlock(Expr* expr) {
  if (BlockStmt* block = toBlockStmt(expr->parentExpr)) {
    if (block->blockTag == BLOCK_SCOPELESS)
      return getVisibilityBlock(block);
    else
      return block;
  } else if (expr->parentExpr) {
    return getVisibilityBlock(expr->parentExpr);
  } else if (Symbol* s = expr->parentSymbol) {
      FnSymbol* fn = toFnSymbol(s);
      if (fn && fn->instantiationPoint)
        return fn->instantiationPoint;
      else
        return getVisibilityBlock(s->defPoint);
  } else {
    INT_FATAL(expr, "Expresion has no visibility block.");
    return NULL;
  }
}

static void buildVisibleFunctionMap() {
  for (int i = nVisibleFunctions; i < gFnSymbols.n; i++) {
    FnSymbol* fn = gFnSymbols.v[i];
    if (!fn->hasFlag(FLAG_INVISIBLE_FN) && fn->defPoint->parentSymbol && !isArgSymbol(fn->defPoint->parentSymbol)) {
      BlockStmt* block = NULL;
      if (fn->hasFlag(FLAG_AUTO_II)) {
        block = theProgram->block;
      } else {
        block = getVisibilityBlock(fn->defPoint);
        //
        // add all functions in standard modules to theProgram
        //
        if (standardModuleSet.set_in(block))
          block = theProgram->block;
      }
      VisibleFunctionBlock* vfb = visibleFunctionMap.get(block);
      if (!vfb) {
        vfb = new VisibleFunctionBlock();
        visibleFunctionMap.put(block, vfb);
      }
      Vec<FnSymbol*>* fns = vfb->visibleFunctions.get(fn->name);
      if (!fns) {
        fns = new Vec<FnSymbol*>();
        vfb->visibleFunctions.put(fn->name, fns);
      }
      fns->add(fn);
    }
  }
  nVisibleFunctions = gFnSymbols.n;
}

static BlockStmt*
getVisibleFunctions(BlockStmt* block,
                    const char* name,
                    Vec<FnSymbol*>& visibleFns,
                    Vec<BlockStmt*>& visited) {
  //
  // all functions in standard modules are stored in a single block
  //
  if (standardModuleSet.set_in(block))
    block = theProgram->block;

  //
  // avoid infinite recursion due to modules with mutual uses
  //
  if (visited.set_in(block))
    return NULL;

  if (isModuleSymbol(block->parentSymbol))
    visited.set_add(block);

  bool canSkipThisBlock = true;

  VisibleFunctionBlock* vfb = visibleFunctionMap.get(block);
  if (vfb) {
    canSkipThisBlock = false; // cannot skip if this block defines functions
    Vec<FnSymbol*>* fns = vfb->visibleFunctions.get(name);
    if (fns) {
      visibleFns.append(*fns);
    }
  }

  if (block->modUses) {
    for_actuals(expr, block->modUses) {
      SymExpr* se = toSymExpr(expr);
      INT_ASSERT(se);
      ModuleSymbol* mod = toModuleSymbol(se->var);
      INT_ASSERT(mod);
      canSkipThisBlock = false; // cannot skip if this block uses modules
      getVisibleFunctions(mod->block, name, visibleFns, visited);
    }
  }

  //
  // visibilityBlockCache contains blocks that can be skipped
  //
  if (BlockStmt* next = visibilityBlockCache.get(block)) {
    getVisibleFunctions(next, name, visibleFns, visited);
    return (canSkipThisBlock) ? next : block;
  }

  if (block != rootModule->block) {
    BlockStmt* next = getVisibilityBlock(block);
    BlockStmt* cache = getVisibleFunctions(next, name, visibleFns, visited);
    if (cache)
      visibilityBlockCache.put(block, cache);
    return (canSkipThisBlock) ? cache : block;
  }

  return NULL;
}

static void replaceActualWithDeref(CallExpr* call, Type* derefType,
                                   SymExpr* actualExpr, Symbol* actualSym,
                                   CallInfo* info, int argNum)
{
  SET_LINENO(call);
  Expr* stmt = call->getStmtExpr();
  VarSymbol* derefTmp = newTemp("derefTmp", derefType);
  stmt->insertBefore(new DefExpr(derefTmp));
  stmt->insertBefore(new_Expr("'move'(%S, 'deref'(%S))", derefTmp, actualSym));
  actualExpr->var = derefTmp;
  INT_ASSERT(info->actuals.v[argNum] == actualSym);
  info->actuals.v[argNum] = derefTmp;
}


static void handleCaptureArgs(CallExpr* call, FnSymbol* taskFn, CallInfo* info) {
  INT_ASSERT(taskFn);
  if (!needsCapture(taskFn)) {
    // A task function should have args only if it needsCapture.
    if (taskFn->hasFlag(FLAG_ON)) {
      // Documenting the current state: fn_on gets a chpl_localeID_t arg.
      INT_ASSERT(call->numActuals() == 1);
    } else {
      INT_ASSERT(!isTaskFun(taskFn) || call->numActuals() == 0);
    }
    return;
  }

  int argNum = -1;
  for_formals_actuals(formal, actual, call) {
    argNum++;
    SymExpr* symexpActual = toSymExpr(actual);
    INT_ASSERT(symexpActual); // because of how we invoke a task function
    Symbol* varActual = symexpActual->var;

    // If 'call' is in a generic function, it is supposed to have been
    // instantiated by now. Otherwise our begin_fn has to remain generic.
    INT_ASSERT(!varActual->type->symbol->hasFlag(FLAG_GENERIC));

    // need to copy varActual->type even for type variables
    formal->type = varActual->type;

    // If the actual is a ref, still need to capture it => remove ref.
    if (isReferenceType(varActual->type)) {
      Type* deref = varActual->type->getValType();
      if (needsCapture(deref)) {
        formal->type = deref;
        replaceActualWithDeref(call, deref, symexpActual, varActual,
                               info, argNum);
      } else {
        // Probably OK to leave as-is.
      }
    }

    if (varActual->hasFlag(FLAG_TYPE_VARIABLE))
      formal->addFlag(FLAG_TYPE_VARIABLE);
    else if (varActual->type->symbol->hasFlag(FLAG_SYNC) ||
             varActual->type->symbol->hasFlag(FLAG_SINGLE))
      // this will do nothing e.g. for temps or sync formals
      varActual->removeFlag(FLAG_INSERT_AUTO_DESTROY);
  }

  // Even if some formals are (now) types, if 'taskFn' remained generic,
  // gatherCandidates() would not instantiate it, for some reason.
  taskFn->removeFlag(FLAG_GENERIC);
}


static Expr*
resolve_type_expr(Expr* expr) {
<<<<<<< HEAD

  Expr* result = NULL;

=======
  Expr* result = NULL;
>>>>>>> 6d5c587b
  for_exprs_postorder(e, expr) {
    result = preFold(e);
    if (CallExpr* call = toCallExpr(result)) {
      if (call->parentSymbol) {
        callStack.add(call);
        resolveCall(call);
        FnSymbol* fn = call->isResolved();
        if (fn && call->parentSymbol) {
          resolveFormals(fn);
          if (fn->retTag == RET_PARAM || fn->retTag == RET_TYPE ||
              fn->retType == dtUnknown)
            resolveFns(fn);
        }
        callStack.pop();
      }
    }
    result = postFold(result);
  }
<<<<<<< HEAD

=======
>>>>>>> 6d5c587b
  return result;
}


static void
makeNoop(CallExpr* call) {
  if (call->baseExpr)
    call->baseExpr->remove();
  while (call->numActuals())
    call->get(1)->remove();
  call->primitive = primitives[PRIM_NOOP];
}

static bool isInConstructorLikeFunction(CallExpr* call) {
  return call->parentSymbol->hasFlag(FLAG_CONSTRUCTOR) ||
         !strcmp(call->parentSymbol->name, "initialize");
}

// The function call->parentSymbol is invoked from a constructor
// or initialize(), with the constructor's or intialize's 'this'
// as the receiver actual.
static bool isInvokedFromConstructorLikeFunction(CallExpr* call1) {
  // We assume that 'call' is at the top of the call stack.
  INT_ASSERT(callStack.n >= 1 && call1 == callStack.v[callStack.n-1]);
  if (callStack.n >= 2) {
    CallExpr* call2 = callStack.v[callStack.n-2];
    INT_ASSERT(call2->isResolved() == call1->parentSymbol); // sanity
    if (isInConstructorLikeFunction(call2))
      if (call2->numActuals() >= 2)
        if (SymExpr* thisArg2 = toSymExpr(call2->get(2)))
          if (thisArg2->var->hasFlag(FLAG_ARG_THIS))
            return true;
  }
  return false;
}

// Check whether the actual comes from accessing a const field of 'this'
// and the call is in a function invoked directly from this's constructor.
// In such case, fields of 'this' are not considered 'const',
// so we remove the const-ness flag.
static bool checkAndUpdateIfLegalFieldOfThis(CallExpr* call, Expr* actual) {
  if (SymExpr* se = toSymExpr(actual))
    if (se->var->hasFlag(FLAG_REF_FOR_CONST_FIELD_OF_THIS))
      if (isInvokedFromConstructorLikeFunction(call)) {
          // Yes, this is the case we are looking for.
          se->var->removeFlag(FLAG_REF_TO_CONST);
          return true;
      }
  return false;
}

// If 'fn' is the default assignment for a record type, return
// the name of that record type; otherwise return NULL.
static const char* defaultRecordAssignmentTo(FnSymbol* fn) {
  if (!strcmp("=", fn->name)) {
    if (fn->hasFlag(FLAG_COMPILER_GENERATED)) {
      Type* desttype = fn->getFormal(1)->type->getValType();
      INT_ASSERT(desttype != dtUnknown); // otherwise this test is unreliable
      if (isRecord(desttype) || isUnion(desttype))
        return desttype->symbol->name;
    }
  }
  return NULL;
}


//
// special case cast of class w/ type variables that is not generic
//   i.e. type variables are type definitions (have default types)
//
static void
resolveDefaultGenericType(CallExpr* call) {
  SET_LINENO(call);
  for_actuals(actual, call) {
    if (NamedExpr* ne = toNamedExpr(actual))
      actual = ne->actual;
    if (SymExpr* te = toSymExpr(actual)) {
      if (TypeSymbol* ts = toTypeSymbol(te->var)) {
        if (AggregateType* ct = toAggregateType(ts->type)) {
          if (ct->symbol->hasFlag(FLAG_GENERIC)) {
            CallExpr* cc = new CallExpr(ct->defaultTypeConstructor->name);
            te->replace(cc);
            resolveCall(cc);
            cc->replace(new SymExpr(cc->typeInfo()->symbol));
          }
        }
      }
    }
  }
}


static void
gatherCandidates(Vec<ResolutionCandidate*>& candidates,
                 Vec<FnSymbol*>& visibleFns,
                 CallInfo& info) {
  
  // Search user-defined (i.e. non-compiler-generated) functions first.
  forv_Vec(FnSymbol, visibleFn, visibleFns) {
    if (visibleFn->hasFlag(FLAG_COMPILER_GENERATED)) {
      continue;
    }
    
    if (info.call->methodTag &&
        ! (visibleFn->hasFlag(FLAG_NO_PARENS) ||
           visibleFn->hasFlag(FLAG_TYPE_CONSTRUCTOR))) {
      continue;
    }
    
    if (fExplainVerbose &&
        ((explainCallLine && explainCallMatch(info.call)) ||
         info.call->id == explainCallID))
    {
      USR_PRINT(visibleFn, "Considering function: %s", toString(visibleFn));
    }

    filterCandidate(candidates, visibleFn, info);
  }

  // Return if we got a successful match with user-defined functions.
  if (candidates.n) {
    return;
  }

  // No.  So search compiler-defined functions.
  forv_Vec(FnSymbol, visibleFn, visibleFns) {
    if (!visibleFn->hasFlag(FLAG_COMPILER_GENERATED)) {
      continue;
    }
    
    if (info.call->methodTag &&
        ! (visibleFn->hasFlag(FLAG_NO_PARENS) ||
           visibleFn->hasFlag(FLAG_TYPE_CONSTRUCTOR))) {
      continue;
    }
    
    if (fExplainVerbose &&
        ((explainCallLine && explainCallMatch(info.call)) ||
         info.call->id == explainCallID))
    {
      USR_PRINT(visibleFn, "Considering function: %s", toString(visibleFn));
    }

    filterCandidate(candidates, visibleFn, info);
  }
}


static void
resolveCall(CallExpr* call)
{
  if (call->primitive)
  {
    switch (call->primitive->tag)
    {
     default:                       /* do nothing */                    break;
     case PRIM_TUPLE_AND_EXPAND:    resolveTupleAndExpand(call);        break;
     case PRIM_TUPLE_EXPAND:        resolveTupleExpand(call);           break;
     case PRIM_SET_MEMBER:          resolveSetMember(call);             break;
     case PRIM_MOVE:                resolveMove(call);                  break;
     case PRIM_TYPE_INIT:
     case PRIM_INIT:                resolveDefaultGenericType(call);    break;
     case PRIM_NO_INIT:             resolveDefaultGenericType(call);    break;
     case PRIM_NEW:                 resolveNew(call);                   break;
    }
  }
  else
  {
    resolveNormalCall(call);
  }
}


static void resolveNormalCall(CallExpr* call) {
    
  resolveDefaultGenericType(call);
    
  CallInfo info(call);
    
  Vec<FnSymbol*> visibleFns; // visible functions
    
  //
  // update visible function map as necessary
  //
  if (gFnSymbols.n != nVisibleFunctions) {
    buildVisibleFunctionMap();
  }
    
  if (!call->isResolved()) {
    if (!info.scope) {
      Vec<BlockStmt*> visited;
      getVisibleFunctions(getVisibilityBlock(call), info.name, visibleFns, visited);
    } else {
      if (VisibleFunctionBlock* vfb = visibleFunctionMap.get(info.scope)) {
        if (Vec<FnSymbol*>* fns = vfb->visibleFunctions.get(info.name)) {
          visibleFns.append(*fns);
        }
      }
    }
  } else {
    visibleFns.add(call->isResolved());
    handleCaptureArgs(call, call->isResolved(), &info);
  }

  if ((explainCallLine && explainCallMatch(call)) ||
      call->id == explainCallID)
  {
    USR_PRINT(call, "call: %s", toString(&info));
    if (visibleFns.n == 0)
      USR_PRINT(call, "no visible functions found");
    bool first = true;
    forv_Vec(FnSymbol, visibleFn, visibleFns) {
      USR_PRINT(visibleFn, "%s %s",
                first ? "visible functions are:" : "                      ",
                toString(visibleFn));
      first = false;
    }
  }

  Vec<ResolutionCandidate*> candidates;
  gatherCandidates(candidates, visibleFns, info);

  if ((explainCallLine && explainCallMatch(info.call)) ||
      call->id == explainCallID) 
  {
    if (candidates.n == 0) {
      USR_PRINT(info.call, "no candidates found");
        
    } else {
      bool first = true;
      forv_Vec(ResolutionCandidate*, candidate, candidates) {
        USR_PRINT(candidate->fn, "%s %s",
                  first ? "candidates are:" : "               ",
                  toString(candidate->fn));
        first = false;
      }
    }
  }

  Expr* scope = (info.scope) ? info.scope : getVisibilityBlock(call);
  bool explain = fExplainVerbose &&
    ((explainCallLine && explainCallMatch(call)) ||
     info.call->id == explainCallID);
  DisambiguationContext DC(&info.actuals, scope, explain);
    
  ResolutionCandidate* best = disambiguateByMatch(candidates, DC);
    
  if (best && best->fn) {
    /*
     * Finish instantiating the body.  This is a noop if the function wasn't
     * partially instantiated.
     */
    instantiateBody(best->fn);
      
    if (explainCallLine && explainCallMatch(call)) {
      USR_PRINT(best->fn, "best candidate is: %s", toString(best->fn));
    }
  }

  if (call->partialTag && (!best || !best->fn->hasFlag(FLAG_NO_PARENS))) {
    if (best != NULL) {
      delete best;
      best = NULL;
    }
  } else if (!best) {
    if (tryStack.n) {
      tryFailure = true;
      return;
        
    } else {
      if (candidates.n > 0) {
        Vec<FnSymbol*> candidateFns;
        forv_Vec(ResolutionCandidate*, candidate, candidates) {
          candidateFns.add(candidate->fn);
        }
          
        printResolutionErrorAmbiguous(candidateFns, &info);
      } else {
        printResolutionErrorUnresolved(visibleFns, &info);
      }
    }
  } else {
    best->fn = defaultWrap(best->fn, &best->alignedFormals, &info);
    reorderActuals(best->fn, &best->alignedFormals, &info);
    best->fn = coercionWrap(best->fn, &info);
    best->fn = promotionWrap(best->fn, &info);
  }

  FnSymbol* resolvedFn = best != NULL ? best->fn : NULL;
    
  forv_Vec(ResolutionCandidate*, candidate, candidates) {
    delete candidate;
  }
    
  if (call->partialTag) {
    if (!resolvedFn) {
      return;
    }
    call->partialTag = false;
  }
    
  if (resolvedFn &&
      !strcmp("=", resolvedFn->name) &&
      isRecord(resolvedFn->getFormal(1)->type) &&
      resolvedFn->getFormal(2)->type == dtNil) {
    USR_FATAL(userCall(call), "type mismatch in assignment from nil to %s",
              toString(resolvedFn->getFormal(1)->type));
  }
    
  if (!resolvedFn) {
    INT_FATAL(call, "unable to resolve call");
  }
    
  if (call->parentSymbol) {
    SET_LINENO(call);
    call->baseExpr->replace(new SymExpr(resolvedFn));
  }

  if (resolvedFn->hasFlag(FLAG_FIELD_ACCESSOR)) {
    SymExpr* baseExpr = toSymExpr(call->get(2));
    INT_ASSERT(baseExpr); // otherwise, cannot do the checking
    Symbol* baseSym = baseExpr->var;
    // Is the outcome of 'call' a reference to a const?
    bool refConst = false;

    if (resolvedFn->hasFlag(FLAG_REF_TO_CONST)) {
      // 'call' accesses a const field.
      refConst = true;
      // Do not consider it const if it is an access to 'this'
      // in a constructor. Todo: will need to reconcile with UMM.
      if (baseSym->hasFlag(FLAG_ARG_THIS) &&
          isInConstructorLikeFunction(call))
        refConst = false;
    } else {
      // See if the variable being accessed is const.
      if (baseSym->hasFlag(FLAG_CONST) ||
          baseSym->hasFlag(FLAG_REF_TO_CONST)
        ) {
        // Todo: fine-tuning may be desired, e.g.
        // if FLAG_CONST then baseType = baseSym->type.
        Type* baseType = baseSym->type->getValType();
        // Exclude classes: even if a class variable is const,
        // its non-const fields are OK to modify.
        if (isRecord(baseType) || isUnion(baseType))
          refConst = true;
      }
    }

    if (refConst) {
      if (CallExpr* parent = toCallExpr(call->parentExpr)) {
        if (parent->isPrimitive(PRIM_MOVE)) {
          SymExpr* dest = toSymExpr(parent->get(1));
          INT_ASSERT(dest); // what else can it be?
          dest->var->addFlag(FLAG_REF_TO_CONST);
          if (baseSym->hasFlag(FLAG_ARG_THIS))
            dest->var->addFlag(FLAG_REF_FOR_CONST_FIELD_OF_THIS);
        }
      }
    }
  }

  if (resolvedFn->hasFlag(FLAG_MODIFIES_CONST_FIELDS))
    // Not allowed if it is not called directly from a constructor.
    if (!isInConstructorLikeFunction(call))
      USR_FATAL_CONT(call, "illegal call to %s() - it modifies 'const' fields of 'this', therefore it can be invoked only directly from a constructor", resolvedFn->name);

  lvalueCheck(call);

  if (const char* str = innerCompilerWarningMap.get(resolvedFn)) {
    reissueCompilerWarning(str, 2);
    if (FnSymbol* fn = toFnSymbol(callStack.v[callStack.n-2]->isResolved()))
      outerCompilerWarningMap.put(fn, str);
  }
    
  if (const char* str = outerCompilerWarningMap.get(resolvedFn)) {
    reissueCompilerWarning(str, 1);
  }
}


static void lvalueCheck(CallExpr* call)
{
  // Check to ensure the actual supplied to an OUT, INOUT or REF argument
  // is an lvalue.
  for_formals_actuals(formal, actual, call) {
    bool errorMsg = false;
    switch (formal->intent) {
     case INTENT_BLANK:
     case INTENT_IN:
     case INTENT_CONST:
     case INTENT_CONST_IN:
     case INTENT_PARAM:
     case INTENT_TYPE:
      // not checking them here
      break;

     case INTENT_INOUT:
     case INTENT_OUT:
     case INTENT_REF:
      if (!isLegalLvalueActualArg(formal, actual))
        errorMsg = true;
      break;

     case INTENT_CONST_REF:
      if (!isLegalConstRefActualArg(formal, actual))
        errorMsg = true;
      break;

     default:
      // all intents should be covered above
      INT_ASSERT(false);
      break;
    }
    if (errorMsg && checkAndUpdateIfLegalFieldOfThis(call, actual)) {
      errorMsg = false;
      call->parentSymbol->addFlag(FLAG_MODIFIES_CONST_FIELDS);
    }
    if (errorMsg) {
      FnSymbol* calleeFn = call->isResolved();
      INT_ASSERT(calleeFn == formal->defPoint->parentSymbol); // sanity
      if (calleeFn->hasFlag(FLAG_ASSIGNOP)) {
        // This assert is FYI. Perhaps can remove it if it fails.
        INT_ASSERT(callStack.n > 0 && callStack.v[callStack.n-1] == call);
        const char* recordName =
          defaultRecordAssignmentTo(toFnSymbol(call->parentSymbol));
        if (recordName && callStack.n >= 2)
          // blame on the caller of the caller, if available
          USR_FATAL_CONT(callStack.v[callStack.n-2],
                         "cannot assign to a record of the type %s"
                         " using the default assignment operator"
                         " because it has 'const' field(s)", recordName);
        else
          USR_FATAL_CONT(actual, "illegal lvalue in assignment");
      }
      else
      {
        ModuleSymbol* mod = calleeFn->getModule();
        char cn1 = calleeFn->name[0];
        const char* calleeParens = (isalpha(cn1) || cn1 == '_') ? "()" : "";
        // Should this be the same condition as in insertLineNumber() ?
        if (developer || mod->modTag == MOD_USER || mod->modTag == MOD_MAIN) {
          USR_FATAL_CONT(actual, "non-lvalue actual is passed to %s formal '%s'"
                         " of %s%s", formal->intentDescrString(), formal->name,
                         calleeFn->name, calleeParens);
        } else {
          USR_FATAL_CONT(actual, "non-lvalue actual is passed to a %s formal of"
                         " %s%s", formal->intentDescrString(),
                         calleeFn->name, calleeParens);
        }
      }
    }
  }
}


static void resolveTupleAndExpand(CallExpr* call) {
  SymExpr* se = toSymExpr(call->get(1));
  int size = 0;
  for (int i = 0; i < se->var->type->substitutions.n; i++) {
    if (se->var->type->substitutions.v[i].key) {
      if (!strcmp("size", se->var->type->substitutions.v[i].key->name)) {
        size = toVarSymbol(se->var->type->substitutions.v[i].value)->immediate->int_value();
        break;
      }
    }
  }
  INT_ASSERT(size);
  CallExpr* noop = new CallExpr(PRIM_NOOP);
  call->getStmtExpr()->insertBefore(noop);
  VarSymbol* tmp = gTrue;
  for (int i = 1; i <= size; i++) {
    VarSymbol* tmp1 = newTemp("_tuple_and_expand_tmp_");
    tmp1->addFlag(FLAG_MAYBE_PARAM);
    tmp1->addFlag(FLAG_MAYBE_TYPE);
    VarSymbol* tmp2 = newTemp("_tuple_and_expand_tmp_");
    tmp2->addFlag(FLAG_MAYBE_PARAM);
    tmp2->addFlag(FLAG_MAYBE_TYPE);
    VarSymbol* tmp3 = newTemp("_tuple_and_expand_tmp_");
    tmp3->addFlag(FLAG_MAYBE_PARAM);
    tmp3->addFlag(FLAG_MAYBE_TYPE);
    VarSymbol* tmp4 = newTemp("_tuple_and_expand_tmp_");
    tmp4->addFlag(FLAG_MAYBE_PARAM);
    tmp4->addFlag(FLAG_MAYBE_TYPE);
    call->getStmtExpr()->insertBefore(new DefExpr(tmp1));
    call->getStmtExpr()->insertBefore(new DefExpr(tmp2));
    call->getStmtExpr()->insertBefore(new DefExpr(tmp3));
    call->getStmtExpr()->insertBefore(new DefExpr(tmp4));
    call->getStmtExpr()->insertBefore(
      new CallExpr(PRIM_MOVE, tmp1,
                   new CallExpr(se->copy(), new_IntSymbol(i))));
    CallExpr* query = new CallExpr(PRIM_QUERY, tmp1);
    for (int i = 2; i < call->numActuals(); i++)
      query->insertAtTail(call->get(i)->copy());
    call->getStmtExpr()->insertBefore(new CallExpr(PRIM_MOVE, tmp2, query));
    call->getStmtExpr()->insertBefore(
      new CallExpr(PRIM_MOVE, tmp3,
                   new CallExpr("==", tmp2, call->get(3)->copy())));
    call->getStmtExpr()->insertBefore(
      new CallExpr(PRIM_MOVE, tmp4,
                   new CallExpr("&", tmp3, tmp)));
    tmp = tmp4;
  }
  call->replace(new SymExpr(tmp));
  noop->replace(call); // put call back in ast for function resolution
  makeNoop(call);
}

static void resolveTupleExpand(CallExpr* call) {
  SymExpr* sym = toSymExpr(call->get(1));
  Type* type = sym->var->getValType();

  if (!type->symbol->hasFlag(FLAG_TUPLE))
    USR_FATAL(call, "invalid tuple expand primitive");

  int size = 0;
  for (int i = 0; i < type->substitutions.n; i++) {
    if (type->substitutions.v[i].key) {
      if (!strcmp("size", type->substitutions.v[i].key->name)) {
        size = toVarSymbol(type->substitutions.v[i].value)->immediate->int_value();
        break;
      }
    }
  }
  if (size == 0)
    INT_FATAL(call, "Invalid tuple expand primitive");
  CallExpr* parent = toCallExpr(call->parentExpr);
  CallExpr* noop = new CallExpr(PRIM_NOOP);
  call->getStmtExpr()->insertBefore(noop);
  for (int i = 1; i <= size; i++) {
    VarSymbol* tmp = newTemp("_tuple_expand_tmp_");
    tmp->addFlag(FLAG_MAYBE_TYPE);
    DefExpr* def = new DefExpr(tmp);
    call->getStmtExpr()->insertBefore(def);
    CallExpr* e = NULL;
    if (!call->parentSymbol->hasFlag(FLAG_EXPAND_TUPLES_WITH_VALUES)) {
      e = new CallExpr(sym->copy(), new_IntSymbol(i));
    } else {
      e = new CallExpr(PRIM_GET_MEMBER_VALUE, sym->copy(),
                       new_StringSymbol(astr("x", istr(i))));
    }
    CallExpr* move = new CallExpr(PRIM_MOVE, tmp, e);
    call->getStmtExpr()->insertBefore(move);
    call->insertBefore(new SymExpr(tmp));
  }
  call->remove();
  noop->replace(call); // put call back in ast for function resolution
  makeNoop(call);
  // increase tuple rank
  if (parent && parent->isNamed("_type_construct__tuple")) {
    parent->get(1)->replace(new SymExpr(new_IntSymbol(parent->numActuals()-1)));
  }
}

static void resolveSetMember(CallExpr* call) {
  // Get the field name.
  SymExpr* sym = toSymExpr(call->get(2));
  if (!sym)
    INT_FATAL(call, "bad set member primitive");
  VarSymbol* var = toVarSymbol(sym->var);
  if (!var || !var->immediate)
    INT_FATAL(call, "bad set member primitive");
  const char* name = var->immediate->v_string;

  // Special case: An integer field name is actually a tuple member index.
  {
    int64_t i;
    if (get_int(sym, &i)) {
      name = astr("x", istr(i));
      call->get(2)->replace(new SymExpr(new_StringSymbol(name)));
    }
  }

  AggregateType* ct = toAggregateType(call->get(1)->typeInfo());
  if (!ct)
    INT_FATAL(call, "bad set member primitive");

  Symbol* fs = NULL;
  for_fields(field, ct) {
    if (!strcmp(field->name, name)) {
      fs = field; break;
    }
  }

  if (!fs)
    INT_FATAL(call, "bad set member primitive");

  Type* t = call->get(3)->typeInfo();
  // I think this never happens, so can be turned into an assert. <hilde>
  if (t == dtUnknown)
    INT_FATAL(call, "Unable to resolve field type");

  if (t == dtNil && fs->type == dtUnknown)
    USR_FATAL(call->parentSymbol, "unable to determine type of field from nil");
  if (fs->type == dtUnknown)
    fs->type = t;

  if (t != fs->type && t != dtNil && t != dtObject) {
    USR_FATAL(userCall(call),
              "cannot assign expression of type %s to field of type %s",
              toString(t), toString(fs->type));
  }
}



static void resolveMove(CallExpr* call) {
  Expr* rhs = call->get(2);
  Symbol* lhs = NULL;
  if (SymExpr* se = toSymExpr(call->get(1)))
    lhs = se->var;
  INT_ASSERT(lhs);

  FnSymbol* fn = toFnSymbol(call->parentSymbol);

  if (lhs->hasFlag(FLAG_TYPE_VARIABLE) && !isTypeExpr(rhs)) {
    if (lhs == fn->getReturnSymbol()) {
      if (!fn->hasFlag(FLAG_RUNTIME_TYPE_INIT_FN))
        USR_FATAL(call, "illegal return of value where type is expected");
    } else {
      USR_FATAL(call, "illegal assignment of value to type");
    }
  }

  if (!lhs->hasFlag(FLAG_TYPE_VARIABLE) && !lhs->hasFlag(FLAG_MAYBE_TYPE) && isTypeExpr(rhs)) {
    if (lhs == fn->getReturnSymbol()) {
      USR_FATAL(call, "illegal return of type where value is expected");
    } else {
      USR_FATAL(call, "illegal assignment of type to value");
    }
  }

  // do not resolve function return type yet
  // except for constructors
  if (fn && call->parentExpr != fn->where && call->parentExpr != fn->retExprType &&
      fn->getReturnSymbol() == lhs && fn->_this != lhs) {
      
    if (fn->retType == dtUnknown) {
      return;
    }
  }

  Type* rhsType = rhs->typeInfo();

  if (rhsType == dtVoid) {
    if (lhs == fn->getReturnSymbol() &&
        (lhs->type == dtVoid || lhs->type == dtUnknown))
    {
      // It is OK to assign void to the return value variable as long as its
      // type is void or is not yet established.
    }
    else
    {
      if (CallExpr* rhsFn = toCallExpr(rhs)) {
        if (FnSymbol* rhsFnSym = rhsFn->isResolved()) {
          USR_FATAL(userCall(call), 
                    "illegal use of function that does not return a value: '%s'", 
                    rhsFnSym->name);
        }
      }
      USR_FATAL(userCall(call), 
                "illegal use of function that does not return a value");
    }
  }

  if (lhs->type == dtUnknown || lhs->type == dtNil)
    lhs->type = rhsType;

  Type* lhsType = lhs->type;

  if (CallExpr* call = toCallExpr(rhs)) {
    if (FnSymbol* fn = call->isResolved()) {
      if (rhsType == dtUnknown) {
        USR_FATAL_CONT(fn, "unable to resolve return type of function '%s'", fn->name);
        USR_FATAL(rhs, "called recursively at this point");
      }
    }
  }
  if (rhsType == dtUnknown)
    USR_FATAL(call, "unable to resolve type");

  if (rhsType == dtNil && lhsType != dtNil && !isClass(lhsType))
    USR_FATAL(userCall(call), "type mismatch in assignment from nil to %s",
              toString(lhsType));
  Type* lhsBaseType = lhsType->getValType();
  Type* rhsBaseType = rhsType->getValType();
  bool isChplHereAlloc = false;
  // Fix up calls inserted by callChplHereAlloc()
  if (CallExpr* rhsCall = toCallExpr(rhs)) {
    // Here we are going to fix up calls inserted by
    // callChplHereAlloc() and callChplHereFree()
    //
    // Currently this code assumes that such primitives are only
    // inserted by the compiler.  TODO: Add a check to make sure
    // these are the ones added by the above functions.
    //
    if (rhsCall->isPrimitive(PRIM_SIZEOF)) {
      // Fix up arg to sizeof(), as we may not have known the
      // type earlier
      SymExpr* sizeSym = toSymExpr(rhsCall->get(1));
      INT_ASSERT(sizeSym);
      rhs->replace(new CallExpr(PRIM_SIZEOF, sizeSym->var->typeInfo()->symbol));
      return;
    } else if (rhsCall->isPrimitive(PRIM_CAST_TO_VOID_STAR)) {
      if (isReferenceType(rhsCall->get(1)->typeInfo())) {
        // Add a dereference as needed, as we did not have complete
        // type information earlier
        SymExpr* castVar = toSymExpr(rhsCall->get(1));
        INT_ASSERT(castVar);
        VarSymbol* derefTmp = newTemp("castDeref", castVar->typeInfo()->getValType());
        call->insertBefore(new DefExpr(derefTmp));
        call->insertBefore(new CallExpr(PRIM_MOVE, derefTmp,
                                        new CallExpr(PRIM_DEREF,
                                                     new SymExpr(castVar->var))));
        rhsCall->replace(new CallExpr(PRIM_CAST_TO_VOID_STAR,
                                      new SymExpr(derefTmp)));
      }
    } else if (rhsCall->isResolved() == gChplHereAlloc) {
      // Insert cast below for calls to chpl_here_*alloc()
      isChplHereAlloc = true;
    }
  }
  if (!isChplHereAlloc && rhsType != dtNil &&
      rhsBaseType != lhsBaseType &&
      !isDispatchParent(rhsBaseType, lhsBaseType))
    USR_FATAL(userCall(call), "type mismatch in assignment from %s to %s",
              toString(rhsType), toString(lhsType));
  if (isChplHereAlloc ||
      (rhsType != lhsType && isDispatchParent(rhsBaseType, lhsBaseType))) {
    Symbol* tmp = newTemp("cast_tmp", rhsType);
    call->insertBefore(new DefExpr(tmp));
    call->insertBefore(new CallExpr(PRIM_MOVE, tmp, rhs->remove()));
    call->insertAtTail(new CallExpr(PRIM_CAST,
                                    isChplHereAlloc ? lhs->type->symbol :
                                    lhsBaseType->symbol, tmp));
  }
}


// Some new expressions are converted in normalize().  For example, a call to a
// type function is resolved at this point.
// The syntax supports calling the result of a type function as a constructor,
// but this is not fully implemented.
static void
resolveNew(CallExpr* call)
{
  // This is a 'new' primitive, so we expect the argument to be a constructor
  // call.
  CallExpr* ctor = toCallExpr(call->get(1));

  // May need to resolve ctor here.
  if (FnSymbol* fn = ctor->isResolved())
  {
    // If the function is a constructor, just bridge out the 'new' primitive
    // and call the constructor.  Done.
    if (fn->hasFlag(FLAG_CONSTRUCTOR))
    {
      call->replace(ctor);
      return;
    }

    // Not a constructor, so issue an error.
    USR_FATAL(call, "invalid use of 'new' on %s", fn->name);
    return;
  }

  if (UnresolvedSymExpr* urse = toUnresolvedSymExpr(ctor->baseExpr))
  {
    USR_FATAL(call, "invalid use of 'new' on %s", urse->unresolved);
    return;
  }

  USR_FATAL(call, "invalid use of 'new'");
}


//
// This tells us whether we can rely on the compiler's back end (e.g.,
// C) to provide the copy for us for 'in' or 'const in' intents when
// passing an argument of type 't'.
//
static bool backendRequiresCopyForIn(Type* t) {
  return (isRecord(t) || 
          t->symbol->hasFlag(FLAG_ARRAY) || 
          t->symbol->hasFlag(FLAG_DOMAIN));
}


// Returns true if the formal needs an internal temporary, false otherwise.
static bool
formalRequiresTemp(ArgSymbol* formal) {
  //
  // get the formal's function
  //
  FnSymbol* fn = toFnSymbol(formal->defPoint->parentSymbol);
  INT_ASSERT(fn);

  return 
    //
    // 'out' and 'inout' intents are passed by ref at the C level, so we
    // need to make an explicit copy in the codegen'd function */
    //
    (formal->intent == INTENT_OUT || 
     formal->intent == INTENT_INOUT ||
     //
     // 'in' and 'const in' also require a copy, but for simple types
     // (like ints or class references), we can rely on C's copy when
     // passing the argument, as long as the routine is not
     // inlined.
     //
     ((formal->intent == INTENT_IN || formal->intent == INTENT_CONST_IN) &&
      (backendRequiresCopyForIn(formal->type) || !fn->hasFlag(FLAG_INLINE)))
     //
     // The following case reduces memory leaks for zippered forall
     // leader/follower pairs where the communicated intermediate
     // result is a tuple of ranges, but I can't explain why it'd be
     // needed.  Tom has said that iterators haven't really been
     // bolted down in terms of memory leaks, so future work would be
     // to remove this hack and close the leak properly.
     //
     || strcmp(formal->name, "followThis") == 0
     );
}

static void
insertFormalTemps(FnSymbol* fn) {
  SymbolMap formals2vars;
  for_formals(formal, fn) {
    if (formalRequiresTemp(formal)) {
      SET_LINENO(formal);
      VarSymbol* tmp = newTemp(astr("_formal_tmp_", formal->name));
      formals2vars.put(formal, tmp);
    }
  }
  if (formals2vars.n > 0) {
    // The names of formals in the body of this function are replaced with the
    // names of their corresponding local temporaries.
    update_symbols(fn->body, &formals2vars);

    // Add calls to chpl__initCopy to create local copies as necessary.
    // Add writeback code for out and inout intents.
    addLocalCopiesAndWritebacks(fn, formals2vars);
  }
}


// Given the map from formals to local "_formal_tmp_" variables, this function
// adds code as necessary 
//  - to copy the formal into the temporary at the start of the function
//  - and copy it back when done.
// The copy in is needed for "inout", "in" and "const in" intents.
// The copy out is needed for "inout" and "out" intents.
// Blank intent is treated like "const", and normally copies the formal through
// chpl__autoCopy.
// Note that autoCopy is called in this case, but not for "inout", "in" and "const in".
// Either record-wrapped types are always passed by ref, or some unexpected
// behavior will result by applying "in" intents to them.
static void addLocalCopiesAndWritebacks(FnSymbol* fn, SymbolMap& formals2vars)
{
  // Enumerate the formals that have local temps.
  form_Map(SymbolMapElem, e, formals2vars) {
    ArgSymbol* formal = toArgSymbol(e->key); // Get the formal.
    Symbol* tmp = e->value; // Get the temp.

    SET_LINENO(formal);

    // TODO: Move this closer to the location (in code) where we determine
    // whether tmp owns its value or not.  That is, push setting these flags
    // (or not) into the cases below, as appropriate.
    Type* formalType = formal->type->getValType();
    if ((formal->intent == INTENT_BLANK ||
         formal->intent == INTENT_CONST ||
         formal->intent == INTENT_CONST_IN) &&
        !isSyncType(formalType) &&
        !isRefCountedType(formalType))
    {
      tmp->addFlag(FLAG_CONST);
      tmp->addFlag(FLAG_INSERT_AUTO_DESTROY);
    }

    // This switch adds the extra code inside the current function necessary
    // to implement the ref-to-value semantics, where needed.
    switch (formal->intent)
    {
      // Make sure we handle every case.
     default:
      INT_FATAL("Unhandled INTENT case.");
      break;

      // These cases are weeded out by formalRequiresTemp() above.
     case INTENT_PARAM:
     case INTENT_TYPE:
     case INTENT_REF:
     case INTENT_CONST_REF:
      INT_FATAL("Unexpected INTENT case.");
      break;

     case INTENT_OUT:
      if (formal->defaultExpr && formal->defaultExpr->body.tail->typeInfo() != dtTypeDefaultToken) {
        BlockStmt* defaultExpr = formal->defaultExpr->copy();
        fn->insertAtHead(new CallExpr(PRIM_MOVE, tmp, defaultExpr->body.tail->remove()));
        fn->insertAtHead(defaultExpr);
      } else {
        VarSymbol* refTmp = newTemp("_formal_ref_tmp_");
        VarSymbol* typeTmp = newTemp("_formal_type_tmp_");
        typeTmp->addFlag(FLAG_MAYBE_TYPE);
        fn->insertAtHead(new CallExpr(PRIM_MOVE, tmp, new CallExpr(PRIM_INIT, typeTmp)));
        fn->insertAtHead(new CallExpr(PRIM_MOVE, typeTmp, new CallExpr(PRIM_TYPEOF, refTmp)));
        fn->insertAtHead(new CallExpr(PRIM_MOVE, refTmp, new CallExpr(PRIM_DEREF, formal)));
        fn->insertAtHead(new DefExpr(refTmp));
        fn->insertAtHead(new DefExpr(typeTmp));
      }
      break;

     case INTENT_INOUT:
     case INTENT_IN:
     case INTENT_CONST_IN:
      // TODO: Adding a formal temp for INTENT_CONST_IN is conservative.
      // If the compiler verifies in a separate pass that it is never written,
      // we don't have to copy it.  
      fn->insertAtHead(new CallExpr(PRIM_MOVE, tmp, new CallExpr("chpl__initCopy", formal)));
      tmp->addFlag(FLAG_INSERT_AUTO_DESTROY);
      break;

     case INTENT_BLANK:
     case INTENT_CONST:
     {
       TypeSymbol* ts = formal->type->symbol;

       if (!getRecordWrappedFlags(ts).any() &&
           !ts->hasFlag(FLAG_ITERATOR_CLASS) &&
           !ts->hasFlag(FLAG_ITERATOR_RECORD) &&
           !getSyncFlags(ts).any()) {
         if (fn->hasFlag(FLAG_BEGIN)) {
           // autoCopy/autoDestroy will be added later, in parallel pass
           // by insertAutoCopyDestroyForTaskArg()
           fn->insertAtHead(new CallExpr(PRIM_MOVE, tmp, formal));
           tmp->removeFlag(FLAG_INSERT_AUTO_DESTROY);
         } else {
           // Note that because we reject the case of record-wrapped types above,
           // the only way we can get a formal whose call to chpl__autoCopy does
           // anything different from calling chpl__initCopy is if the formal is a
           // tuple containing a record-wrapped type.  This is probably not
           // intentional: It gives tuple-wrapped record-wrapped types different
           // behavior from bare record-wrapped types.
           fn->insertAtHead(new CallExpr(PRIM_MOVE, tmp, new CallExpr("chpl__autoCopy", formal)));
           // WORKAROUND:
           // This is a temporary bug fix that results in leaked memory.
           //
           // Here we avoid calling the destructor for any formals that
           //  are records or have records because the call may result
           //  in repeatedly freeing memory if the user defined
           //  destructor calls delete on any fields.  I think we
           //  probably need a similar change in the INOUT/IN case
           //  above.  See test/types/records/sungeun/destructor3.chpl
           //  and test/users/recordbug3.chpl.
           // 
           // For records, this problem should go away if/when we
           //  implement 'const ref' intents and make them the default
           //  for records.
           //
           // Another solution (and the one that would fix records in
           //  classes) is to call the user record's default
           //  constructor if it takes no arguments.  This is not the
           //  currently described behavior in the spec.  This would
           //  require the user to implement a default constructor if
           //  explicit memory allocation is required.
           //
           if (!isAggregateType(formal->type) ||
               (isRecord(formal->type) &&
                ((formal->type->getModule()->modTag==MOD_INTERNAL) ||
                 (formal->type->getModule()->modTag==MOD_STANDARD))) ||
               !typeHasRefField(formal->type))
             tmp->addFlag(FLAG_INSERT_AUTO_DESTROY);
         }
       } else
       {
         fn->insertAtHead(new CallExpr(PRIM_MOVE, tmp, formal));
         // If this is a simple move, then we did not call chpl__autoCopy to 
         // create tmp, so then it is a bad idea to insert a call to
         // chpl__autodestroy later.
         tmp->removeFlag(FLAG_INSERT_AUTO_DESTROY);
       }
       break;
     }
    }

    fn->insertAtHead(new DefExpr(tmp));

    // For inout or out intent, this assigns the modified value back to the
    // formal at the end of the function body.
    if (formal->intent == INTENT_INOUT || formal->intent == INTENT_OUT) {
      fn->insertBeforeReturnAfterLabel(new CallExpr("=", formal, tmp));
    }
  }
}


//
// Calculate the index type for a param for loop by checking the type of
// the range that would be built using the same low and high values.
// 
static Type* param_for_index_type(CallExpr* loop) {
  BlockStmt* block = toBlockStmt(loop->parentExpr);
  SymExpr* lse = toSymExpr(loop->get(2));
  SymExpr* hse = toSymExpr(loop->get(3));
  CallExpr* range = new CallExpr("_build_range", lse->copy(), hse->copy());
  block->insertBefore(range);
  resolveCall(range);
  if (!range->isResolved()) {
    INT_FATAL("unresolved range");
  }
  resolveFormals(range->isResolved());
  DefExpr* formal = toDefExpr(range->isResolved()->formals.get(1));
  Type* formalType;
  if (toArgSymbol(formal->sym)->typeExpr) {
    // range->isResolved() is the coercion wrapper for _build_range
    formalType = toArgSymbol(formal->sym)->typeExpr->body.tail->typeInfo();
  } else {
    formalType = formal->sym->type;
  }
  range->remove();
  return formalType;
}


static void fold_param_for(CallExpr* loop) {
  BlockStmt* block = toBlockStmt(loop->parentExpr);
  SymExpr* lse = toSymExpr(loop->get(2));
  SymExpr* hse = toSymExpr(loop->get(3));
  SymExpr* sse = toSymExpr(loop->get(4));
  if (!block || !lse || !hse || !sse)
    USR_FATAL(loop, "param for loop must be defined over a param range");
  VarSymbol* lvar = toVarSymbol(lse->var);
  VarSymbol* hvar = toVarSymbol(hse->var);
  VarSymbol* svar = toVarSymbol(sse->var);
  if (!lvar || !hvar || !svar)
    USR_FATAL(loop, "param for loop must be defined over a param range");
  if (!lvar->immediate || !hvar->immediate || !svar->immediate)
    USR_FATAL(loop, "param for loop must be defined over a param range");
  Expr* index_expr = loop->get(1);
  Type* formalType = param_for_index_type(loop);
  IF1_int_type idx_size;
  if (get_width(formalType) == 32) {
    idx_size = INT_SIZE_32;
  } else {
    idx_size = INT_SIZE_64;
  }
  if (block->blockTag != BLOCK_NORMAL)
    INT_FATAL("ha");
  loop->remove();
  CallExpr* noop = new CallExpr(PRIM_NOOP);
  block->insertAfter(noop);
  Symbol* index = toSymExpr(index_expr)->var;

  if (is_int_type(formalType)) {
    int64_t low = lvar->immediate->int_value();
    int64_t high = hvar->immediate->int_value();
    int64_t stride = svar->immediate->int_value();
    if (stride <= 0) {
      for (int64_t i = high; i >= low; i += stride) {
        SymbolMap map;
        map.put(index, new_IntSymbol(i, idx_size));
        noop->insertBefore(block->copy(&map));
      }
    } else {
      for (int64_t i = low; i <= high; i += stride) {
        SymbolMap map;
        map.put(index, new_IntSymbol(i, idx_size));
        noop->insertBefore(block->copy(&map));
      }
    }
  } else {
    INT_ASSERT(is_uint_type(formalType) || is_bool_type(formalType));
    uint64_t low = lvar->immediate->uint_value();
    uint64_t high = hvar->immediate->uint_value();
    int64_t stride = svar->immediate->int_value();
    if (stride <= 0) {
      for (uint64_t i = high; i >= low; i += stride) {
        SymbolMap map;
        map.put(index, new_UIntSymbol(i, idx_size));
        noop->insertBefore(block->copy(&map));
      }
    } else {
      for (uint64_t i = low; i <= high; i += stride) {
        SymbolMap map;
        map.put(index, new_UIntSymbol(i, idx_size));
        noop->insertBefore(block->copy(&map));
      }
    }
  }
  block->replace(loop);
  makeNoop(loop);
}


static Expr* dropUnnecessaryCast(CallExpr* call) {
  // Check for and remove casts to the original type and size
  Expr* result = call;
  if (!call->isNamed("_cast"))
    INT_FATAL("dropUnnecessaryCasts called on non _cast call");

  if (SymExpr* sym = toSymExpr(call->get(2))) {
    if (VarSymbol* var = toVarSymbol(sym->var)) {
      if (SymExpr* sym = toSymExpr(call->get(1))) {
        Type* oldType = var->type;
        Type* newType = sym->var->type;

        if (newType == oldType) {
          result = new SymExpr(var);
          call->replace(result);
        }
      }
    } else if (EnumSymbol* e = toEnumSymbol(sym->var)) {
      if (SymExpr* sym = toSymExpr(call->get(1))) {
        EnumType* oldType = toEnumType(e->type);
        EnumType* newType = toEnumType(sym->var->type);
        if (newType && oldType == newType) {
          result = new SymExpr(e);
          call->replace(result);
        }
      }
    }
  }
  return result;
}

/*
  Creates the parent class which will represent the function's type.  Children of the parent class will capture different functions which
  happen to share the same function type.  By using the parent class we can assign new values onto variable that match the function type
  but may currently be pointing at a different function.
*/
static AggregateType* createAndInsertFunParentClass(CallExpr *call, const char *name) {
  AggregateType *parent = new AggregateType(AGGREGATE_CLASS);
  TypeSymbol *parent_ts = new TypeSymbol(name, parent);

  parent_ts->addFlag(FLAG_FUNCTION_CLASS);

  // Because this function type needs to be globally visible (because we don't know the modules it will be passed to), we put
  // it at the highest scope
  theProgram->block->body.insertAtTail(new DefExpr(parent_ts));
    
  parent->dispatchParents.add(dtObject);
  dtObject->dispatchChildren.add(parent);
  VarSymbol* parent_super = new VarSymbol("super", dtObject);
  parent_super->addFlag(FLAG_SUPER_CLASS);
  parent->fields.insertAtHead(new DefExpr(parent_super));
  build_constructors(parent);

  return parent;
}

/*
  To mimic a function call, we create a .this method for the parent class.  This will allow the object to look and feel like a 
  first-class function, by both being an object and being invoked using parentheses syntax.  Children of the parent class will
  override this method and wrap the function that is being used as a first-class value.

  To focus on just the types of the arguments and not their names or default values, we use the parent method's names and types
  as the basis for all children which override it.  

  The function is put at the highest scope so that all functions of a given type will share the same parent class.
*/
static FnSymbol* createAndInsertFunParentMethod(CallExpr *call, AggregateType *parent, AList &arg_list, bool isFormal, Type *retType) {
  FnSymbol* parent_method = new FnSymbol("this");
  parent_method->addFlag(FLAG_FIRST_CLASS_FUNCTION_INVOCATION);
  parent_method->insertFormalAtTail(new ArgSymbol(INTENT_BLANK, "_mt", dtMethodToken));
  ArgSymbol* thisParentSymbol = new ArgSymbol(INTENT_BLANK, "this", parent);
  thisParentSymbol->addFlag(FLAG_ARG_THIS);
  parent_method->insertFormalAtTail(thisParentSymbol);
  parent_method->_this = thisParentSymbol;

  int i = 0, alength = arg_list.length;

  //We handle the arg list differently depending on if it's a list of formal args or actual args
  if (isFormal) {
    
    for_alist(formalExpr, arg_list) {
      DefExpr* dExp = toDefExpr(formalExpr);
      ArgSymbol* fArg = toArgSymbol(dExp->sym);

      if (fArg->type != dtVoid) {
        ArgSymbol* newFormal = new ArgSymbol(INTENT_BLANK, fArg->name, fArg->type);
        if (fArg->typeExpr)
          newFormal->typeExpr = fArg->typeExpr->copy();

        parent_method->insertFormalAtTail(newFormal);
      }
    }
  }
  else {
    char name_buffer[100];
    int name_index = 0;
    
    for_alist(actualExpr, arg_list) {
      sprintf(name_buffer, "name%i", name_index++);
      if (i != (alength-1)) {
        SymExpr* sExpr = toSymExpr(actualExpr);
        if (sExpr->var->type != dtVoid) {
          ArgSymbol* newFormal = new ArgSymbol(INTENT_BLANK, name_buffer, sExpr->var->type);
        
          parent_method->insertFormalAtTail(newFormal);
        }
      }
      ++i;
    }
  }

  if (retType != dtVoid) {
    VarSymbol *tmp = newTemp("_return_tmp_", retType); 
    parent_method->insertAtTail(new DefExpr(tmp));
    parent_method->insertAtTail(new CallExpr(PRIM_RETURN, tmp));
  }

  // Because this function type needs to be globally visible (because we don't know the modules it will be passed to), we put
  // it at the highest scope
  theProgram->block->body.insertAtTail(new DefExpr(parent_method));
    
  normalize(parent_method);
    
  parent->methods.add(parent_method);
  
  return parent_method;
}

/*
  Builds up the name of the parent for lookup by looking through the types of the arguments, either formal or actual
*/
static std::string buildParentName(AList &arg_list, bool isFormal, Type *retType) {
  std::ostringstream oss;
  oss << "chpl__fcf_type_";
  
  bool isFirst = true;

  if (isFormal) {
    if (arg_list.length == 0) {
      oss << "void";
    }
    else {
      for_alist(formalExpr, arg_list) {
        DefExpr* dExp = toDefExpr(formalExpr);
        ArgSymbol* fArg = toArgSymbol(dExp->sym);
        
        if (!isFirst)
          oss << "_";
    
        oss << fArg->type->symbol->cname;
    
        isFirst = false;
      }
    }     
    oss << "_";
    oss << retType->symbol->cname;
  }
  else {
    int i = 0, alength = arg_list.length;

    if (alength == 1) {
      oss << "void_";
    }
    
    for_alist(actualExpr, arg_list) {
      if (!isFirst)
        oss << "_";
      
      SymExpr* sExpr = toSymExpr(actualExpr);
      
      ++i;
   
      oss << sExpr->var->type->symbol->cname;
      
      isFirst = false;
    }
  }

  return oss.str();
}

/*
  Helper function for creating or finding the parent class for a given function type specified 
  by the type signature.  The last type given in the signature is the return type, the remainder
  represent arguments to the function.
*/
static AggregateType* createOrFindFunTypeFromAnnotation(AList &arg_list, CallExpr *call) {
  AggregateType *parent;

  SymExpr *retTail = toSymExpr(arg_list.tail);
  Type *retType = retTail->var->type;

  std::string parent_name = buildParentName(arg_list, false, retType);
  
  if (functionTypeMap.find(parent_name) != functionTypeMap.end()) {
    parent = functionTypeMap[parent_name].first;
    
  } else {
    parent                  = createAndInsertFunParentClass(call, parent_name.c_str());
    FnSymbol* parent_method = createAndInsertFunParentMethod(call, parent, arg_list, false, retType);

    functionTypeMap[parent_name] = std::pair<AggregateType*, FnSymbol*>(parent, parent_method);
  }

  return parent;
}

/*
  Captures a function as a first-class value by creating an object that will represent the function.  The class is 
  created at the same scope as the function being referenced.  Each class is unique and shared among all 
  uses of that function as a value.  Once built, the class will override the .this method of the parent and wrap 
  the call to the function being captured as a value.  Then, an instance of the class is instantiated and returned.
*/
static Expr*
createFunctionAsValue(CallExpr *call) {
  static int unique_fcf_id = 0;
  UnresolvedSymExpr* use = toUnresolvedSymExpr(call->get(1));
  INT_ASSERT(use);
  const char *flname = use->unresolved;
      
  Vec<FnSymbol*> visibleFns;
  Vec<BlockStmt*> visited;
  getVisibleFunctions(getVisibilityBlock(call), flname, visibleFns, visited);

  if (visibleFns.n > 1) {
    USR_FATAL(call, "%s: can not capture overloaded functions as values",
                    visibleFns.v[0]->name);
  }

  INT_ASSERT(visibleFns.n == 1);
  
  FnSymbol* captured_fn = visibleFns.head();

  //Check to see if we've already cached the capture somewhere
  if (functionCaptureMap.find(captured_fn) != functionCaptureMap.end()) {
    return new CallExpr(functionCaptureMap[captured_fn]);
  }

  resolveFormals(captured_fn);
  resolveFns(captured_fn);

  AggregateType *parent;
  FnSymbol *thisParentMethod;

  std::string parent_name = buildParentName(captured_fn->formals, true, captured_fn->retType); 
  
  if (functionTypeMap.find(parent_name) != functionTypeMap.end()) {
    std::pair<AggregateType*, FnSymbol*> ctfs = functionTypeMap[parent_name];
    parent = ctfs.first;
    thisParentMethod = ctfs.second;
  }
  else {
    parent = createAndInsertFunParentClass(call, parent_name.c_str());
    thisParentMethod = createAndInsertFunParentMethod(call, parent, captured_fn->formals, true, captured_fn->retType);
    functionTypeMap[parent_name] = std::pair<AggregateType*, FnSymbol*>(parent, thisParentMethod);
  }

  AggregateType *ct = new AggregateType(AGGREGATE_CLASS);
  std::ostringstream fcf_name;
  fcf_name << "_chpl_fcf_" << unique_fcf_id++ << "_" << flname;
  
  TypeSymbol *ts = new TypeSymbol(astr(fcf_name.str().c_str()), ct);

  call->parentExpr->insertBefore(new DefExpr(ts));
  
  ct->dispatchParents.add(parent);
  bool inserted = parent->dispatchChildren.add_exclusive(ct);
  INT_ASSERT(inserted);
  VarSymbol* super = new VarSymbol("super", parent);
  super->addFlag(FLAG_SUPER_CLASS);
  ct->fields.insertAtHead(new DefExpr(super));

  build_constructors(ct);

  FnSymbol *thisMethod = new FnSymbol("this");
  thisMethod->addFlag(FLAG_FIRST_CLASS_FUNCTION_INVOCATION);
  thisMethod->insertFormalAtTail(new ArgSymbol(INTENT_BLANK, "_mt", dtMethodToken));
  ArgSymbol *thisSymbol = new ArgSymbol(INTENT_BLANK, "this", ct);
  thisSymbol->addFlag(FLAG_ARG_THIS);
  thisMethod->insertFormalAtTail(thisSymbol);
  thisMethod->_this = thisSymbol;

  CallExpr *innerCall = new CallExpr(captured_fn);
      
  int skip = 2;
  for_alist(formalExpr, thisParentMethod->formals) {
    //Skip the first two arguments from the parent, which are _mt and this
    if (skip) {
      --skip;
      continue;
    }

    DefExpr* dExp = toDefExpr(formalExpr);
    ArgSymbol* fArg = toArgSymbol(dExp->sym);

    ArgSymbol* newFormal = new ArgSymbol(INTENT_BLANK, fArg->name, fArg->type);
    if (fArg->typeExpr) 
      newFormal->typeExpr = fArg->typeExpr->copy();
    SymExpr* argSym = new SymExpr(newFormal);
    innerCall->insertAtTail(argSym);
              
    thisMethod->insertFormalAtTail(newFormal);
  }
      
  Vec<CallExpr*> calls;
  collectCallExprs(captured_fn, calls);

  forv_Vec(CallExpr, cl, calls) {
    if (cl->isPrimitive(PRIM_YIELD)) {
      USR_FATAL_CONT(cl, "Iterators not allowed in first class functions");
    }
  }
      
  if (captured_fn->retType == dtVoid) {
    thisMethod->insertAtTail(innerCall);
  }
  else {
    VarSymbol *tmp = newTemp("_return_tmp_");
    thisMethod->insertAtTail(new DefExpr(tmp));
    thisMethod->insertAtTail(new CallExpr(PRIM_MOVE, tmp, innerCall));
      
    thisMethod->insertAtTail(new CallExpr(PRIM_RETURN, tmp));
  }
      
  call->parentExpr->insertBefore(new DefExpr(thisMethod));
  normalize(thisMethod);

  ct->methods.add(thisMethod);
  
  FnSymbol *wrapper = new FnSymbol("wrapper");
  wrapper->addFlag(FLAG_INLINE);

  wrapper->insertAtTail(new CallExpr(PRIM_RETURN, new CallExpr(PRIM_CAST, parent->symbol, new CallExpr(ct->defaultInitializer))));

  call->getStmtExpr()->insertBefore(new DefExpr(wrapper));

  normalize(wrapper);

  CallExpr *call_wrapper = new CallExpr(wrapper);
  functionCaptureMap[captured_fn] = wrapper;
  
  return call_wrapper;
}

//
// returns true if the symbol is defined in an outer function to fn
// third argument not used at call site
//
static bool
isOuterVar(Symbol* sym, FnSymbol* fn, Symbol* parent /* = NULL*/) {
  if (!parent)
    parent = fn->defPoint->parentSymbol;
  if (!isFnSymbol(parent))
    return false;
  else if (sym->defPoint->parentSymbol == parent)
    return true;
  else
    return isOuterVar(sym, fn, parent->defPoint->parentSymbol);
}


//
// finds outer vars directly used in a function
//
static bool
usesOuterVars(FnSymbol* fn, Vec<FnSymbol*> &seen) {
  Vec<BaseAST*> asts;
  collect_asts(fn, asts);
  forv_Vec(BaseAST, ast, asts) {
    if (toCallExpr(ast)) {
      CallExpr *call = toCallExpr(ast);
                
      //dive into calls
      Vec<FnSymbol*> visibleFns;
      Vec<BlockStmt*> visited;

      getVisibleFunctions(getVisibilityBlock(call), call->parentSymbol->name, visibleFns, visited);
    
      forv_Vec(FnSymbol, called_fn, visibleFns) {
        bool seen_this_fn = false;
        forv_Vec(FnSymbol, seen_fn, seen) {
          if (called_fn == seen_fn) {
            seen_this_fn = true;
            break;
          }
        }
        if (!seen_this_fn) {
          seen.add(called_fn);
          if (usesOuterVars(called_fn, seen)) {
            return true;
          }
        }
      }
    }
    if (SymExpr* symExpr = toSymExpr(ast)) {
      Symbol* sym = symExpr->var;
      
      if (toVarSymbol(sym) || toArgSymbol(sym))
        if (isOuterVar(sym, fn))
          return true;
    }
  }
  return false;
}

static bool
isNormalField(Symbol* field)
{
  if( field->hasFlag(FLAG_IMPLICIT_ALIAS_FIELD) ) return false;
  if( field->hasFlag(FLAG_TYPE_VARIABLE) ) return false;
  if( field->hasFlag(FLAG_SUPER_CLASS) ) return false;
  // TODO -- this will break user fields named outer!
  if( 0 == strcmp("outer", field->name)) return false;

  return true;
}

// Recursively resolve typedefs
static Type* resolveTypeAlias(SymExpr* se)
{
  if (! se)
    return NULL;

  // Quick exit if the type is already known.
  Type* result = se->getValType();
  if (result != dtUnknown)
    return result;

  VarSymbol* var = toVarSymbol(se->var);
  if (! var)
    return NULL;

  DefExpr* def = var->defPoint;
  SET_LINENO(def);
  Expr* typeExpr = resolve_type_expr(def->init);
  SymExpr* tse = toSymExpr(typeExpr);
  
  return resolveTypeAlias(tse);
}


static CallExpr* generateConcreteConstructorCall(Type* type)
{
  // Assume that tuple types have already been resolved.
  if (type->symbol->hasFlag(FLAG_TUPLE))
    return new CallExpr(type->defaultInitializer);

  UnresolvedSymExpr* ctorSym =
    new UnresolvedSymExpr(type->defaultInitializer->name);
  CallExpr* call = new CallExpr(ctorSym);

  if (isAggregateType(type))
  {
    // Do what the default type constructor does for this type does by default.
    form_Map(SymbolMapElem, sub, type->substitutions)
    {
      Symbol* field = sub->key;
      SymExpr* typeExpr = new SymExpr(sub->value);
      Expr* init = typeExpr;
      if (field->hasFlag(FLAG_GENERIC) && isTypeSymbol(typeExpr->var))
        // This argument expects a value (not a type expression).
        init = new CallExpr(PRIM_INIT, // This should be "_defaultOf".
                            typeExpr);
      NamedExpr* arg = new NamedExpr(field->name, init);
      call->insertAtTail(arg);
    }
  }

  return call;
}


// Substitution of runtime type values for types bearing that flag
// depends on the type already having been stored in a variable, so we
// cannot simply name the type as an actual argument and expect it to
// be replaced by a runtime type value....
// This function inserts a type temp for type arguments carrying the
// HAS_RUNTIME_TYPE flag, so that runtime type handling can perform the rest of
// the substitution.
// As an alternative to this workaround, we could make the
// handling of runtime types more robust...
static void fixupRuntimeTypeArguments(CallExpr* call)
{
  for_actuals(actual, call)
  {
    NamedExpr* ne = toNamedExpr(actual);
    SymExpr* se = toSymExpr(ne->actual);
    if (TypeSymbol* ts = toTypeSymbol(se->var))
    {
      if (ts->hasFlag(FLAG_HAS_RUNTIME_TYPE))
      {
        Expr* stmt = call->getStmtExpr();
        VarSymbol* typeTmp = newTemp(astr("_RTT_tmp_", ne->name), se->var->type);
        typeTmp->addFlag(FLAG_TYPE_VARIABLE);
        stmt->insertBefore(new DefExpr(typeTmp));
        CallExpr* init = new CallExpr(PRIM_INIT, se->copy());
        stmt->insertBefore(new CallExpr(PRIM_MOVE, new SymExpr(typeTmp), init));
        se->replace(new SymExpr(typeTmp));
      }
    }
  }
}


// generateConcreteConstructorCall() could have inserted call expressions into
// the argument list for the call.  These need to be flattened and resolved.
static void flattenAndResolveArgs(CallExpr* call)
{
  for_actuals(actual, call)
  {
    NamedExpr* ne = toNamedExpr(actual);
    if (CallExpr* ce = toCallExpr(ne->actual))
    {
      Expr* stmt = call->getStmtExpr();
      VarSymbol* typeTemp = newTemp(astr("_type_tmp_",  ne->name));
      stmt->insertBefore(new DefExpr(typeTemp));
      CallExpr* move = new CallExpr(PRIM_MOVE, new SymExpr(typeTemp),
                                    ce->copy());
      stmt->insertBefore(move);
      resolveCall(move);
      ce->replace(new SymExpr(typeTemp));
    }
  }
}


// Returns NULL if no substitution was made.  Otherwise, returns the expression
// that replaced the PRIM_INIT (or PRIM_NO_INIT) expression.
// Here, "replaced" means that the PRIM_INIT (or PRIM_NO_INIT) primitive is no
// longer in the tree.
static Expr* resolvePrimInit(CallExpr* call)
{
  Expr* result = NULL;

  // ('init' foo) --> A default value or the result of an initializer call.
  // ('no_init' foo) --> Ditto, only in some cases a simpler default value.

  // The argument is expected to be a type variable.
  SymExpr* se = toSymExpr(call->get(1));
  INT_ASSERT(se);
  if (!se->var->hasFlag(FLAG_TYPE_VARIABLE))
    USR_FATAL(call, "invalid type specification");

  Type* type = resolveTypeAlias(se);

  // Do not resolve PRIM_INIT on extern types.
  // These are removed later.
  // It is useful to leave them in the tree, because PRIM_INIT behaves like an
  // expression and has a type.
  if (type->symbol->hasFlag(FLAG_EXTERN))
  {
    CallExpr* stmt = toCallExpr(call->parentExpr);
    INT_ASSERT(stmt->isPrimitive(PRIM_MOVE));
//    makeNoop(stmt);
//    result = stmt;
    return result;
  }

  // Do not resolve runtime type values yet.
  // Let these flow through to replaceInitPrims().
  if (type->symbol->hasFlag(FLAG_HAS_RUNTIME_TYPE))
    return result;

  // Currently noinit is not fully functional for arrays and types which
  // allocate space, so in those cases we will pretend to not initialize
  // them when really we still are.
  if (call->isPrimitive(PRIM_INIT) || (isAggregateType(type) &&
                                       !type->symbol->hasFlag(FLAG_TUPLE) &&
                                       !type->symbol->hasFlag(FLAG_RANGE))) {
    if (call->isPrimitive(PRIM_NO_INIT))
      USR_WARN("type %s does not currently support noinit, using default initialization", type->symbol->name);

    SET_LINENO(call);

    if (type->defaultValue) {
      // Has a default value, so use it.
      result = new SymExpr(type->defaultValue);
      if (type->defaultValue == gNil) {
        // If the default value is "nil", we have to cast it to the right type.
        result = new CallExpr("_cast", type->symbol, result);
      }
      call->replace(result);
      return result;
    } 
    
    // No default value.
#if 0
    // I think we don't need this, as extern type blocks get removed later.
    if (se->var->hasFlag(FLAG_EXTERN))
    {
      INT_ASSERT(false); // Do we get here?
      makeNoop(call);
      // This seems to work.  May have to replace with
      // call->getStmtExpr()->remove();
      result = call;
      return result;
    }
#endif

    if (type->defaultInitializer)
    {
      if (type->symbol->hasFlag(FLAG_ITERATOR_RECORD))
        // defaultInitializers for iterator record types cannot be called as
        // default constructors.  So give up now!
        return result;

      CallExpr* initCall = generateConcreteConstructorCall(type);
      call->replace(initCall);
      flattenAndResolveArgs(initCall);
      fixupRuntimeTypeArguments(initCall);
      resolveCall(initCall);
      resolveFns(initCall->isResolved());
      result = initCall;
      return result;
    }

    // If we reach here, we'll fall through and report an error in
    // replaceInitPrims().
  }

  return result;
}


static Expr*
preFold(Expr* expr) {
  Expr* result = expr;
  if (CallExpr* call = toCallExpr(expr)) {
    // Match calls that look like:  (<type-symbol> <immediate-integer>)
    // and replace them with:       <new-type-symbol>
    // <type-symbol> is in {dtBools, dtInt, dtUint, dtReal, dtImag, dtComplex}.
    // This replaces, e.g. ( dtInt[INT_SIZE_DEFAULT] 32) with dtInt[INT_SIZE_32].
    if (SymExpr* sym = toSymExpr(call->baseExpr)) {
      if (TypeSymbol* type = toTypeSymbol(sym->var)) {
        if (call->numActuals() == 1) {
          if (SymExpr* arg = toSymExpr(call->get(1))) {
            if (VarSymbol* var = toVarSymbol(arg->var)) {
              if (var->immediate) {
                if (NUM_KIND_INT == var->immediate->const_kind ||
                    NUM_KIND_UINT == var->immediate->const_kind) {
                  int size;
                  if (NUM_KIND_INT == var->immediate->const_kind) {
                    size = var->immediate->int_value();
                  } else {
                    size = (int)var->immediate->uint_value();
                  }
                  TypeSymbol* tsize = NULL;
                  if (type == dtBools[BOOL_SIZE_SYS]->symbol) {
                    switch (size) {
                    case 8: tsize = dtBools[BOOL_SIZE_8]->symbol; break;
                    case 16: tsize = dtBools[BOOL_SIZE_16]->symbol; break;
                    case 32: tsize = dtBools[BOOL_SIZE_32]->symbol; break;
                    case 64: tsize = dtBools[BOOL_SIZE_64]->symbol; break;
                    default:
                      USR_FATAL( call, "illegal size %d for bool", size);
                    }
                    result = new SymExpr(tsize);
                    call->replace(result);
                  } else if (type == dtInt[INT_SIZE_DEFAULT]->symbol) {
                    switch (size) {
                    case 8: tsize = dtInt[INT_SIZE_8]->symbol; break;
                    case 16: tsize = dtInt[INT_SIZE_16]->symbol; break;
                    case 32: tsize = dtInt[INT_SIZE_32]->symbol; break;
                    case 64: tsize = dtInt[INT_SIZE_64]->symbol; break;
                    default:
                      USR_FATAL( call, "illegal size %d for int", size);
                    }
                    result = new SymExpr(tsize);
                    call->replace(result);
                  } else if (type == dtUInt[INT_SIZE_DEFAULT]->symbol) {
                    switch (size) {
                    case  8: tsize = dtUInt[INT_SIZE_8]->symbol;  break;
                    case 16: tsize = dtUInt[INT_SIZE_16]->symbol; break;
                    case 32: tsize = dtUInt[INT_SIZE_32]->symbol; break;
                    case 64: tsize = dtUInt[INT_SIZE_64]->symbol; break;
                    default:
                      USR_FATAL( call, "illegal size %d for uint", size);
                    }
                    result = new SymExpr(tsize);
                    call->replace(result);
                  } else if (type == dtReal[FLOAT_SIZE_64]->symbol) {
                    switch (size) {
                    case 32:  tsize = dtReal[FLOAT_SIZE_32]->symbol;  break;
                    case 64:  tsize = dtReal[FLOAT_SIZE_64]->symbol;  break;
                    default:
                      USR_FATAL( call, "illegal size %d for real", size);
                    }
                    result = new SymExpr(tsize);
                    call->replace(result);
                  } else if (type == dtImag[FLOAT_SIZE_64]->symbol) {
                    switch (size) {
                    case 32:  tsize = dtImag[FLOAT_SIZE_32]->symbol;  break;
                    case 64:  tsize = dtImag[FLOAT_SIZE_64]->symbol;  break;
                    default:
                      USR_FATAL( call, "illegal size %d for imag", size);
                    }
                    result = new SymExpr(tsize);
                    call->replace(result);
                  } else if (type == dtComplex[COMPLEX_SIZE_128]->symbol) {
                    switch (size) {
                    case 64:  tsize = dtComplex[COMPLEX_SIZE_64]->symbol;  break;
                    case 128: tsize = dtComplex[COMPLEX_SIZE_128]->symbol; break;
                    default:
                      USR_FATAL( call, "illegal size %d for complex", size);
                    }
                    result = new SymExpr(tsize);
                    call->replace(result);
                  }
                }
              }
            }
          }
        }
      }
    }

    if (SymExpr* sym = toSymExpr(call->baseExpr)) {
      if (toVarSymbol(sym->var) || toArgSymbol(sym->var)) {
        Expr* base = call->baseExpr;
        base->replace(new UnresolvedSymExpr("this"));
        call->insertAtHead(base);
        call->insertAtHead(gMethodToken);
      }
    }

    if (CallExpr* base = toCallExpr(call->baseExpr)) {
      if (base->partialTag) {
        for_actuals_backward(actual, base) {
          actual->remove();
          call->insertAtHead(actual);
        }
        base->replace(base->baseExpr->remove());
      } else {
        VarSymbol* this_temp = newTemp("_this_tmp_");
        this_temp->addFlag(FLAG_EXPR_TEMP);
        base->replace(new UnresolvedSymExpr("this"));
        CallExpr* move = new CallExpr(PRIM_MOVE, this_temp, base);
        call->insertAtHead(new SymExpr(this_temp));
        call->insertAtHead(gMethodToken);
        call->getStmtExpr()->insertBefore(new DefExpr(this_temp));
        call->getStmtExpr()->insertBefore(move);
        result = move;
        return result;
      }
    }

    if (call->isNamed("this")) {
      SymExpr* base = toSymExpr(call->get(2));
      INT_ASSERT(base);
      if (isVarSymbol(base->var) && base->var->hasFlag(FLAG_TYPE_VARIABLE)) {
        if (call->numActuals() == 2)
          USR_FATAL(call, "illegal call of type");
        int64_t index;
        if (!get_int(call->get(3), &index))
          USR_FATAL(call, "illegal type index expression");
        char field[8];
        sprintf(field, "x%" PRId64, index);
        result = new SymExpr(base->var->type->getField(field)->type->symbol);
        call->replace(result);
      } else if (base && (isVarSymbol(base->var) || isArgSymbol(base->var))) {
        //
        // resolve tuple indexing by an integral parameter
        //
        Type* t = base->var->getValType();
        if (t->symbol->hasFlag(FLAG_TUPLE)) {
          if (call->numActuals() != 3)
            USR_FATAL(call, "illegal tuple indexing expression");
          Type* indexType = call->get(3)->getValType();
          if (!is_int_type(indexType) && !is_uint_type(indexType))
            USR_FATAL(call, "tuple indexing expression is not of integral type");
          int64_t index;
          uint64_t uindex;
          if (get_int(call->get(3), &index)) {
            char field[8];
            sprintf(field, "x%" PRId64, index);
            if (index <= 0 || index >= toAggregateType(t)->fields.length)
              USR_FATAL(call, "tuple index out-of-bounds error (%ld)", index);
            if (toAggregateType(t)->getField(field)->type->symbol->hasFlag(FLAG_REF))
              result = new CallExpr(PRIM_GET_MEMBER_VALUE, base->var, new_StringSymbol(field));
            else
              result = new CallExpr(PRIM_GET_MEMBER, base->var, new_StringSymbol(field));
            call->replace(result);
          } else if (get_uint(call->get(3), &uindex)) {
            char field[8];
            sprintf(field, "x%" PRIu64, uindex);
            if (uindex <= 0 || uindex >= (unsigned long)toAggregateType(t)->fields.length)
              USR_FATAL(call, "tuple index out-of-bounds error (%lu)", uindex);
            if (toAggregateType(t)->getField(field)->type->symbol->hasFlag(FLAG_REF))
              result = new CallExpr(PRIM_GET_MEMBER_VALUE, base->var, new_StringSymbol(field));
            else
              result = new CallExpr(PRIM_GET_MEMBER, base->var, new_StringSymbol(field));
            call->replace(result);
          }
        }
      }
    }
    else if (call->isPrimitive(PRIM_INIT))
    {
      if (Expr* expr = resolvePrimInit(call))
      {
        // call was replaced by expr.
        result = expr;
      }
      // No default value yet, so defer resolution of this init
      // primitive until record initializer resolution.
    } else if (call->isPrimitive(PRIM_NO_INIT)) {
      SymExpr* se = toSymExpr(call->get(1));
      INT_ASSERT(se);
      if (!se->var->hasFlag(FLAG_TYPE_VARIABLE))
        USR_FATAL(call, "invalid type specification");
      Type* type = call->get(1)->getValType();
      if (isAggregateType(type)) {
        if (type->symbol->hasFlag(FLAG_IGNORE_NOINIT)) {
          // These types deal with their uninitialized fields differently than
          // normal records/classes.  They may require special case
          // implementations, but were capable of being isolated from the new
          // cases that do work.

          bool nowarn = false;
          // In the case of temporary variables that use noinit (at this point
          // only return variables), it is not useful to warn the user we are
          // still default initializing the values as they weren't the ones to
          // tell us to use noinit in the first place.  So squash the warning
          // in this case.
          if (call->parentExpr) {
            CallExpr* parent = toCallExpr(call->parentExpr);
            if (parent && parent->isPrimitive(PRIM_MOVE)) {
              // Should always be true, but just in case...
              if (SymExpr* holdsDest = toSymExpr(parent->get(1))) {
                Symbol* dest = holdsDest->var;
                if (dest->hasFlag(FLAG_TEMP) && !strcmp(dest->name, "ret")) {
                  nowarn = true;
                }
              }
            }
          }
          if (!nowarn)
            USR_WARN("type %s does not currently support noinit, using default initialization", type->symbol->name);
          result = new CallExpr(PRIM_INIT, call->get(1)->remove());
          call->replace(result);
          inits.add((CallExpr *)result);
        } else {
          result = call;
          inits.add(call);
        }

        inits.add(call);
      }

    } else if (call->isPrimitive(PRIM_INIT)) {
      INT_ASSERT(false); // This is now dead code.
      SymExpr* se = toSymExpr(call->get(1));
      INT_ASSERT(se);
      if (!se->var->hasFlag(FLAG_TYPE_VARIABLE))
        USR_FATAL(call, "invalid type specification");
      Type* type = call->get(1)->getValType();
      
      if (type->defaultValue || type->symbol->hasFlag(FLAG_ITERATOR_CLASS)) {
        // In these cases, the _defaultOf method for that type can be resolved
        // now.  Otherwise, it needs to wait until resolveRecordInitializers
        result = new CallExpr("_defaultOf", type->symbol);
        call->replace(result);
      } else {
        inits.add(call);
      }
    } else if (call->isPrimitive(PRIM_TYPEOF)) {
      Type* type = call->get(1)->getValType();
      if (type->symbol->hasFlag(FLAG_HAS_RUNTIME_TYPE)) {
        result = new CallExpr("chpl__convertValueToRuntimeType", call->get(1)->remove());
        call->replace(result);
      }
    } else if (call->isPrimitive(PRIM_QUERY)) {
      Symbol* field = determineQueriedField(call);
      if (field && (field->hasFlag(FLAG_PARAM) || field->hasFlag(FLAG_TYPE_VARIABLE))) {
        result = new CallExpr(field->name, gMethodToken, call->get(1)->remove());
        call->replace(result);
      } else if (isInstantiatedField(field)) {
        VarSymbol* tmp = newTemp("_instantiated_field_tmp_");
        call->getStmtExpr()->insertBefore(new DefExpr(tmp));
        if (call->get(1)->typeInfo()->symbol->hasFlag(FLAG_TUPLE) && field->name[0] == 'x')
          result = new CallExpr(PRIM_GET_MEMBER_VALUE, call->get(1)->remove(), new_StringSymbol(field->name));
        else
          result = new CallExpr(field->name, gMethodToken, call->get(1)->remove());
        call->getStmtExpr()->insertBefore(new CallExpr(PRIM_MOVE, tmp, result));
        call->replace(new CallExpr(PRIM_TYPEOF, tmp));
      } else
        USR_FATAL(call, "invalid query -- queried field must be a type or parameter");
    } else if (call->isPrimitive(PRIM_CAPTURE_FN)) {
      result = createFunctionAsValue(call);
      call->replace(result);
    } else if (call->isPrimitive(PRIM_CREATE_FN_TYPE)) {
      AggregateType *parent = createOrFindFunTypeFromAnnotation(call->argList, call);

      result = new SymExpr(parent->symbol);
      call->replace(result);
    } else if (call->isNamed("chpl__initCopy") ||
               call->isNamed("chpl__autoCopy")) {
      if (call->numActuals() == 1) {
        if (SymExpr* symExpr = toSymExpr(call->get(1))) {
          if (VarSymbol* var = toVarSymbol(symExpr->var)) {
            if (var->immediate) {
              result = new SymExpr(var);
              call->replace(result);
            }
          } else {
            if (EnumSymbol* var = toEnumSymbol(symExpr->var)) {
              // Treat enum values as immediates
              result = new SymExpr(var);
              call->replace(result);
            }
          }
        }
      }
    } else if (call->isNamed("_cast")) {
      result = dropUnnecessaryCast(call);
      if (result == call) {
        // The cast was not dropped.  Remove integer casts on immediate values.
        if (SymExpr* sym = toSymExpr(call->get(2))) {
          if (VarSymbol* var = toVarSymbol(sym->var)) {
            if (var->immediate) {
              if (SymExpr* sym = toSymExpr(call->get(1))) {
                Type* oldType = var->type;
                Type* newType = sym->var->type;
                if ((is_int_type(oldType) || is_uint_type(oldType) ||
                     is_bool_type(oldType)) &&
                    (is_int_type(newType) || is_uint_type(newType) ||
                     is_bool_type(newType) || is_enum_type(newType) ||
                     (newType == dtStringC))) {
                  VarSymbol* typevar = toVarSymbol(newType->defaultValue);
                  EnumType* typeenum = toEnumType(newType);
                  if (typevar) {
                    if (!typevar->immediate)
                      INT_FATAL("unexpected case in cast_fold");

                    Immediate coerce = *typevar->immediate;
                    coerce_immediate(var->immediate, &coerce);
                    result = new SymExpr(new_ImmediateSymbol(&coerce));
                    call->replace(result);
                  } else if (typeenum) {
                    int64_t value, count = 0;
                    bool replaced = false;
                    if (!get_int(call->get(2), &value)) {
                      INT_FATAL("unexpected case in cast_fold");
                    }
                    for_enums(constant, typeenum) {
                      if (!get_int(constant->init, &count)) {
                        count++;
                      }
                      if (count == value) {
                        result = new SymExpr(constant->sym);
                        call->replace(result);
                        replaced = true;
                        break;
                      }
                    }
                    if (!replaced) {
                      USR_FATAL(call->get(2), "enum cast out of bounds");
                    }
                  } else {
                    INT_FATAL("unexpected case in cast_fold");
                  }
                }
              }
            }
          } else if (EnumSymbol* enumSym = toEnumSymbol(sym->var)) {
            if (SymExpr* sym = toSymExpr(call->get(1))) {
              Type* newType = sym->var->type;
              if (newType == dtStringC) {
                result = new SymExpr(new_StringSymbol(enumSym->name));
                call->replace(result);
              }
            }
          }
        }
      }
    } else if (call->isNamed("==")) {
      if (isTypeExpr(call->get(1)) && isTypeExpr(call->get(2))) {
        Type* lt = call->get(1)->getValType();
        Type* rt = call->get(2)->getValType();
        if (lt != dtUnknown && rt != dtUnknown &&
            !lt->symbol->hasFlag(FLAG_GENERIC) &&
            !rt->symbol->hasFlag(FLAG_GENERIC)) {
          result = (lt == rt) ? new SymExpr(gTrue) : new SymExpr(gFalse);
          call->replace(result);
        }
      }
    } else if (call->isNamed("!=")) {
      if (isTypeExpr(call->get(1)) && isTypeExpr(call->get(2))) {
        Type* lt = call->get(1)->getValType();
        Type* rt = call->get(2)->getValType();
        if (lt != dtUnknown && rt != dtUnknown &&
            !lt->symbol->hasFlag(FLAG_GENERIC) &&
            !rt->symbol->hasFlag(FLAG_GENERIC)) {
          result = (lt != rt) ? new SymExpr(gTrue) : new SymExpr(gFalse);
          call->replace(result);
        }
      }
    } else if (call->isNamed("_type_construct__tuple") && !call->isResolved()) {
      if (SymExpr* sym = toSymExpr(call->get(1))) {
        if (VarSymbol* var = toVarSymbol(sym->var)) {
          if (var->immediate) {
            int rank = var->immediate->int_value();
            if (rank != call->numActuals() - 1) {
              if (call->numActuals() != 2)
                INT_FATAL(call, "bad homogeneous tuple");
              Expr* actual = call->get(2);
              for (int i = 1; i < rank; i++) {
                call->insertAtTail(actual->copy());
              }
            }
          }
        }
      }
    } else if (call->isPrimitive(PRIM_BLOCK_PARAM_LOOP)) {
      fold_param_for(call);
//     } else if (call->isPrimitive(PRIM_BLOCK_FOR_LOOP) &&
//                call->numActuals() == 2) {
//       result = expand_for_loop(call);
    } else if (call->isPrimitive(PRIM_LOGICAL_FOLDER)) {
      bool removed = false;
      SymExpr* sym1 = toSymExpr(call->get(1));
      if (VarSymbol* sym = toVarSymbol(sym1->var)) {
        if (sym->immediate || paramMap.get(sym)) {
          CallExpr* mvCall = toCallExpr(call->parentExpr);
          SymExpr* sym = toSymExpr(mvCall->get(1));
          VarSymbol* var = toVarSymbol(sym->var);
          removed = true;
          var->addFlag(FLAG_MAYBE_PARAM);
          result = call->get(2)->remove();
          call->replace(result);
        }
      }
      if (!removed) {
        result = call->get(2)->remove();
        call->replace(result);
      }
    } else if (call->isPrimitive(PRIM_ADDR_OF)) {
      // remove set ref if already a reference
      if (call->get(1)->typeInfo()->symbol->hasFlag(FLAG_REF)) {
        result = call->get(1)->remove();
        call->replace(result);
      } else {
        // This test is turned off if we are in a wrapper function.
        FnSymbol* fn = call->getFunction();
        if (!fn->hasFlag(FLAG_WRAPPER)) {
          SymExpr* lhs = NULL;
          // check legal var function return
          if (CallExpr* move = toCallExpr(call->parentExpr)) {
            if (move->isPrimitive(PRIM_MOVE)) {
              lhs = toSymExpr(move->get(1));
              if (lhs && lhs->var == fn->getReturnSymbol()) {
                SymExpr* ret = toSymExpr(call->get(1));
                INT_ASSERT(ret);
                if (ret->var->defPoint->getFunction() == move->getFunction() &&
                    !ret->var->type->symbol->hasFlag(FLAG_ITERATOR_RECORD) &&
                    !ret->var->type->symbol->hasFlag(FLAG_ARRAY))
                  // Should this conditional include domains, distributions, sync and/or single?
                  USR_FATAL(ret, "illegal return expression in var function");
                if (ret->var->isConstant() || ret->var->isParameter())
                  USR_FATAL(ret, "var function returns constant value");
              }
            }
          }
          //
          // check that the operand of 'addr of' is a legal lvalue.
          if (SymExpr* rhs = toSymExpr(call->get(1))) {
            if (!(lhs && lhs->var->hasFlag(FLAG_REF_VAR) && lhs->var->hasFlag(FLAG_CONST))) {
              if (rhs->var->hasFlag(FLAG_EXPR_TEMP) || rhs->var->isConstant() || rhs->var->isParameter()) {
                if (lhs && lhs->var->hasFlag(FLAG_REF_VAR)) {
                  if (rhs->var->isImmediate()) {
                    USR_FATAL_CONT(call, "Can not set a non-const reference to a literal value.");
                  } else {
                    USR_FATAL_CONT(call, "Can not set a non-const reference to a const variable.");
                  }
                } else {
                  // This probably indicates that an invalid 'addr of' primitive
                  // was inserted, which would be the compiler's fault, not the
                  // user's.
                  // At least, we might perform the check at or before the 'addr
                  // of' primitive is inserted.
                  INT_FATAL(call, "A non-lvalue appears where an lvalue is expected.");
                }
              }
            }
          }
        }
      }
    } else if (call->isPrimitive(PRIM_DEREF)) {
      // remove deref if arg is already a value
      if (!call->get(1)->typeInfo()->symbol->hasFlag(FLAG_REF)) {
        result = call->get(1)->remove();
        call->replace(result);
      }
    } else if (call->isPrimitive(PRIM_TYPE_TO_STRING)) {
      SymExpr* se = toSymExpr(call->get(1));
      INT_ASSERT(se && se->var->hasFlag(FLAG_TYPE_VARIABLE));
      result = new SymExpr(new_StringSymbol(se->var->type->symbol->name));
      call->replace(result);
    } else if (call->isPrimitive(PRIM_WIDE_GET_LOCALE) ||
               call->isPrimitive(PRIM_WIDE_GET_NODE)) {
      Type* type = call->get(1)->getValType();

      //
      // ensure .locale (and on) are applied to lvalues or classes
      // (locale type is a class)
      //
      SymExpr* se = toSymExpr(call->get(1));
      if (se->var->hasFlag(FLAG_EXPR_TEMP) && !isClass(type))
        USR_WARN(se, "accessing the locale of a local expression");

      //
      // if .locale is applied to an expression of array, domain, or distribution
      // wrapper type, apply .locale to the _value field of the
      // wrapper
      //
      if (isRecordWrappedType(type)) {
        VarSymbol* tmp = newTemp("_locale_tmp_");
        call->getStmtExpr()->insertBefore(new DefExpr(tmp));
        result = new CallExpr("_value", gMethodToken, call->get(1)->remove());
        call->getStmtExpr()->insertBefore(new CallExpr(PRIM_MOVE, tmp, result));
        call->insertAtTail(tmp);
      }
    } else if (call->isPrimitive(PRIM_TO_LEADER)) {
      FnSymbol* iterator = call->get(1)->typeInfo()->defaultInitializer->getFormal(1)->type->defaultInitializer;
      CallExpr* leaderCall;
      if (FnSymbol* leader = iteratorLeaderMap.get(iterator))
        leaderCall = new CallExpr(leader);
      else
        leaderCall = new CallExpr(iterator->name);
      for_formals(formal, iterator) {
        leaderCall->insertAtTail(new NamedExpr(formal->name, new SymExpr(formal)));
      }
      // "tag" should be placed at the end of the formals in the source code as
      // well, to avoid insertion of an order wrapper.
      leaderCall->insertAtTail(new NamedExpr("tag", new SymExpr(gLeaderTag)));
      call->replace(leaderCall);
      result = leaderCall;
    } else if (call->isPrimitive(PRIM_TO_FOLLOWER)) {
      FnSymbol* iterator = call->get(1)->typeInfo()->defaultInitializer->getFormal(1)->type->defaultInitializer;
      CallExpr* followerCall;
      if (FnSymbol* follower = iteratorFollowerMap.get(iterator))
        followerCall = new CallExpr(follower);
      else
        followerCall = new CallExpr(iterator->name);
      for_formals(formal, iterator) {
        followerCall->insertAtTail(new NamedExpr(formal->name, new SymExpr(formal)));
      }
      // "tag", "followThis" and optionally "fast" should be placed at the end
      // of the formals in the source code as well, to avoid insertion of an
      // order wrapper.
      followerCall->insertAtTail(new NamedExpr("tag", new SymExpr(gFollowerTag)));
      followerCall->insertAtTail(new NamedExpr(iterFollowthisArgname, call->get(2)->remove()));
      if (call->numActuals() > 1) {
        followerCall->insertAtTail(new NamedExpr("fast", call->get(2)->remove()));
      }
      call->replace(followerCall);
      result = followerCall;
    } else if (call->isPrimitive(PRIM_NUM_FIELDS)) {
      AggregateType* classtype = toAggregateType(toSymExpr(call->get(1))->var->type);
      INT_ASSERT( classtype != NULL );
      classtype = toAggregateType(classtype->getValType());
      INT_ASSERT( classtype != NULL );

      int fieldcount = 0;

      for_fields(field, classtype) {
        if( ! isNormalField(field) ) continue;

        fieldcount++;
      }
 
      result = new SymExpr(new_IntSymbol(fieldcount));

      call->replace(result);
    } else if (call->isPrimitive(PRIM_FIELD_NUM_TO_NAME)) {
      AggregateType* classtype = toAggregateType(toSymExpr(call->get(1))->var->type);
      INT_ASSERT( classtype != NULL );
      classtype = toAggregateType(classtype->getValType());
      INT_ASSERT( classtype != NULL );

      VarSymbol* var = toVarSymbol(toSymExpr(call->get(2))->var);

      INT_ASSERT( var != NULL );

      int fieldnum = var->immediate->int_value();
      int fieldcount = 0;
      const char* name = NULL;
      for_fields(field, classtype) {
        if( ! isNormalField(field) ) continue;

        fieldcount++;
        if (fieldcount == fieldnum) {
          name = field->name;
        }
      }
      result = new SymExpr(new_StringSymbol(name));
      call->replace(result);
    } else if (call->isPrimitive(PRIM_FIELD_VALUE_BY_NUM)) {
      AggregateType* classtype = toAggregateType(call->get(1)->typeInfo());
      INT_ASSERT( classtype != NULL );
      classtype = toAggregateType(classtype->getValType());
      INT_ASSERT( classtype != NULL );

      VarSymbol* var = toVarSymbol(toSymExpr(call->get(2))->var);

      INT_ASSERT( var != NULL );

      int fieldnum = var->immediate->int_value();
      int fieldcount = 0;

      for_fields(field, classtype) {
        if( ! isNormalField(field) ) continue;

        fieldcount++;
        if (fieldcount == fieldnum) {
          result = new CallExpr(PRIM_GET_MEMBER, call->get(1)->copy(), 
                                new_StringSymbol(field->name));
          break;
        }
      }
      call->replace(result);
    } else if (call->isPrimitive(PRIM_FIELD_ID_BY_NUM)) {
      AggregateType* classtype = toAggregateType(call->get(1)->typeInfo());
      INT_ASSERT( classtype != NULL );
      classtype = toAggregateType(classtype->getValType());
      INT_ASSERT( classtype != NULL );

      VarSymbol* var = toVarSymbol(toSymExpr(call->get(2))->var);

      INT_ASSERT( var != NULL );

      int fieldnum = var->immediate->int_value();
      int fieldcount = 0;
      for_fields(field, classtype) {
        if( ! isNormalField(field) ) continue;

        fieldcount++;
        if (fieldcount == fieldnum) {
          result = new SymExpr(new_IntSymbol(field->id));
          break;
        }
      }
      call->replace(result);
    } else if (call->isPrimitive(PRIM_FIELD_VALUE_BY_NAME)) {
      AggregateType* classtype = toAggregateType(call->get(1)->typeInfo());
      INT_ASSERT( classtype != NULL );
      classtype = toAggregateType(classtype->getValType());
      INT_ASSERT( classtype != NULL );

      VarSymbol* var = toVarSymbol(toSymExpr(call->get(2))->var);
      INT_ASSERT( var != NULL );

      Immediate* imm = var->immediate;

      INT_ASSERT( classtype != NULL );
      // fail horribly if immediate is not a string .
      INT_ASSERT(imm->const_kind == CONST_KIND_STRING);

      const char* fieldname = imm->v_string;
      int fieldcount = 0;
      for_fields(field, classtype) {
        if( ! isNormalField(field) ) continue;

        fieldcount++;
        if ( 0 == strcmp(field->name,  fieldname) ) {
          result = new CallExpr(PRIM_GET_MEMBER, call->get(1)->copy(), 
                                new_StringSymbol(field->name));
          break;
        }
      }
      call->replace(result);
    } else if (call->isPrimitive(PRIM_ENUM_MIN_BITS) || call->isPrimitive(PRIM_ENUM_IS_SIGNED)) {
      EnumType* et = toEnumType(toSymExpr(call->get(1))->var->type);


      ensureEnumTypeResolved(et);

      result = NULL;
      if( call->isPrimitive(PRIM_ENUM_MIN_BITS) ) {
        result = new SymExpr(new_IntSymbol(get_width(et->integerType)));
      } else if( call->isPrimitive(PRIM_ENUM_IS_SIGNED) ) {
        if( is_int_type(et->integerType) )
          result = new SymExpr(gTrue);
        else
          result = new SymExpr(gFalse);
      }
      call->replace(result);
    } else if (call->isPrimitive(PRIM_IS_UNION_TYPE)) {
      AggregateType* classtype = toAggregateType(call->get(1)->typeInfo());

      if( isUnion(classtype) ) 
        result = new SymExpr(gTrue);
      else
        result = new SymExpr(gFalse);
      call->replace(result);

    } else if (call->isPrimitive(PRIM_IS_ATOMIC_TYPE)) {
      if (isAtomicType(call->get(1)->typeInfo()))
        result = new SymExpr(gTrue);
      else
        result = new SymExpr(gFalse);
      call->replace(result);

    } else if (call->isPrimitive(PRIM_IS_SYNC_TYPE)) {
      Type* syncType = call->get(1)->typeInfo();
      if (syncType->symbol->hasFlag(FLAG_SYNC))
        result = new SymExpr(gTrue);
      else
        result = new SymExpr(gFalse);
      call->replace(result);
    } else if (call->isPrimitive(PRIM_IS_SINGLE_TYPE)) {
      Type* singleType = call->get(1)->typeInfo();
      if (singleType->symbol->hasFlag(FLAG_SINGLE))
        result = new SymExpr(gTrue);
      else
        result = new SymExpr(gFalse);
      call->replace(result);
    } else if (call->isPrimitive(PRIM_IS_TUPLE_TYPE)) {
      Type* tupleType = call->get(1)->typeInfo();
      if (tupleType->symbol->hasFlag(FLAG_TUPLE))
        result = new SymExpr(gTrue);
      else
        result = new SymExpr(gFalse);
      call->replace(result);
    } else if (call->isPrimitive(PRIM_IS_STAR_TUPLE_TYPE)) {
      Type* tupleType = call->get(1)->typeInfo();
      INT_ASSERT(tupleType->symbol->hasFlag(FLAG_TUPLE));
      if (tupleType->symbol->hasFlag(FLAG_STAR_TUPLE))
        result = new SymExpr(gTrue);
      else
        result = new SymExpr(gFalse);
      call->replace(result);
    }
  }
  //
  // ensure result of pre-folding is in the AST
  //
  INT_ASSERT(result->parentSymbol);
  return result;
}

static void foldEnumOp(int op, EnumSymbol *e1, EnumSymbol *e2, Immediate *imm) {
  int64_t val1 = -1, val2 = -1, count = 0;
  // ^^^ This is an assumption that "long" on the compiler host is at
  // least as big as "int" on the target.  This is not guaranteed to be true.
  EnumType *type1, *type2;

  type1 = toEnumType(e1->type);
  type2 = toEnumType(e2->type);
  INT_ASSERT(type1 && type2);

  // Loop over the enum values to find the int value of e1
  for_enums(constant, type1) {
    if (!get_int(constant->init, &count)) {
      count++;
    }
    if (constant->sym == e1) {
      val1 = count;
      break;
    }
  }
  // Loop over the enum values to find the int value of e2
  count = 0;
  for_enums(constant, type2) {
    if (!get_int(constant->init, &count)) {
      count++;
    }
    if (constant->sym == e2) {
      val2 = count;
      break;
    }
  }

  // All operators on enum types result in a bool
  imm->const_kind = NUM_KIND_BOOL;
  imm->num_index = BOOL_SIZE_SYS;
  switch (op) {
    default: INT_FATAL("fold constant op not supported"); break;
    case P_prim_equal:
      imm->v_bool = val1 == val2;
      break;
    case P_prim_notequal:
      imm->v_bool = val1 != val2;
      break;
    case P_prim_less:
      imm->v_bool = val1 < val2;
      break;
    case P_prim_lessorequal:
      imm->v_bool = val1 <= val2;
      break;
    case P_prim_greater:
      imm->v_bool = val1 > val2;
      break;
    case P_prim_greaterorequal:
      imm->v_bool = val1 >= val2;
      break;
  }
}

#define FOLD_CALL1(prim)                                                \
  if (SymExpr* sym = toSymExpr(call->get(1))) {            \
    if (VarSymbol* lhs = toVarSymbol(sym->var)) {          \
      if (lhs->immediate) {                                             \
        Immediate i3;                                                   \
        fold_constant(prim, lhs->immediate, NULL, &i3);                 \
        result = new SymExpr(new_ImmediateSymbol(&i3));                 \
        call->replace(result);                                          \
      }                                                                 \
    }                                                                   \
  }

#define FOLD_CALL2(prim)                                                \
  if (SymExpr* sym = toSymExpr(call->get(1))) {            \
    if (VarSymbol* lhs = toVarSymbol(sym->var)) {          \
      if (lhs->immediate) {                                             \
        if (SymExpr* sym = toSymExpr(call->get(2))) {      \
          if (VarSymbol* rhs = toVarSymbol(sym->var)) {    \
            if (rhs->immediate) {                                       \
              Immediate i3;                                             \
              fold_constant(prim, lhs->immediate, rhs->immediate, &i3); \
              result = new SymExpr(new_ImmediateSymbol(&i3));           \
              call->replace(result);                                    \
            }                                                           \
          }                                                             \
        }                                                               \
      }                                                                 \
    } else if (EnumSymbol* lhs = toEnumSymbol(sym->var)) { \
      if (SymExpr* sym = toSymExpr(call->get(2))) {        \
        if (EnumSymbol* rhs = toEnumSymbol(sym->var)) {    \
          Immediate imm;                                                \
          foldEnumOp(prim, lhs, rhs, &imm);                             \
          result = new SymExpr(new_ImmediateSymbol(&imm));              \
          call->replace(result);                                        \
        }                                                               \
      }                                                                 \
    }                                                                   \
  }

static bool
isSubType(Type* sub, Type* super) {
  if (sub == super)
    return true;
  forv_Vec(Type, parent, sub->dispatchParents) {
    if (isSubType(parent, super))
      return true;
  }
  return false;
}

static void
insertValueTemp(Expr* insertPoint, Expr* actual) {
  if (SymExpr* se = toSymExpr(actual)) {
    if (!se->var->type->refType) {
      VarSymbol* tmp = newTemp("_value_tmp_", se->var->getValType());
      insertPoint->insertBefore(new DefExpr(tmp));
      insertPoint->insertBefore(new CallExpr(PRIM_MOVE, tmp, new CallExpr(PRIM_DEREF, se->var)));
      se->var = tmp;
    }
  }
}


//
// returns resolved function if the function requires an implicit
// destroy of its returned value (i.e. reference count)
//
// Currently, FLAG_DONOR_FN is only relevant when placed on
// chpl__autoCopy().
//
FnSymbol*
requiresImplicitDestroy(CallExpr* call) {
  if (FnSymbol* fn = call->isResolved()) {
    FnSymbol* parent = call->getFunction();
    INT_ASSERT(parent);

    if (!parent->hasFlag(FLAG_DONOR_FN) &&
        // No autocopy/destroy calls in a donor function (this might
        // need to change when this flag is used more generally)).
        // Currently, this assumes we have thoughtfully written
        // chpl__autoCopy functions.

        // Return type is a record (which includes array, record, and
        // dist) or a ref counted type that is passed by reference
        (isRecord(fn->retType) ||
         (fn->retType->symbol->hasFlag(FLAG_REF) &&
          isRefCountedType(fn->retType->getValType()))) &&

        // These are special functions where we don't want to destroy
        // the result
        !fn->hasFlag(FLAG_NO_IMPLICIT_COPY) &&
        !fn->hasFlag(FLAG_ITERATOR_FN) &&
        !fn->retType->symbol->hasFlag(FLAG_RUNTIME_TYPE_VALUE) &&
        !fn->hasFlag(FLAG_DONOR_FN) &&
        !fn->hasFlag(FLAG_INIT_COPY_FN) &&
        strcmp(fn->name, "=") &&
        !fn->hasFlag(FLAG_AUTO_II) &&
        !fn->hasFlag(FLAG_CONSTRUCTOR) &&
        !fn->hasFlag(FLAG_TYPE_CONSTRUCTOR)) {
      return fn;
    }
  }
  return NULL;
}


static Expr*
postFold(Expr* expr) {
  Expr* result = expr;
  if (!expr->parentSymbol)
    return result;
  SET_LINENO(expr);
  if (CallExpr* call = toCallExpr(expr)) {
    if (FnSymbol* fn = call->isResolved()) {
      if (fn->retTag == RET_PARAM || fn->hasFlag(FLAG_MAYBE_PARAM)) {
        VarSymbol* ret = toVarSymbol(fn->getReturnSymbol());
        if (ret && ret->immediate) {
          result = new SymExpr(ret);
          expr->replace(result);
        } else if (EnumSymbol* es = toEnumSymbol(fn->getReturnSymbol())) {
          result = new SymExpr(es);
          expr->replace(result);
        } else if (fn->retTag == RET_PARAM) {
          USR_FATAL(call, "param function does not resolve to a param symbol");
        }
      }
      if (fn->hasFlag(FLAG_MAYBE_TYPE) && fn->getReturnSymbol()->hasFlag(FLAG_TYPE_VARIABLE))
        fn->retTag = RET_TYPE;
      if (fn->retTag == RET_TYPE) {
        Symbol* ret = fn->getReturnSymbol();
        if (!ret->type->symbol->hasFlag(FLAG_HAS_RUNTIME_TYPE)) {
          result = new SymExpr(ret->type->symbol);
          expr->replace(result);
        }
      }
    } else if (call->isPrimitive(PRIM_QUERY_TYPE_FIELD) ||
               call->isPrimitive(PRIM_QUERY_PARAM_FIELD)) {
      SymExpr* classWrap = toSymExpr(call->get(1));
      // Really should be a symExpr
      INT_ASSERT(classWrap);
      AggregateType* ct = toAggregateType(classWrap->var->type);
      if (!ct) {
        USR_FATAL(call, "Attempted to obtain field of a type that was not a record or class");
      }
      const char* memberName = get_string(call->get(2));

      // Finds the field matching the specified name.
      Vec<Symbol *> keys;
      ct->substitutions.get_keys(keys);
      forv_Vec(Symbol, key, keys) {
        if (!strcmp(memberName, key->name)) {
          // If there is a substitution for it, replace this call with that
          // substitution
          if (Symbol* value = ct->substitutions.get(key)) {
              result = new SymExpr(value);
              expr->replace(result);
          }
        }
      }
    }
    // param initialization should not involve PRIM_ASSIGN or "=".
    else if (call->isPrimitive(PRIM_MOVE)) {
      bool set = false;
      if (SymExpr* lhs = toSymExpr(call->get(1))) {
        if (lhs->var->hasFlag(FLAG_MAYBE_PARAM) || lhs->var->isParameter()) {
          if (paramMap.get(lhs->var))
            INT_FATAL(call, "parameter set multiple times");
          VarSymbol* lhsVar = toVarSymbol(lhs->var);
          // We are expecting the LHS to be a var (what else could it be?
          if (lhsVar->immediate) {
            // The value of the LHS of this move has already been
            // established, most likely through a construct like 
            // if (cond) return x;
            // return y;
            // In this case, the first 'true' conditional that hits a return
            // can fast-forward to the end of the routine, and some
            // resolution time can be saved.
            // Re-enable the fatal error to catch this case; the correct
            // solution is to ensure that the containing expression is never
            // resolved, using the abbreviated resolution suggested above.
            // INT_ASSERT(!lhsVar->immediate);
            set = true; // That is, set previously.
          } else {
            if (SymExpr* rhs = toSymExpr(call->get(2))) {
              if (VarSymbol* rhsVar = toVarSymbol(rhs->var)) {
                if (rhsVar->immediate) {
                  paramMap.put(lhs->var, rhsVar);
                  lhs->var->defPoint->remove();
                  makeNoop(call);
                  set = true;
                }
              }
              if (EnumSymbol* rhsv = toEnumSymbol(rhs->var)) {
                paramMap.put(lhs->var, rhsv);
                lhs->var->defPoint->remove();
                makeNoop(call);
                set = true;
              } 
            }
          }
          if (!set && lhs->var->isParameter())
            USR_FATAL(call, "Initializing parameter '%s' to value not known at compile time", lhs->var->name);
        }
        if (!set) {
          if (lhs->var->hasFlag(FLAG_MAYBE_TYPE)) {
            // Add FLAG_TYPE_VARIABLE when relevant
            if (SymExpr* rhs = toSymExpr(call->get(2))) {
              if (rhs->var->hasFlag(FLAG_TYPE_VARIABLE))
                lhs->var->addFlag(FLAG_TYPE_VARIABLE);
            } else if (CallExpr* rhs = toCallExpr(call->get(2))) {
              if (FnSymbol* fn = rhs->isResolved()) {
                if (fn->retTag == RET_TYPE)
                  lhs->var->addFlag(FLAG_TYPE_VARIABLE);
              } else if (rhs->isPrimitive(PRIM_DEREF)) {
                if (isTypeExpr(rhs->get(1)))
                  lhs->var->addFlag(FLAG_TYPE_VARIABLE);
              }
            }
          }
          if (CallExpr* rhs = toCallExpr(call->get(2))) {
            if (rhs->isPrimitive(PRIM_TYPEOF)) {
              lhs->var->addFlag(FLAG_TYPE_VARIABLE);
            }
            if (FnSymbol* fn = rhs->isResolved()) {
              if (!strcmp(fn->name, "=") && fn->retType == dtVoid) {
                call->replace(rhs->remove());
                result = rhs;
                set = true;
              }
            }
          }
        }
        if (!set) {
          if (lhs->var->hasFlag(FLAG_EXPR_TEMP) &&
              !lhs->var->hasFlag(FLAG_TYPE_VARIABLE)) {
            if (CallExpr* rhsCall = toCallExpr(call->get(2))) {
              if (requiresImplicitDestroy(rhsCall)) {
                lhs->var->addFlag(FLAG_INSERT_AUTO_COPY);
                lhs->var->addFlag(FLAG_INSERT_AUTO_DESTROY);
              }
            }
          }

          if (isReferenceType(lhs->var->type) ||
              lhs->var->type->symbol->hasFlag(FLAG_REF_ITERATOR_CLASS) ||
              lhs->var->type->symbol->hasFlag(FLAG_ARRAY))
            // Should this conditional include domains, distributions, sync and/or single?
            lhs->var->removeFlag(FLAG_EXPR_TEMP);
        }
        if (!set) {
          if (CallExpr* rhs = toCallExpr(call->get(2))) {
            if (rhs->isPrimitive(PRIM_NO_INIT)) {
              // If the lhs is a primitive, then we can safely just remove this
              // value.  Otherwise the type needs to be resolved a little
              // further and so this statement can't be removed until
              // resolveRecordInitializers
              if (!isAggregateType(rhs->get(1)->getValType())) {
                makeNoop(call);
              }
            }
          }
        }
      }
    } else if (call->isPrimitive(PRIM_GET_MEMBER)) {
      Type* baseType = call->get(1)->getValType();
      const char* memberName = get_string(call->get(2));
      Symbol* sym = baseType->getField(memberName);
      SymExpr* left = toSymExpr(call->get(1));
      if (left && left->var->hasFlag(FLAG_TYPE_VARIABLE)) {
        result = new SymExpr(sym->type->symbol);
        call->replace(result);
      } else if (sym->isParameter()) {
        Vec<Symbol*> keys;
        baseType->substitutions.get_keys(keys);
        forv_Vec(Symbol, key, keys) {
          if (!strcmp(sym->name, key->name)) {
            if (Symbol* value = baseType->substitutions.get(key)) {
              result = new SymExpr(value);
              call->replace(result);
            }
          }
        }
      }
    } else if (call->isPrimitive(PRIM_IS_SUBTYPE)) {
      if (isTypeExpr(call->get(1)) || isTypeExpr(call->get(2))) {
        Type* lt = call->get(2)->getValType(); // a:t cast is cast(t,a)
        Type* rt = call->get(1)->getValType();
        if (lt != dtUnknown && rt != dtUnknown && lt != dtAny &&
            rt != dtAny && !lt->symbol->hasFlag(FLAG_GENERIC)) {
          bool is_true = false;
          if (lt->instantiatedFrom == rt)
            is_true = true;
          if (isSubType(lt, rt))
            is_true = true;
          result = (is_true) ? new SymExpr(gTrue) : new SymExpr(gFalse);
          call->replace(result);
        }
      }
    } else if (call->isPrimitive(PRIM_CAST)) {
      Type* t= call->get(1)->typeInfo();
      if (t == dtUnknown)
        INT_FATAL(call, "Unable to resolve type");
      call->get(1)->replace(new SymExpr(t->symbol));
    } else if (call->isPrimitive("string_compare")) {
      SymExpr* lhs = toSymExpr(call->get(1));
      SymExpr* rhs = toSymExpr(call->get(2));
      INT_ASSERT(lhs && rhs);
      if (lhs->var->isParameter() && rhs->var->isParameter()) {
        const char* lstr = get_string(lhs);
        const char* rstr = get_string(rhs);
        int comparison = strcmp(lstr, rstr);
        result = new SymExpr(new_IntSymbol(comparison));
        call->replace(result);
      }
    } else if (call->isPrimitive("string_concat")) {
      SymExpr* lhs = toSymExpr(call->get(1));
      SymExpr* rhs = toSymExpr(call->get(2));
      INT_ASSERT(lhs && rhs);
      if (lhs->var->isParameter() && rhs->var->isParameter()) {
        const char* lstr = get_string(lhs);
        const char* rstr = get_string(rhs);
        result = new SymExpr(new_StringSymbol(astr(lstr, rstr)));
        call->replace(result);
      }
    } else if (call->isPrimitive("string_length")) {
      SymExpr* se = toSymExpr(call->get(1));
      INT_ASSERT(se);
      if (se->var->isParameter()) {
        const char* str = get_string(se);
        result = new SymExpr(new_IntSymbol(strlen(str), INT_SIZE_DEFAULT));
        call->replace(result);
      }
    } else if (call->isPrimitive("ascii")) {
      SymExpr* se = toSymExpr(call->get(1));
      INT_ASSERT(se);
      if (se->var->isParameter()) {
        const char* str = get_string(se);
        result = new SymExpr(new_IntSymbol((int)str[0], INT_SIZE_DEFAULT));
        call->replace(result);
      }
    } else if (call->isPrimitive("string_contains")) {
      SymExpr* lhs = toSymExpr(call->get(1));
      SymExpr* rhs = toSymExpr(call->get(2));
      INT_ASSERT(lhs && rhs);
      if (lhs->var->isParameter() && rhs->var->isParameter()) {
        const char* lstr = get_string(lhs);
        const char* rstr = get_string(rhs);
        result = new SymExpr(strstr(lstr, rstr) ? gTrue : gFalse);
        call->replace(result);
      }
    } else if (call->isPrimitive(PRIM_UNARY_MINUS)) {
      FOLD_CALL1(P_prim_minus);
    } else if (call->isPrimitive(PRIM_UNARY_PLUS)) {
      FOLD_CALL1(P_prim_plus);
    } else if (call->isPrimitive(PRIM_UNARY_NOT)) {
      FOLD_CALL1(P_prim_not);
    } else if (call->isPrimitive(PRIM_UNARY_LNOT)) {
      FOLD_CALL1(P_prim_lnot);
    } else if (call->isPrimitive(PRIM_ADD)) {
      FOLD_CALL2(P_prim_add);
    } else if (call->isPrimitive(PRIM_SUBTRACT)) {
      FOLD_CALL2(P_prim_subtract);
    } else if (call->isPrimitive(PRIM_MULT)) {
      FOLD_CALL2(P_prim_mult);
    } else if (call->isPrimitive(PRIM_DIV)) {
      FOLD_CALL2(P_prim_div);
    } else if (call->isPrimitive(PRIM_MOD)) {
      FOLD_CALL2(P_prim_mod);
    } else if (call->isPrimitive(PRIM_EQUAL)) {
      FOLD_CALL2(P_prim_equal);
    } else if (call->isPrimitive(PRIM_NOTEQUAL)) {
      FOLD_CALL2(P_prim_notequal);
    } else if (call->isPrimitive(PRIM_LESSOREQUAL)) {
      FOLD_CALL2(P_prim_lessorequal);
    } else if (call->isPrimitive(PRIM_GREATEROREQUAL)) {
      FOLD_CALL2(P_prim_greaterorequal);
    } else if (call->isPrimitive(PRIM_LESS)) {
      FOLD_CALL2(P_prim_less);
    } else if (call->isPrimitive(PRIM_GREATER)) {
      FOLD_CALL2(P_prim_greater);
    } else if (call->isPrimitive(PRIM_AND)) {
      FOLD_CALL2(P_prim_and);
    } else if (call->isPrimitive(PRIM_OR)) {
      FOLD_CALL2(P_prim_or);
    } else if (call->isPrimitive(PRIM_XOR)) {
      FOLD_CALL2(P_prim_xor);
    } else if (call->isPrimitive(PRIM_POW)) {
      FOLD_CALL2(P_prim_pow);
    } else if (call->isPrimitive(PRIM_LSH)) {
      FOLD_CALL2(P_prim_lsh);
    } else if (call->isPrimitive(PRIM_RSH)) {
      FOLD_CALL2(P_prim_rsh);
    } else if (call->isPrimitive(PRIM_ARRAY_ALLOC) ||
               call->isPrimitive(PRIM_SYNC_INIT) ||
               call->isPrimitive(PRIM_SYNC_LOCK) ||
               call->isPrimitive(PRIM_SYNC_UNLOCK) ||
               call->isPrimitive(PRIM_SYNC_WAIT_FULL) ||
               call->isPrimitive(PRIM_SYNC_WAIT_EMPTY) ||
               call->isPrimitive(PRIM_SYNC_SIGNAL_FULL) ||
               call->isPrimitive(PRIM_SYNC_SIGNAL_EMPTY) ||
               call->isPrimitive(PRIM_SINGLE_INIT) ||
               call->isPrimitive(PRIM_SINGLE_LOCK) ||
               call->isPrimitive(PRIM_SINGLE_UNLOCK) ||
               call->isPrimitive(PRIM_SINGLE_WAIT_FULL) ||
               call->isPrimitive(PRIM_SINGLE_SIGNAL_FULL) ||
               call->isPrimitive(PRIM_WRITEEF) ||
               call->isPrimitive(PRIM_WRITEFF) ||
               call->isPrimitive(PRIM_WRITEXF) ||
               call->isPrimitive(PRIM_READFF) ||
               call->isPrimitive(PRIM_READFE) ||
               call->isPrimitive(PRIM_READXX) ||
               call->isPrimitive(PRIM_SYNC_IS_FULL) ||
               call->isPrimitive(PRIM_SINGLE_WRITEEF) ||
               call->isPrimitive(PRIM_SINGLE_READFF) ||
               call->isPrimitive(PRIM_SINGLE_READXX) ||
               call->isPrimitive(PRIM_SINGLE_IS_FULL) ||
               call->isPrimitive(PRIM_EXECUTE_TASKS_IN_LIST) ||
               call->isPrimitive(PRIM_FREE_TASK_LIST) ||
               (call->primitive && 
                (!strncmp("_fscan", call->primitive->name, 6) ||
                 !strcmp("_readToEndOfLine", call->primitive->name) ||
                 !strcmp("_now_timer", call->primitive->name)))) {
      //
      // these primitives require temps to dereference actuals
      //   why not do this to all primitives?
      //
      for_actuals(actual, call) {
        insertValueTemp(call->getStmtExpr(), actual);
      }
    }
  } else if (SymExpr* sym = toSymExpr(expr)) {
    if (Symbol* val = paramMap.get(sym->var)) {
      CallExpr* call = toCallExpr(sym->parentExpr);
      if (call && call->get(1) == sym) {
        // This is a place where param substitution has already determined the
        // value of a move or assignment, so we can just ignore the update.
        if (call->isPrimitive(PRIM_MOVE)) {
          makeNoop(call);
          return result;
        }

        // The substitution usually happens before resolution, so for
        // assignment, we key off of the name :-(
        if (call->isNamed("="))
        {
          makeNoop(call);
          return result;
        }
      }

      if (sym->var->type != dtUnknown && sym->var->type != val->type) {
        CallExpr* cast = new CallExpr("_cast", sym->var, val);
        sym->replace(cast);
        result = preFold(cast);
      } else {
        sym->var = val;
      }
    }
  }

  if (CondStmt* cond = toCondStmt(result->parentExpr)) {
    if (cond->condExpr == result) {
      if (Expr* expr = cond->fold_cond_stmt()) {
        result = expr;
      } else {
        //
        // push try block
        //
        if (SymExpr* se = toSymExpr(result))
          if (se->var == gTryToken)
            tryStack.add(cond);
      }
    }
  }

  //
  // pop try block and delete else
  //
  if (tryStack.n) {
    if (BlockStmt* block = toBlockStmt(result)) {
      if (tryStack.tail()->thenStmt == block) {
        tryStack.tail()->replace(block->remove());
        tryStack.pop();
      }
    }
  }

  return result;
}


static bool is_param_resolved(FnSymbol* fn, Expr* expr) {
  if (BlockStmt* block = toBlockStmt(expr)) {
    if (block->blockInfo) {
      USR_FATAL(expr, "param function cannot contain a non-param loop");
    }
  }
  if (BlockStmt* block = toBlockStmt(expr->parentExpr)) {
    if (isCondStmt(block->parentExpr)) {
      USR_FATAL(block->parentExpr,
                "param function cannot contain a non-param conditional");
    }
  }
  if (paramMap.get(fn->getReturnSymbol())) {
    CallExpr* call = toCallExpr(fn->body->body.tail);
    INT_ASSERT(call);
    INT_ASSERT(call->isPrimitive(PRIM_RETURN));
    call->get(1)->replace(new SymExpr(paramMap.get(fn->getReturnSymbol())));
    return true; // param function is resolved
  }
  return false;
}


// Resolves an expression and manages the callStack and tryStack.
// On success, returns the call that was passed in.
// On a try failure, returns either the expression preceding the elseStmt,
// substituted for the body of the param condition (if that substitution could
// be made), or NULL.
// If null, then resolution of the current block should be aborted.  tryFailure
// is true in this case, so the search for a matching elseStmt continue in the
// surrounding block or call.
static Expr*
resolveExpr(Expr* expr)
{
    FnSymbol* fn = toFnSymbol(expr->parentSymbol);

    SET_LINENO(expr);
    if (SymExpr* se = toSymExpr(expr)) {
      if (se->var) {
        makeRefType(se->var->type);
      }
    }
    
    expr = preFold(expr);

    if (fn && fn->retTag == RET_PARAM) {
      if (is_param_resolved(fn, expr)) {
        return expr;
      }
    }
    
    if (DefExpr* def = toDefExpr(expr))
    {
      if (def->init)
      {
        Expr* init = preFold(def->init);
        init = resolveExpr(init);
        // expr is unchanged, so is treated as "resolved".
      }
    }
    
    if (CallExpr* call = toCallExpr(expr)) {
      if (call->isPrimitive(PRIM_ERROR) ||
          call->isPrimitive(PRIM_WARNING)) {
        issueCompilerError(call);
      }
        
      // Resolve expressions of the form:  <type> ( args )
      // These will be constructor calls (or type constructor calls) that slipped
      // past normalization due to the use of typedefs.
      if (SymExpr* se = toSymExpr(call->baseExpr))
      {
        if (TypeSymbol* ts = toTypeSymbol(se->var))
        {
          if (call->numActuals() == 0 ||
              (call->numActuals() == 2 && isSymExpr(call->get(1)) && 
               toSymExpr(call->get(1))->var == gMethodToken))
          {
            // This looks like a typedef, so ignore it.
          }
          else
          {
            // More needed here ... .
            INT_FATAL(ts, "not yet implemented.");
          }
        }
      }
    
      callStack.add(call);
      resolveCall(call);
        
      if (!tryFailure && call->isResolved()) {
        resolveFns(call->isResolved());
      }
        
      if (tryFailure) {
        if (tryStack.tail()->parentSymbol == fn) {
          while (callStack.tail()->isResolved() != tryStack.tail()->elseStmt->parentSymbol) {
            if (callStack.n == 0)
              INT_FATAL(call, "unable to roll back stack due to try block failure");
            callStack.pop();
          }
          BlockStmt* block = tryStack.tail()->elseStmt;
          tryStack.tail()->replace(block->remove());
          tryStack.pop();
          if (!block->prev)
            block->insertBefore(new CallExpr(PRIM_NOOP));
          expr = block->prev;
          return expr;
        } else {
          return NULL;
        }
      }
      callStack.pop();
    }
    
    if (SymExpr* sym = toSymExpr(expr)) {
      // Avoid record constructors via cast
      // should be fixed by out-of-order resolution
      CallExpr* parent = toCallExpr(sym->parentExpr);
      if (!parent ||
          !parent->isPrimitive(PRIM_IS_SUBTYPE) ||
          !sym->var->hasFlag(FLAG_TYPE_VARIABLE)) {
    
        if (AggregateType* ct = toAggregateType(sym->typeInfo())) {
          if (!ct->symbol->hasFlag(FLAG_GENERIC) &&
              !ct->symbol->hasFlag(FLAG_ITERATOR_CLASS) &&
              !ct->symbol->hasFlag(FLAG_ITERATOR_RECORD)) {
            resolveFormals(ct->defaultTypeConstructor);
            if (resolvedFormals.set_in(ct->defaultTypeConstructor)) {
              if (ct->defaultTypeConstructor->hasFlag(FLAG_PARTIAL_COPY)) 
                instantiateBody(ct->defaultTypeConstructor);
              resolveFns(ct->defaultTypeConstructor);
            }
          }
        }
      }
    }
      
    expr = postFold(expr);
    return expr;
}


void
resolveBlock(Expr* body)
{
  for_exprs_postorder(expr, body)
  {
    expr = resolveExpr(expr);

    if (tryFailure)
    {
      if (expr == NULL)
        return;

      tryFailure = false;
    }
  }
}


static void
computeReturnTypeParamVectors(BaseAST* ast,
                              Symbol* retSymbol,
                              Vec<Type*>& retTypes,
                              Vec<Symbol*>& retParams) {
  if (CallExpr* call = toCallExpr(ast)) {
    if (call->isPrimitive(PRIM_MOVE)) {
      if (SymExpr* sym = toSymExpr(call->get(1))) {
        if (sym->var == retSymbol) {
          if (SymExpr* sym = toSymExpr(call->get(2)))
            retParams.add(sym->var);
          else
            retParams.add(NULL);
          retTypes.add(call->get(2)->typeInfo());
        }
      }
    }
  }
  AST_CHILDREN_CALL(ast, computeReturnTypeParamVectors, retSymbol, retTypes, retParams);
}


static void
replaceSetterArgWithTrue(BaseAST* ast, FnSymbol* fn) {
  if (SymExpr* se = toSymExpr(ast)) {
    if (se->var == fn->setter->sym) {
      se->var = gTrue;
      if (fn->hasFlag(FLAG_ITERATOR_FN))
        USR_WARN(fn, "setter argument is not supported in iterators");
    }
  }
  AST_CHILDREN_CALL(ast, replaceSetterArgWithTrue, fn);
}


static void
replaceSetterArgWithFalse(BaseAST* ast, FnSymbol* fn, Symbol* ret) {
  if (SymExpr* se = toSymExpr(ast)) {
    if (se->var == fn->setter->sym)
      se->var = gFalse;
    else if (se->var == ret) {
      if (CallExpr* move = toCallExpr(se->parentExpr))
        if (move->isPrimitive(PRIM_MOVE))
          if (CallExpr* call = toCallExpr(move->get(2)))
            if (call->isPrimitive(PRIM_ADDR_OF))
              call->primitive = primitives[PRIM_DEREF];
    }
  }
  AST_CHILDREN_CALL(ast, replaceSetterArgWithFalse, fn, ret);
}


static void
insertCasts(BaseAST* ast, FnSymbol* fn, Vec<CallExpr*>& casts) {
  if (CallExpr* call = toCallExpr(ast)) {
    if (call->parentSymbol == fn) {
      if (call->isPrimitive(PRIM_MOVE)) {
        if (SymExpr* lhs = toSymExpr(call->get(1))) {
          Type* lhsType = lhs->var->type;
          if (lhsType != dtUnknown) {
          Expr* rhs = call->get(2);
          Type* rhsType = rhs->typeInfo();
          if (rhsType != lhsType &&
              rhsType->refType != lhsType &&
              rhsType != lhsType->refType) {
            SET_LINENO(rhs);
            rhs->remove();
            Symbol* tmp = NULL;
            if (SymExpr* se = toSymExpr(rhs)) {
              tmp = se->var;
            } else {
              tmp = newTemp("_cast_tmp_", rhs->typeInfo());
              call->insertBefore(new DefExpr(tmp));
              call->insertBefore(new CallExpr(PRIM_MOVE, tmp, rhs));
            }
            CallExpr* cast = new CallExpr("_cast", lhsType->symbol, tmp);
            call->insertAtTail(cast);
            casts.add(cast);
          }
          }
        }
      }
    }
  }
  AST_CHILDREN_CALL(ast, insertCasts, fn, casts);
}


static void instantiate_default_constructor(FnSymbol* fn) {
  //
  // instantiate initializer
  //
  if (fn->instantiatedFrom) {
    INT_ASSERT(!fn->retType->defaultInitializer);
    FnSymbol* instantiatedFrom = fn->instantiatedFrom;
    while (instantiatedFrom->instantiatedFrom)
      instantiatedFrom = instantiatedFrom->instantiatedFrom;
    CallExpr* call = new CallExpr(instantiatedFrom->retType->defaultInitializer);
    for_formals(formal, fn) {
      if (formal->type == dtMethodToken || formal == fn->_this) {
        call->insertAtTail(formal);
      } else if (paramMap.get(formal)) {
        call->insertAtTail(new NamedExpr(formal->name, new SymExpr(paramMap.get(formal))));
      } else {
        Symbol* field = fn->retType->getField(formal->name);
        if (instantiatedFrom->hasFlag(FLAG_TUPLE)) {
          call->insertAtTail(field);
        } else {
          call->insertAtTail(new NamedExpr(formal->name, new SymExpr(field)));
        }
      }
    }
    fn->insertBeforeReturn(call);
    resolveCall(call);
    fn->retType->defaultInitializer = call->isResolved();
    INT_ASSERT(fn->retType->defaultInitializer);
    //      resolveFns(fn->retType->defaultInitializer);
    call->remove();
  }
}


static void buildValueFunction(FnSymbol* fn) {
  if (!fn->hasFlag(FLAG_ITERATOR_FN)) {
    FnSymbol* copy;
    bool valueFunctionExists = fn->valueFunction;
    if (!valueFunctionExists) {
      // Build the value function when it does not already exist.
      copy = fn->copy();
      copy->removeFlag(FLAG_RESOLVED);
      copy->addFlag(FLAG_INVISIBLE_FN);
      if (fn->hasFlag(FLAG_NO_IMPLICIT_COPY))
        copy->addFlag(FLAG_NO_IMPLICIT_COPY);
      copy->retTag = RET_VALUE;   // Change ret flag to value (not ref).
      fn->defPoint->insertBefore(new DefExpr(copy));
      fn->valueFunction = copy;
      Symbol* ret = copy->getReturnSymbol();
      replaceSetterArgWithFalse(copy, copy, ret);
      replaceSetterArgWithTrue(fn, fn);
    } else {
      copy = fn->valueFunction;
    }
    resolveFns(copy);
  } else {
    replaceSetterArgWithTrue(fn, fn);
  }
}


static void resolveReturnType(FnSymbol* fn)
{
  // Resolve return type.
  Symbol* ret = fn->getReturnSymbol();
  Type* retType = ret->type;

  if (retType == dtUnknown) {

    Vec<Type*> retTypes;
    Vec<Symbol*> retParams;
    computeReturnTypeParamVectors(fn, ret, retTypes, retParams);

    if (retTypes.n == 1)
      retType = retTypes.head();
    else if (retTypes.n > 1) {
      for (int i = 0; i < retTypes.n; i++) {
        bool best = true;
        for (int j = 0; j < retTypes.n; j++) {
          if (retTypes.v[i] != retTypes.v[j]) {
            bool requireScalarPromotion = false;
            if (!canDispatch(retTypes.v[j], retParams.v[j], retTypes.v[i], fn, &requireScalarPromotion))
              best = false;
            if (requireScalarPromotion)
              best = false;
          }
        }
        if (best) {
          retType = retTypes.v[i];
          break;
        }
      }
    }
    if (!fn->iteratorInfo) {
      if (retTypes.n == 0)
        retType = dtVoid;
    }
  }

  ret->type = retType;
  if (!fn->iteratorInfo) {
    if (retType == dtUnknown)
      USR_FATAL(fn, "unable to resolve return type");
    fn->retType = retType;
  }

}


static void
resolveFns(FnSymbol* fn) {
  if (fn->isResolved())
    return;
  
  fn->addFlag(FLAG_RESOLVED);

  if (fn->hasFlag(FLAG_EXTERN)) {
    resolveBlock(fn->body);
    resolveReturnType(fn);
    return;
  }

  if (fn->hasFlag(FLAG_FUNCTION_PROTOTYPE))
    return;

  if (fn->retTag == RET_VAR) {
    buildValueFunction(fn);
  }

  insertFormalTemps(fn);

  resolveBlock(fn->body);

  if (tryFailure) {
    fn->removeFlag(FLAG_RESOLVED);
    return;
  }

  if (fn->hasFlag(FLAG_TYPE_CONSTRUCTOR)) {
    AggregateType* ct = toAggregateType(fn->retType);
    if (!ct)
      INT_FATAL(fn, "Constructor has no class type");
    setScalarPromotionType(ct);
    fixTypeNames(ct);
  }

  resolveReturnType(fn);

  //
  // insert casts as necessary
  //
  if (fn->retTag != RET_PARAM) {
    Vec<CallExpr*> casts;
    insertCasts(fn->body, fn, casts);
    forv_Vec(CallExpr, cast, casts) {
      resolveCall(cast);
      if (cast->isResolved()) {
        resolveFns(cast->isResolved());
      }
    }
  }

  //
  // mark leaders for inlining
  //
  if (fn->hasFlag(FLAG_ITERATOR_FN)) {
    for_formals(formal, fn) {
      if (formal->type == gLeaderTag->type &&
          paramMap.get(formal) == gLeaderTag) {
        fn->addFlag(FLAG_INLINE_ITERATOR);
      }
    }
  }

  if (fn->hasFlag(FLAG_ITERATOR_FN) && !fn->iteratorInfo) {
    protoIteratorClass(fn);
  }

  // Resolve base class type constructors as well.
  if (fn->hasFlag(FLAG_TYPE_CONSTRUCTOR)) {
    forv_Vec(Type, parent, fn->retType->dispatchParents) {
      if (toAggregateType(parent) && parent != dtValue && parent != dtObject && parent->defaultTypeConstructor) {
        resolveFormals(parent->defaultTypeConstructor);
        if (resolvedFormals.set_in(parent->defaultTypeConstructor)) {
          resolveFns(parent->defaultTypeConstructor);
        }
      }
    }
    
    if (AggregateType* ct = toAggregateType(fn->retType)) {
      for_fields(field, ct) {
        if (AggregateType* fct = toAggregateType(field->type)) {
          if (fct->defaultTypeConstructor) {
            resolveFormals(fct->defaultTypeConstructor);
            if (resolvedFormals.set_in(fct->defaultTypeConstructor)) {
              resolveFns(fct->defaultTypeConstructor);
            }
          }
        }
      }
    }

    // This instantiates the default constructor for the corresponding type constructor.
    instantiate_default_constructor(fn);

    //
    // resolve destructor
    //
    if (AggregateType* ct = toAggregateType(fn->retType)) {
      if (!ct->destructor &&
          !ct->symbol->hasFlag(FLAG_REF)) {
        VarSymbol* tmp = newTemp(ct);
        CallExpr* call = new CallExpr("~chpl_destroy", gMethodToken, tmp);
        fn->insertAtHead(new CallExpr(call));
        fn->insertAtHead(new DefExpr(tmp));
        resolveCall(call);
        
        resolveFns(call->isResolved());
        ct->destructor = call->isResolved();
        call->remove();
        tmp->defPoint->remove();
      }
    }
  }

  //
  // mark privatized classes
  //
  if (fn->hasFlag(FLAG_PRIVATIZED_CLASS)) {
    if (fn->getReturnSymbol() == gTrue) {
      fn->getFormal(1)->type->symbol->addFlag(FLAG_PRIVATIZED_CLASS);
    }
  }
}


static bool
possible_signature_match(FnSymbol* fn, FnSymbol* gn) {
  if (fn->name != gn->name)
    return false;
  if (fn->numFormals() != gn->numFormals())
    return false;
  for (int i = 3; i <= fn->numFormals(); i++) {
    ArgSymbol* fa = fn->getFormal(i);
    ArgSymbol* ga = gn->getFormal(i);
    if (strcmp(fa->name, ga->name))
      return false;
  }
  return true;
}


static bool
signature_match(FnSymbol* fn, FnSymbol* gn) {
  if (fn->name != gn->name)
    return false;
  if (fn->numFormals() != gn->numFormals())
    return false;
  for (int i = 3; i <= fn->numFormals(); i++) {
    ArgSymbol* fa = fn->getFormal(i);
    ArgSymbol* ga = gn->getFormal(i);
    if (strcmp(fa->name, ga->name))
      return false;
    if (fa->type != ga->type)
      return false;
  }
  return true;
}


//
// add to vector icts all types instantiated from ct
//
static void
collectInstantiatedAggregateTypes(Vec<Type*>& icts, Type* ct) {
  forv_Vec(TypeSymbol, ts, gTypeSymbols) {
    if (ts->type->defaultTypeConstructor)
      if (!ts->hasFlag(FLAG_GENERIC) &&
          ts->type->defaultTypeConstructor->instantiatedFrom ==
          ct->defaultTypeConstructor)
        icts.add(ts->type);
  }
}


//
// return true if child overrides parent in dispatch table
//
static bool
isVirtualChild(FnSymbol* child, FnSymbol* parent) {
  if (Vec<FnSymbol*>* children = virtualChildrenMap.get(parent)) {
    forv_Vec(FnSymbol*, candidateChild, *children) {
      if (candidateChild == child)
        return true;
    }
  }
  return false;
}


static void
addToVirtualMaps(FnSymbol* pfn, AggregateType* ct) {
  forv_Vec(FnSymbol, cfn, ct->methods) {
    if (cfn && !cfn->instantiatedFrom && possible_signature_match(pfn, cfn)) {
      Vec<Type*> types;
      if (ct->symbol->hasFlag(FLAG_GENERIC))
        collectInstantiatedAggregateTypes(types, ct);
      else
        types.add(ct);

      forv_Vec(Type, type, types) {
        SymbolMap subs;
        if (ct->symbol->hasFlag(FLAG_GENERIC))
          subs.put(cfn->getFormal(2), type->symbol);
        for (int i = 3; i <= cfn->numFormals(); i++) {
          ArgSymbol* arg = cfn->getFormal(i);
          if (arg->intent == INTENT_PARAM) {
            subs.put(arg, paramMap.get(pfn->getFormal(i)));
          } else if (arg->type->symbol->hasFlag(FLAG_GENERIC)) {
            subs.put(arg, pfn->getFormal(i)->type->symbol);
          }
        }
        FnSymbol* fn = cfn;
        if (subs.n) {
          fn = instantiate(fn, subs, NULL);
          if (fn) {
            if (type->defaultTypeConstructor->instantiationPoint)
              fn->instantiationPoint = type->defaultTypeConstructor->instantiationPoint;
            else
              fn->instantiationPoint = toBlockStmt(type->defaultTypeConstructor->defPoint->parentExpr);
            INT_ASSERT(fn->instantiationPoint);
          }
        }
        if (fn) {
          resolveFormals(fn);
          if (signature_match(pfn, fn)) {
            resolveFns(fn);
            if (fn->retType->symbol->hasFlag(FLAG_ITERATOR_RECORD) &&
                pfn->retType->symbol->hasFlag(FLAG_ITERATOR_RECORD)) {
              if (!isSubType(fn->retType->defaultInitializer->iteratorInfo->getValue->retType,
                  pfn->retType->defaultInitializer->iteratorInfo->getValue->retType)) {
                USR_FATAL_CONT(pfn, "conflicting return type specified for '%s: %s'", toString(pfn),
                               pfn->retType->defaultInitializer->iteratorInfo->getValue->retType->symbol->name);
                USR_FATAL_CONT(fn, "  overridden by '%s: %s'", toString(fn),
                               fn->retType->defaultInitializer->iteratorInfo->getValue->retType->symbol->name);
                USR_STOP();
              } else {
                pfn->retType->dispatchChildren.add_exclusive(fn->retType);
                fn->retType->dispatchParents.add_exclusive(pfn->retType);
                Type* pic = pfn->retType->defaultInitializer->iteratorInfo->iclass;
                Type* ic = fn->retType->defaultInitializer->iteratorInfo->iclass;
                INT_ASSERT(ic->symbol->hasFlag(FLAG_ITERATOR_CLASS));

                // Iterator classes are created as normal top-level classes (inheriting
                // from dtObject).  Here, we want to re-parent ic with pic, so
                // we need to remove and replace the object base class.
                INT_ASSERT(ic->dispatchParents.n == 1);
                Type* parent = ic->dispatchParents.only();
                if (parent == dtObject)
                {
                  int item = parent->dispatchChildren.index(ic);
                  parent->dispatchChildren.remove(item);
                  ic->dispatchParents.remove(0);
                }
                pic->dispatchChildren.add_exclusive(ic);
                ic->dispatchParents.add_exclusive(pic);
                continue; // do not add to virtualChildrenMap; handle in _getIterator
              }
            } else if (!isSubType(fn->retType, pfn->retType)) {
              USR_FATAL_CONT(pfn, "conflicting return type specified for '%s: %s'", toString(pfn), pfn->retType->symbol->name);
              USR_FATAL_CONT(fn, "  overridden by '%s: %s'", toString(fn), fn->retType->symbol->name);
              USR_STOP();
            }
            {
              Vec<FnSymbol*>* fns = virtualChildrenMap.get(pfn);
              if (!fns) fns = new Vec<FnSymbol*>();
              fns->add(fn);
              virtualChildrenMap.put(pfn, fns);
              fn->addFlag(FLAG_VIRTUAL);
              pfn->addFlag(FLAG_VIRTUAL);
            }
            {
              Vec<FnSymbol*>* fns = virtualRootsMap.get(fn);
              if (!fns) fns = new Vec<FnSymbol*>();
              bool added = false;

              //
              // check if parent or child already exists in vector
              //
              for (int i = 0; i < fns->n; i++) {
                //
                // if parent already exists, do not add child to vector
                //
                if (isVirtualChild(pfn, fns->v[i])) {
                  added = true;
                  break;
                }

                //
                // if child already exists, replace with parent
                //
                if (isVirtualChild(fns->v[i], pfn)) {
                    fns->v[i] = pfn;
                    added = true;
                    break;
                }
              }

              if (!added)
                fns->add(pfn);

              virtualRootsMap.put(fn, fns);
            }
          }
        }
      }
    }
  }
}


static void
addAllToVirtualMaps(FnSymbol* fn, AggregateType* ct) {
  forv_Vec(Type, t, ct->dispatchChildren) {
    AggregateType* ct = toAggregateType(t);
    if (ct->defaultTypeConstructor &&
        (ct->defaultTypeConstructor->hasFlag(FLAG_GENERIC) ||
         ct->defaultTypeConstructor->isResolved()))
      addToVirtualMaps(fn, ct);

    if (!ct->instantiatedFrom)
      addAllToVirtualMaps(fn, ct);
  }
}


static void
buildVirtualMaps() {
  forv_Vec(FnSymbol, fn, gFnSymbols) {
    if (fn->hasFlag(FLAG_WRAPPER))
      // Only "true" functions are used to populate virtual maps.
      continue;

    if (! fn->isResolved())
      // Only functions that are actually used go into the virtual map.
      continue;

    if (fn->hasFlag(FLAG_NO_PARENS))
      // Parenthesesless functions are statically bound; that is, they are not
      // dispatched through the virtual table.
      continue;

    if (fn->retTag == RET_PARAM || fn->retTag == RET_TYPE) 
      // Only run-time functions populate the virtual map.
      continue;

    if (fn->numFormals() > 1 && fn->getFormal(1)->type == dtMethodToken) {
      // Only methods go in the virtual function table.
      if (AggregateType* pt = toAggregateType(fn->getFormal(2)->type)) {
        if (isClass(pt) && !pt->symbol->hasFlag(FLAG_GENERIC)) {
          addAllToVirtualMaps(fn, pt);
        }
      }
    }
  }
}


static void
addVirtualMethodTableEntry(Type* type, FnSymbol* fn, bool exclusive /*= false*/) {
  Vec<FnSymbol*>* fns = virtualMethodTable.get(type);
  if (!fns) fns = new Vec<FnSymbol*>();
  if (exclusive) {
    forv_Vec(FnSymbol, f, *fns) {
      if (f == fn)
        return;
    }
  }
  fns->add(fn);
  virtualMethodTable.put(type, fns);
}


void
parseExplainFlag(char* flag, int* line, ModuleSymbol** module) {
  *line = 0;
  if (strcmp(flag, "")) {
    char *token, *str1 = NULL, *str2 = NULL;
    token = strstr(flag, ":");
    if (token) {
      *token = '\0';
      str1 = token+1;
      token = strstr(str1, ":");
      if (token) {
        *token = '\0';
        str2 = token + 1;
      }
    }
    if (str1) {
      if (str2 || !atoi(str1)) {
        forv_Vec(ModuleSymbol, mod, allModules) {
          if (!strcmp(mod->name, str1)) {
            *module = mod;
            break;
          }
        }
        if (!*module)
          USR_FATAL("invalid module name '%s' passed to --explain-call flag", str1);
      } else
        *line = atoi(str1);
      if (str2)
        *line = atoi(str2);
    }
    if (*line == 0)
      *line = -1;
  }
}


static void resolveExternVarSymbols()
{
  forv_Vec(VarSymbol, vs, gVarSymbols)
  {
    if (! vs->hasFlag(FLAG_EXTERN))
      continue;

    DefExpr* def = vs->defPoint;
    Expr* init = def->next;
    // We expect the expression following the DefExpr for an extern to be a
    // type block that initializes the variable.
    BlockStmt* block = toBlockStmt(init);
    if (block)
      resolveBlock(block);
  }
}


static void resolveTypedefedArgTypes(FnSymbol* fn)
{
  for_formals(formal, fn)
  {
    INT_ASSERT(formal->type); // Should be *something*.
    if (formal->type != dtUnknown)
      continue;

    if (BlockStmt* block = formal->typeExpr)
    {
      if (SymExpr* se = toSymExpr(block->body.first()))
      {
        if (se->var->hasFlag(FLAG_TYPE_VARIABLE))
        {
          Type* type = resolveTypeAlias(toSymExpr(se));
          INT_ASSERT(type);
          formal->type = type;
        }
      }
    }
  }
}


static void
computeStandardModuleSet() {
  standardModuleSet.set_add(rootModule->block);
  standardModuleSet.set_add(theProgram->block);

  Vec<ModuleSymbol*> stack;
  stack.add(standardModule);

  while (ModuleSymbol* mod = stack.pop()) {
    if (mod->block->modUses) {
      for_actuals(expr, mod->block->modUses) {
        SymExpr* se = toSymExpr(expr);
        INT_ASSERT(se);
        ModuleSymbol* use = toModuleSymbol(se->var);
        INT_ASSERT(use);
        if (!standardModuleSet.set_in(use->block)) {
          stack.add(use);
          standardModuleSet.set_add(use->block);
        }
      }
    }
  }
}


void
resolve() {
  parseExplainFlag(fExplainCall, &explainCallLine, &explainCallModule);

  computeStandardModuleSet();

  // call _nilType nil so as to not confuse the user
  dtNil->symbol->name = gNil->name;

  bool changed = true;
  while (changed) {
    changed = false;
    forv_Vec(FnSymbol, fn, gFnSymbols) {
      changed = fn->tag_generic() || changed;
    }
  }

  unmarkDefaultedGenerics();

  resolveExternVarSymbols();

  resolveUses(mainModule);
  resolveUses(printModuleInitModule);

  resolveFns(chpl_gen_main);
  USR_STOP();

  resolveExports();
  resolveEnumTypes();
  resolveDynamicDispatches();

  insertRuntimeTypeTemps();

  resolveAutoCopies();
  resolveRecordInitializers();
  resolveOther();

  insertDynamicDispatchCalls();
  insertReturnTemps();

  handleRuntimeTypes();

  pruneResolvedTree();

  freeCache(ordersCache);
  freeCache(defaultsCache);
  freeCache(genericsCache);
  freeCache(coercionsCache);
  freeCache(promotionsCache);

  Vec<VisibleFunctionBlock*> vfbs;
  visibleFunctionMap.get_values(vfbs);
  forv_Vec(VisibleFunctionBlock, vfb, vfbs) {
    Vec<Vec<FnSymbol*>*> vfns;
    vfb->visibleFunctions.get_values(vfns);
    forv_Vec(Vec<FnSymbol*>, vfn, vfns) {
      delete vfn;
    }
    delete vfb;
  }
  visibleFunctionMap.clear();
  visibilityBlockCache.clear();

  forv_Vec(BlockStmt, stmt, gBlockStmts) {
    stmt->moduleUseClear();
  }

  resolved = true;
}

static void unmarkDefaultedGenerics() {
  //
  // make it so that arguments with types that have default values for
  // all generic arguments used those defaults
  //
  // FLAG_MARKED_GENERIC is used to identify places where the user inserted
  // '?' (queries) to mark such a type as generic.
  //
  forv_Vec(FnSymbol, fn, gFnSymbols) {
    if (!fn->inTree())
      continue;

    bool unmark = fn->hasFlag(FLAG_GENERIC);
    for_formals(formal, fn) {
      if (formal->type->hasGenericDefaults) {
        if (!formal->hasFlag(FLAG_MARKED_GENERIC) &&
            formal != fn->_this &&
            !formal->hasFlag(FLAG_IS_MEME)) {
          SET_LINENO(formal);
          formal->typeExpr = new BlockStmt(new CallExpr(formal->type->defaultTypeConstructor));
          insert_help(formal->typeExpr, NULL, formal);
          formal->type = dtUnknown;
        } else {
          unmark = false;
        }
      } else if (formal->type->symbol->hasFlag(FLAG_GENERIC) || formal->intent == INTENT_PARAM) {
        unmark = false;
      }
    }
    if (unmark) {
      fn->removeFlag(FLAG_GENERIC);
      INT_ASSERT(false);
    }
  }
}

// Resolve uses in postorder (removing back-links).
// We have to resolve modules in dependency order, 
// so that the types of globals are ready when we need them.
static void resolveUses(ModuleSymbol* mod)
{
  static Vec<ModuleSymbol*> initMods;
  static int module_resolution_depth = 0;

  // Test and set to break loops and prevent infinite recursion.
  if (initMods.set_in(mod))
    return;
  initMods.set_add(mod);

  ++module_resolution_depth;

  // I use my parent implicitly.
  if (ModuleSymbol* parent = mod->defPoint->getModule())
    if (parent != theProgram && parent != rootModule)
      resolveUses(parent);

  // Now, traverse my use statements, and call the initializer for each
  // module I use.
  forv_Vec(ModuleSymbol, usedMod, mod->modUseList)
    resolveUses(usedMod);

  // Finally, myself.
  if (fPrintModuleResolution)
    fprintf(stderr, "%2d Resolving module %s ...", module_resolution_depth, mod->name);

  FnSymbol* fn = mod->initFn;
  resolveFormals(fn);
  resolveFns(fn);

  if (fPrintModuleResolution)
    putc('\n', stderr);

  --module_resolution_depth;
}

static void resolveExports() {
  // We need to resolve any additional functions that will be exported.
  forv_Vec(FnSymbol, fn, gFnSymbols) {
    if (fn->hasFlag(FLAG_EXPORT)) {
      SET_LINENO(fn);
      resolveFormals(fn);
      resolveFns(fn);
    }
  }
}

static void resolveEnumTypes() {
  // need to handle enumerated types better
  forv_Vec(TypeSymbol, type, gTypeSymbols) {
    if (EnumType* et = toEnumType(type->type)) {
      ensureEnumTypeResolved(et);
    }
  }
}

static void resolveDynamicDispatches() {
  inDynamicDispatchResolution = true;
  int num_types;
  do {
    num_types = gTypeSymbols.n;
    {
      Vec<Vec<FnSymbol*>*> values;
      virtualChildrenMap.get_values(values);
      forv_Vec(Vec<FnSymbol*>, value, values) {
        delete value;
      }
    }
    virtualChildrenMap.clear();
    {
      Vec<Vec<FnSymbol*>*> values;
      virtualRootsMap.get_values(values);
      forv_Vec(Vec<FnSymbol*>, value, values) {
        delete value;
      }
    }
    virtualRootsMap.clear();
    buildVirtualMaps();
  } while (num_types != gTypeSymbols.n);

  for (int i = 0; i < virtualRootsMap.n; i++) {
    if (virtualRootsMap.v[i].key) {
      for (int j = 0; j < virtualRootsMap.v[i].value->n; j++) {
        FnSymbol* root = virtualRootsMap.v[i].value->v[j];
        addVirtualMethodTableEntry(root->_this->type, root, true);
      }
    }
  }

  Vec<Type*> ctq;
  ctq.add(dtObject);
  forv_Vec(Type, ct, ctq) {
    if (Vec<FnSymbol*>* parentFns = virtualMethodTable.get(ct)) {
      forv_Vec(FnSymbol, pfn, *parentFns) {
        Vec<Type*> childSet;
        if (Vec<FnSymbol*>* childFns = virtualChildrenMap.get(pfn)) {
          forv_Vec(FnSymbol, cfn, *childFns) {
            forv_Vec(Type, pt, cfn->_this->type->dispatchParents) {
              if (pt == ct) {
                if (!childSet.set_in(cfn->_this->type)) {
                  addVirtualMethodTableEntry(cfn->_this->type, cfn);
                  childSet.set_add(cfn->_this->type);
                }
                break;
              }
            }
          }
        }
        forv_Vec(Type, childType, ct->dispatchChildren) {
          if (!childSet.set_in(childType)) {
            addVirtualMethodTableEntry(childType, pfn);
          }
        }
      }
    }
    forv_Vec(Type, child, ct->dispatchChildren) {
      ctq.add(child);
    }
  }

  for (int i = 0; i < virtualMethodTable.n; i++) {
    if (virtualMethodTable.v[i].key) {
      virtualMethodTable.v[i].value->reverse();
      for (int j = 0; j < virtualMethodTable.v[i].value->n; j++) {
        virtualMethodMap.put(virtualMethodTable.v[i].value->v[j], j);
      }
    }
  }
  inDynamicDispatchResolution = false;

  if (fPrintDispatch) {
    printf("Dynamic dispatch table:\n");
    for (int i = 0; i < virtualMethodTable.n; i++) {
      if (Type* t = virtualMethodTable.v[i].key) {
        printf("  %s\n", toString(t));
        for (int j = 0; j < virtualMethodTable.v[i].value->n; j++) {
          printf("    %s\n", toString(virtualMethodTable.v[i].value->v[j]));
        }
      }
    }
  }
}

static void insertRuntimeTypeTemps() {
  forv_Vec(TypeSymbol, ts, gTypeSymbols) {
    if (ts->defPoint &&
        ts->defPoint->parentSymbol &&
        ts->hasFlag(FLAG_HAS_RUNTIME_TYPE) &&
        !ts->hasFlag(FLAG_GENERIC)) {
      SET_LINENO(ts);
      VarSymbol* tmp = newTemp("_runtime_type_tmp_", ts->type);
      ts->type->defaultInitializer->insertBeforeReturn(new DefExpr(tmp));
      CallExpr* call = new CallExpr("chpl__convertValueToRuntimeType", tmp);
      ts->type->defaultInitializer->insertBeforeReturn(call);
      resolveCall(call);
      resolveFns(call->isResolved());
      valueToRuntimeTypeMap.put(ts->type, call->isResolved());
      call->remove();
      tmp->defPoint->remove();
    }
  }
}

static void resolveAutoCopies() {
  forv_Vec(TypeSymbol, ts, gTypeSymbols) {
    if ((isRecord(ts->type) ||
         getSyncFlags(ts).any()) &&
        !ts->hasFlag(FLAG_GENERIC) &&
        !ts->hasFlag(FLAG_SYNTACTIC_DISTRIBUTION)) {
      resolveAutoCopy(ts->type);
      resolveAutoDestroy(ts->type);
    }
  }
}

static void resolveRecordInitializers() {
  //
  // resolve PRIM_INITs for records
  //
  forv_Vec(CallExpr, init, inits)
  {
    // Ignore if dead.
    if (!init->parentSymbol)
      continue;

    Type* type = init->get(1)->typeInfo();

    // Don't resolve initializers for runtime types.
    // These have to be resolved after runtime types are replaced by values in
    // insertRuntimeInitTemps().
    if (type->symbol->hasFlag(FLAG_HAS_RUNTIME_TYPE))
      continue;

    // Extract the value type.
    if (type->symbol->hasFlag(FLAG_REF))
      type = type->getValType();

    // Resolve the AggregateType that has noinit used on it.
    if (init->isPrimitive(PRIM_NO_INIT)) {
      // Replaces noinit with a call to the defaultTypeConstructor,
      // providing the param and type arguments necessary to allocate
      // space for the instantiation of this (potentially) generic type.
      // defaultTypeConstructor calls are already cleaned up at the end of
      // function resolution, so the noinit cleanup would be redundant.
      SET_LINENO(init);
      CallExpr* res = new CallExpr(type->defaultTypeConstructor);
      for_formals(formal, type->defaultTypeConstructor) {
        Vec<Symbol *> keys;
        // Finds each named argument in the type constructor and inserts
        // the substitution provided.
        type->substitutions.get_keys(keys);
        // I don't think we can guarantee that the substitutions will be
        // in the same order as the arguments for the defaultTypeConstructor.
        // That would make this O(n) instead of potentially O(n*n)
        forv_Vec(Symbol, key, keys) {
          if (!strcmp(formal->name, key->name)) {
            Symbol* formalVal = type->substitutions.get(key);
            res->insertAtTail(new NamedExpr(formal->name,
                                            new SymExpr(formalVal)));
          }
        }
      }
      init->get(1)->replace(res);
      resolveCall(res);
      makeNoop((CallExpr *)init->parentExpr);
      // Now that we've resolved the type constructor and thus resolved the
      // generic type of the variable we were assigning to, the outer move
      // is no longer needed, so remove it and continue to the next init.
      continue;
    }

    // This could be an assert...
    if (type->defaultValue)
      INT_FATAL(init, "PRIM_INIT should have been replaced already");

    SET_LINENO(init);
    if (type->symbol->hasFlag(FLAG_DISTRIBUTION)) {
      // This initialization cannot be replaced by a _defaultOf function
      // earlier in the compiler, there is not enough information to build a
      // default function for it.  When we have the ability to call a
      // constructor from a type alias, it can be moved directly into module
      // code
      Symbol* tmp = newTemp("_distribution_tmp_");
      init->getStmtExpr()->insertBefore(new DefExpr(tmp));
      CallExpr* classCall = new CallExpr(type->getField("_valueType")->type->defaultInitializer);
      CallExpr* move = new CallExpr(PRIM_MOVE, tmp, classCall);
      init->getStmtExpr()->insertBefore(move);
      resolveCall(classCall);
      resolveFns(classCall->isResolved());
      resolveCall(move);
      CallExpr* distCall = new CallExpr("chpl__buildDistValue", tmp);
      init->replace(distCall);
      resolveCall(distCall);
      resolveFns(distCall->isResolved());
    } else {
      CallExpr* call = new CallExpr("_defaultOf", type->symbol);
      init->replace(call);
      resolveNormalCall(call);
      // At this point in the compiler, we can resolve the _defaultOf function
      // for the type, so do so.
      if (call->isResolved())
        resolveFns(call->isResolved());
    }
  }
}

//
// Resolve other things we might want later
//
static void resolveOther() {
  //
  // When compiling with --minimal-modules, gPrintModuleInitFn is not
  // defined.
  //
  if (gPrintModuleInitFn) {
    // Resolve the function that will print module init order
    resolveFns(gPrintModuleInitFn);
  }
}


static void insertDynamicDispatchCalls() {
  // Select resolved calls whose function appears in the virtualChildrenMap.
  // These are the dynamically-dispatched calls.
  forv_Vec(CallExpr, call, gCallExprs) {
    if (!call->parentSymbol) continue;
    if (!call->getStmtExpr()) continue;

    FnSymbol* key = call->isResolved();
    if (!key) continue;

    Vec<FnSymbol*>* fns = virtualChildrenMap.get(key);
    if (!fns) continue;

    SET_LINENO(call);

    //Check to see if any of the overridden methods reference outer variables.  If they do, then when we later change the
    //signature in flattenFunctions, the vtable style will break (function signatures will no longer match).  To avoid this
    //we switch to the if-block style in the case where outer variables are discovered.
    //Note: This is conservative, as we haven't finished resolving functions and calls yet, we check all possibilities. 
    
    bool referencesOuterVars = false;

    Vec<FnSymbol*> seen;
    referencesOuterVars = usesOuterVars(key, seen);

    if (!referencesOuterVars) {    
      for (int i = 0; i < fns->n; ++i) {
        seen.clear();
        if ( (referencesOuterVars = usesOuterVars(key, seen)) ) {
          break;
        }
      }
    }
    
    if ((fns->n + 1 > fConditionalDynamicDispatchLimit) && (!referencesOuterVars)) {
      //
      // change call of root method into virtual method call; 
      // Insert function SymExpr and virtual method temp at head of argument
      // list.
      //
      // N.B.: The following variable must have the same size as the type of
      // chpl__class_id / chpl_cid_* -- otherwise communication will cause
      // problems when it tries to read the cid of a remote class.  See
      // test/classes/sungeun/remoteDynamicDispatch.chpl (on certain
      // machines and configurations).
      VarSymbol* cid = newTemp("_virtual_method_tmp_", dtInt[INT_SIZE_32]);
      call->getStmtExpr()->insertBefore(new DefExpr(cid));
      call->getStmtExpr()->insertBefore(new CallExpr(PRIM_MOVE, cid, new CallExpr(PRIM_GETCID, call->get(2)->copy())));
      call->get(1)->insertBefore(new SymExpr(cid));
      // "remove" here means VMT calls are not really "resolved".
      // That is, calls to isResolved() return NULL.
      call->get(1)->insertBefore(call->baseExpr->remove());
      call->primitive = primitives[PRIM_VIRTUAL_METHOD_CALL];
      // This clause leads to necessary reference temporaries not being inserted, 
      // while the clause below works correctly. <hilde>
      // Increase --conditional-dynamic-dispatch-limit to see this.
    } else {
      forv_Vec(FnSymbol, fn, *fns) {
        Type* type = fn->getFormal(2)->type;
        CallExpr* subcall = call->copy();
        SymExpr* tmp = new SymExpr(gNil);

      // Build the IF block.
        BlockStmt* ifBlock = new BlockStmt();
        VarSymbol* cid = newTemp("_dynamic_dispatch_tmp_", dtBool);
        ifBlock->insertAtTail(new DefExpr(cid));
        ifBlock->insertAtTail(new CallExpr(PRIM_MOVE, cid,
                                new CallExpr(PRIM_TESTCID,
                                             call->get(2)->copy(),
                                             type->symbol)));
        VarSymbol* _ret = NULL;
        if (key->retType != dtVoid) {
          _ret = newTemp("_return_tmp_", key->retType);
          ifBlock->insertAtTail(new DefExpr(_ret));
        }
      // Build the TRUE block.
        BlockStmt* trueBlock = new BlockStmt();
        if (fn->retType == key->retType) {
          if (_ret)
            trueBlock->insertAtTail(new CallExpr(PRIM_MOVE, _ret, subcall));
          else
            trueBlock->insertAtTail(subcall);
        } else if (isSubType(fn->retType, key->retType)) {
          // Insert a cast to the overridden method's return type
          VarSymbol* castTemp = newTemp("_cast_tmp_", fn->retType);
          trueBlock->insertAtTail(new DefExpr(castTemp));
          trueBlock->insertAtTail(new CallExpr(PRIM_MOVE, castTemp,
                                               subcall));
          INT_ASSERT(_ret);
          trueBlock->insertAtTail(new CallExpr(PRIM_MOVE, _ret,
                                    new CallExpr(PRIM_CAST,
                                                 key->retType->symbol,
                                                 castTemp)));
        } else
          INT_FATAL(key, "unexpected case");

      // Build the FALSE block.
        BlockStmt* falseBlock = NULL;
        if (_ret)
          falseBlock = new BlockStmt(new CallExpr(PRIM_MOVE, _ret, tmp));
        else
          falseBlock = new BlockStmt(tmp);

        ifBlock->insertAtTail(new CondStmt(
                                new SymExpr(cid),
                                trueBlock,
                                falseBlock));
        if (key->retType == dtUnknown)
          INT_FATAL(call, "bad parent virtual function return type");
        call->getStmtExpr()->insertBefore(ifBlock);
        if (_ret)
          call->replace(new SymExpr(_ret));
        else
          call->remove();
        tmp->replace(call);
        subcall->baseExpr->replace(new SymExpr(fn));
        if (SymExpr* se = toSymExpr(subcall->get(2))) {
          VarSymbol* tmp = newTemp("_cast_tmp_", type);
          se->getStmtExpr()->insertBefore(new DefExpr(tmp));
          se->getStmtExpr()->insertBefore(new CallExpr(PRIM_MOVE, tmp, new CallExpr(PRIM_CAST, type->symbol, se->var)));
          se->replace(new SymExpr(tmp));
        } else if (CallExpr* ce = toCallExpr(subcall->get(2)))
          if (ce->isPrimitive(PRIM_CAST))
            ce->get(1)->replace(new SymExpr(type->symbol));
          else
            INT_FATAL(subcall, "unexpected");
        else
          INT_FATAL(subcall, "unexpected");
      }
    }
  }
}

static Type*
buildRuntimeTypeInfo(FnSymbol* fn) {
  SET_LINENO(fn);
  AggregateType* ct = new AggregateType(AGGREGATE_RECORD);
  TypeSymbol* ts = new TypeSymbol(astr("_RuntimeTypeInfo"), ct);
  for_formals(formal, fn) {
    if (formal->hasFlag(FLAG_INSTANTIATED_PARAM))
      continue;

    VarSymbol* field = new VarSymbol(formal->name, formal->type);
    ct->fields.insertAtTail(new DefExpr(field));

    if (formal->hasFlag(FLAG_TYPE_VARIABLE))
      field->addFlag(FLAG_TYPE_VARIABLE);
  }
  theProgram->block->insertAtTail(new DefExpr(ts));
  ct->symbol->addFlag(FLAG_RUNTIME_TYPE_VALUE);
  makeRefType(ts->type); // make sure the new type has a ref type.
  return ct;
}


static void insertReturnTemps() {
  //
  // Insert return temps for functions that return values if no
  // variable captures the result. If the value is a sync/single var or a
  // reference to a sync/single var, pass it through the _statementLevelSymbol
  // function to get the semantics of reading a sync/single var. If the value
  // is an iterator pass it through another overload of
  // _statementLevelSymbol to iterate through it for side effects.
  // Note that we do not do this for --minimal-modules compilation
  // because we do not support sync/singles for minimal modules.
  //
  forv_Vec(CallExpr, call, gCallExprs) {
    if (call->parentSymbol) {
      if (FnSymbol* fn = call->isResolved()) {
        if (fn->retType != dtVoid) {
          CallExpr* parent = toCallExpr(call->parentExpr);
          if (!parent && !isDefExpr(call->parentExpr)) { // no use
            SET_LINENO(call); // TODO: reset_ast_loc() below?
            VarSymbol* tmp = newTemp("_return_tmp_", fn->retType);
            DefExpr* def = new DefExpr(tmp);
            call->insertBefore(def);
            if (!fMinimalModules &&
                ((fn->retType->getValType() &&
                  isSyncType(fn->retType->getValType())) ||
                 isSyncType(fn->retType) ||
                 fn->hasFlag(FLAG_ITERATOR_FN))) {
              CallExpr* sls = new CallExpr("_statementLevelSymbol", tmp);
              call->insertBefore(sls);
              reset_ast_loc(sls, call);
              resolveCall(sls);
              INT_ASSERT(sls->isResolved());
              resolveFns(sls->isResolved());
            }
            def->insertAfter(new CallExpr(PRIM_MOVE, tmp, call->remove()));
          }
        }
      }
    }
  }
}


//
// insert code to initialize a class or record
//
static void
initializeClass(Expr* stmt, Symbol* sym) {
  AggregateType* ct = toAggregateType(sym->type);
  INT_ASSERT(ct);
  for_fields(field, ct) {
    if (!field->hasFlag(FLAG_SUPER_CLASS)) {
      SET_LINENO(field);
      if (field->type->defaultValue) {
        stmt->insertBefore(new CallExpr(PRIM_SET_MEMBER, sym, field, field->type->defaultValue));
      } else if (isRecord(field->type)) {
        VarSymbol* tmp = newTemp("_init_class_tmp_", field->type);
        stmt->insertBefore(new DefExpr(tmp));
        initializeClass(stmt, tmp);
        stmt->insertBefore(new CallExpr(PRIM_SET_MEMBER, sym, field, tmp));
      }
    }
  }
}


static void handleRuntimeTypes()
{
  // insertRuntimeTypeTemps is also called earlier in resolve().  That call
  // can insert variables that need autoCopies and inserting autoCopies can
  // insert things that need runtime type temps.  These need to be fixed up
  // by insertRuntimeTypeTemps before buildRuntimeTypeInitFns is called to
  // update the type -> runtimeType mapping.  Without this, there is an
  // actual/formal type mismatch (with --verify) for the code:
  // record R { var A: [1..1][1..1] real; }
  insertRuntimeTypeTemps();
  buildRuntimeTypeInitFns();
  replaceValuesWithRuntimeTypes();
  replaceReturnedValuesWithRuntimeTypes();
  insertRuntimeInitTemps();
}


//
// pruneResolvedTree -- prunes and cleans the AST after all of the
// function calls and types have been resolved
//
static void
pruneResolvedTree() {

  removeUnusedFunctions();
  removeRandomPrimitives();
  replaceTypeArgsWithFormalTypeTemps();
  removeParamArgs();

  removeUnusedGlobals();
  removeUnusedTypes();
  removeActualNames();
  removeFormalTypeAndInitBlocks();
  removeTypeBlocks();
  removeInitFields();
  removeWhereClauses();
  removeMootFields();
  expandInitFieldPrims();
}

static void removeUnusedFunctions() {
  // Remove unused functions
  forv_Vec(FnSymbol, fn, gFnSymbols) {
    if (fn->hasFlag(FLAG_PRINT_MODULE_INIT_FN)) continue;
    if (fn->defPoint && fn->defPoint->parentSymbol) {
      if (! fn->isResolved() || fn->retTag == RET_PARAM)
        fn->defPoint->remove();
    }
  }
}

static bool
isUnusedClass(AggregateType *ct) {
  // Special case for global types.
  if (ct->symbol->hasFlag(FLAG_GLOBAL_TYPE_SYMBOL))
    return false;

  // Runtime types are assumed to be always used.
  if (ct->symbol->hasFlag(FLAG_RUNTIME_TYPE_VALUE))
    return false;

  // FALSE if initializers are used
  if (ct->defaultInitializer && ct->defaultInitializer->isResolved())
    return false;

  // FALSE if the type constructor is used.
  if (ct->defaultTypeConstructor && ct->defaultTypeConstructor->isResolved())
    return false;

  bool allChildrenUnused = true;
  forv_Vec(Type, child, ct->dispatchChildren) {
    AggregateType* childClass = toAggregateType(child);
    INT_ASSERT(childClass);
    if (!isUnusedClass(childClass)) {
      allChildrenUnused = false;
      break;
    }
  }
  return allChildrenUnused;
}

// Remove unused types
static void removeUnusedTypes() {

  // Remove unused aggregate types.
  forv_Vec(TypeSymbol, type, gTypeSymbols) {
    if (type->defPoint && type->defPoint->parentSymbol)
    {
      // Skip ref and runtime value types:
      //  ref types are handled below;
      //  runtime value types are assumed to be always used.
      if (type->hasFlag(FLAG_REF))
        continue;
      if (type->hasFlag(FLAG_RUNTIME_TYPE_VALUE))
        continue;

      if (AggregateType* ct = toAggregateType(type->type))
        if (isUnusedClass(ct))
          ct->symbol->defPoint->remove();
    }
  }

  // Remove unused ref types.
  forv_Vec(TypeSymbol, type, gTypeSymbols) {
    if (type->defPoint && type->defPoint->parentSymbol) {
      if (type->hasFlag(FLAG_REF)) {
        // Get the value type of the ref type.
        if (AggregateType* ct = toAggregateType(type->getValType())) {
          if (isUnusedClass(ct)) {
            // If the value type is unused, its ref type can also be removed.
            type->defPoint->remove();
          }
        }
        // If the default type constructor for this ref type is in the tree, it
        // can be removed.
        if (type->type->defaultTypeConstructor->defPoint->parentSymbol)
          type->type->defaultTypeConstructor->defPoint->remove();
      }
    }
  }
}

static void removeUnusedGlobals()
{
  forv_Vec(DefExpr, def, gDefExprs)
  {
    // Remove unused global variables
    if (toVarSymbol(def->sym))
      if (toModuleSymbol(def->parentSymbol))
        if (def->sym->type == dtUnknown)
          def->remove();
  }
}

static void removeRandomPrimitive(CallExpr* call)
{
  if (! call->primitive)
    // TODO: This is weird.  
    // Calls which trigger this case appear as the init clause of a type
    // variable.
    // The parent module or function may be resolved, but apparently the type
    // variable is resolved only if it is used.
    // Generally speaking, we resolve a declaration only if it is used.
    // But right now, we only apply this test to functions.  
    // The test should be extended to variable declarations as well.  That is,
    // variables need only be resolved if they are actually used.
    return;

  // A primitive.
  switch (call->primitive->tag)
  {
    default: /* do nothing */ break;

    case PRIM_NOOP:
      call->remove();
      break;

    case PRIM_TYPEOF:
    {
      // Remove move(x, PRIM_TYPEOF(y)) calls -- useless after this
      CallExpr* parentCall = toCallExpr(call->parentExpr);
      if (parentCall && parentCall->isPrimitive(PRIM_MOVE) && 
          parentCall->get(2) == call) {
        parentCall->remove();
      } else {
        // Replace PRIM_TYPEOF with argument
        call->replace(call->get(1)->remove());
      }
    }
    break;

    case PRIM_CAST:
      // Remove trivial casts.
      if (call->get(1)->typeInfo() == call->get(2)->typeInfo())
        call->replace(call->get(2)->remove());
       break;

    case PRIM_SET_MEMBER:
    case PRIM_GET_MEMBER:
    case PRIM_GET_MEMBER_VALUE:
    {
      // Remove member accesses of types
      // Replace string literals with field symbols in member primitives
      Type* baseType = call->get(1)->typeInfo();
      if (baseType->symbol->hasFlag(FLAG_RUNTIME_TYPE_VALUE))
        break;

      if (!call->parentSymbol->hasFlag(FLAG_REF) &&
          baseType->symbol->hasFlag(FLAG_REF))
        baseType = baseType->getValType();

      const char* memberName = get_string(call->get(2));

      Symbol* sym = baseType->getField(memberName);
      if (sym->hasFlag(FLAG_TYPE_VARIABLE) ||
          !strcmp(sym->name, "_promotionType") ||
          sym->isParameter())
        call->getStmtExpr()->remove();
      else {
        SET_LINENO(call->get(2));
        call->get(2)->replace(new SymExpr(sym));
      }
    }
    break;

    // Maybe this can be pushed into the following case, where a PRIM_MOVE gets
    // removed if its rhs is a type symbol.  That is, resolution of a
    // PRIM_TYPE_INIT replaces the primitive with symexpr that contains a type symbol.
    case PRIM_TYPE_INIT:
    {
<<<<<<< HEAD
      CallExpr* parent = toCallExpr(call->parentExpr);
=======
      // A "type init" call that is in the tree should always have a callExpr
      // parent, as guaranteed by CallExpr::verify().
      CallExpr* parent = toCallExpr(call->parentExpr);
      // We expect all PRIM_TYPE_INIT primitives to have a PRIM_MOVE
      // parent, following the insertion of call temps.
>>>>>>> 6d5c587b
      if (parent->isPrimitive(PRIM_MOVE))
        parent->remove();
      else
        INT_FATAL(parent, "expected parent of PRIM_TYPE_EXPR to be a PRIM_MOVE");
    }
    break;

    case PRIM_MOVE:
    {
      // Remove types to enable --baseline
      SymExpr* sym = toSymExpr(call->get(2));
      if (sym && isTypeSymbol(sym->var))
        call->remove();
    }
    break;
  }
}


// Remove the method token, parameter and type arguments from
// function signatures and corresponding calls.
static void removeParamArgs()
{
  compute_call_sites();

  forv_Vec(FnSymbol, fn, gFnSymbols)
  {
    if (! fn->isResolved())
      // Don't bother with unresolved functions.
      // They will be removed from the tree.
      continue;

    for_formals(formal, fn)
    {
      if (formal->hasFlag(FLAG_INSTANTIATED_PARAM) ||
          formal->type == dtMethodToken)
      {
        // Remove the argument from the call site.
        forv_Vec(CallExpr, call, *fn->calledBy)
        {
          // Performance note: AList::get(int) also performs a linear search.
          for_formals_actuals(cf, ca, call)
          {
            if (cf == formal)
            {
              ca->remove();
              break;
            }
          }
        }
        formal->defPoint->remove();
      }
    }
  }
}


static void removeRandomPrimitives()
{
  forv_Vec(CallExpr, call, gCallExprs)
  {
    // Don't bother with calls that are not in the tree.
    if (! call->parentSymbol)
      continue;

    // Ignore calls to actual functions.
    if (call->isResolved())
      continue;

    // Only primitives remain.
    removeRandomPrimitive(call);
  }
}

static void removeActualNames()
{
  forv_Vec(NamedExpr, named, gNamedExprs)
  {
    if (! named->parentSymbol)
      continue;
    // Remove names of named actuals
    Expr* actual = named->actual;
    actual->remove();
    named->replace(actual);
  }
}

static void removeTypeBlocks()
{
  forv_Vec(BlockStmt, block, gBlockStmts)
  {
    if (! block->parentSymbol)
      continue;

    // Remove type blocks--code that exists only to determine types
    if (block->blockTag & BLOCK_TYPE_ONLY)
    {
      block->remove();
    }
  }
}

//
// buildRuntimeTypeInitFns: Build a 'chpl__convertRuntimeTypeToValue'
// (value) function for all functions tagged as runtime type
// initialization functions.  Also, build a function to return the
// runtime type for all runtime type initialization functions.
//
// Functions flagged with the "runtime type init fn" pragma
// (FLAG_RUNTIME_TYPE_INIT_FN during compilation) are designed to
// specify to the compiler how to create a new value of a given type
// from the arguments to the function.  These arguments effectively
// supply whatever static and/or runtime information is required to
// build such a value (and therefore effectively represent the
// "type").  Any non-static arguments are bundled into a runtime type
// (record) by the compiler and passed around to represent the type at
// execution time.  
//
// The actual type specified is fully-resolved during function resolution.  So
// the "runtime type" mechanism is a way to create a parameterized type, but up
// to a point handle it uniformly in the compiler.  
// Perhaps a more complete implementation of generic types with inheritance
// would get rid of the need for this specialized machinery.
//
// In practice, we currently use these to create
// runtime types for domains and arrays (via procedures named
// 'chpl__buildDomainRuntimeType' and 'chpl__buildArrayRuntimeType',
// respectively).
//
// For each such flagged function:
//
//   - Clone the function, naming it 'chpl__convertRuntimeTypeToValue'
//     and change it to a value function
//
//   - Replace the body of the original function with a new function
//     that returns the dynamic runtime type info
//
// Subsequently, the functions as written in the modules are now
// called 'chpl__convertRuntimeTypeToValue' and used to initialize
// variables with runtime types later in insertRuntimeInitTemps().
//
// Notice also that the original functions had been marked as type
// functions during parsing even though they were not written as such
// (see addPragmaFlags() in build.cpp for more info).  Now they are
// actually type functions.
//
static void buildRuntimeTypeInitFns() {
  forv_Vec(FnSymbol, fn, gFnSymbols) {
    if (fn->defPoint && fn->defPoint->parentSymbol) {
      // Look only at functions flagged as "runtime type init fn".
      if (fn->hasFlag(FLAG_RUNTIME_TYPE_INIT_FN)) {

        // Look only at resolved instances.
        if (! fn->isResolved())
          continue;

        INT_ASSERT(fn->retType->symbol->hasFlag(FLAG_HAS_RUNTIME_TYPE));
        SET_LINENO(fn);

        // Build a new runtime type for this function
        Type* runtimeType = buildRuntimeTypeInfo(fn);
        runtimeTypeMap.put(fn->retType, runtimeType);

        // Build chpl__convertRuntimeTypeToValue() instance.
        buildRuntimeTypeInitFn(fn, runtimeType);
      }
    }
  }
}

// Build a function to return the runtime type by modifying
// the original function.
static void buildRuntimeTypeInitFn(FnSymbol* fn, Type* runtimeType)
{
  // Clone the original function and call the clone chpl__convertRuntimeTypeToValue.
  FnSymbol* runtimeTypeToValueFn = fn->copy();
  INT_ASSERT(runtimeTypeToValueFn->hasFlag(FLAG_RESOLVED));
  runtimeTypeToValueFn->name = astr("chpl__convertRuntimeTypeToValue");
  runtimeTypeToValueFn->cname = runtimeTypeToValueFn->name;

  // Remove this flag from the clone.
  runtimeTypeToValueFn->removeFlag(FLAG_RUNTIME_TYPE_INIT_FN);

  // Make the clone a value function.
  runtimeTypeToValueFn->getReturnSymbol()->removeFlag(FLAG_TYPE_VARIABLE);
  runtimeTypeToValueFn->retTag = RET_VALUE;
  fn->defPoint->insertBefore(new DefExpr(runtimeTypeToValueFn));

  // Remove static arguments from the RTTV function.
  for_formals(formal, runtimeTypeToValueFn)
  {
    if (formal->hasFlag(FLAG_INSTANTIATED_PARAM))
      formal->defPoint->remove();

    if (formal->hasFlag(FLAG_TYPE_VARIABLE))
    {
      Symbol* field = runtimeType->getField(formal->name);
      if (! field->type->symbol->hasFlag(FLAG_HAS_RUNTIME_TYPE))
        formal->defPoint->remove();
    }
  }

  // Insert the clone (convertRuntimeTypeToValue) into the runtimeTypeToValueMap.
  runtimeTypeToValueMap.put(runtimeType, runtimeTypeToValueFn);

  // Change the return type of the original function.
  fn->retType = runtimeType;
  fn->getReturnSymbol()->type = runtimeType;

  // Build a new body for the original function.
  BlockStmt* block = new BlockStmt();
  VarSymbol* var = newTemp("_return_tmp_", fn->retType);
  block->insertAtTail(new DefExpr(var));

  // Bundle all non-static arguments into the runtime type record.
  // Remove static arguments from this specialized buildRuntimeType function.
  for_formals(formal, fn)
  {
    if (formal->hasFlag(FLAG_INSTANTIATED_PARAM))
      continue;

    Symbol* field = runtimeType->getField(formal->name);

    if (formal->hasFlag(FLAG_TYPE_VARIABLE) &&
        ! field->type->symbol->hasFlag(FLAG_HAS_RUNTIME_TYPE))
      continue;

    block->insertAtTail(new CallExpr(PRIM_SET_MEMBER, var, field, formal));
  }

  block->insertAtTail(new CallExpr(PRIM_RETURN, var));

  // Replace the body of the orignal chpl__buildRuntime...Type() function.
  fn->body->replace(block);
}

static void removeFormalTypeAndInitBlocks()
{
  forv_Vec(FnSymbol, fn, gFnSymbols) {
    if (fn->defPoint && fn->defPoint->parentSymbol) {
      for_formals(formal, fn) {
        // Remove formal default values
        if (formal->defaultExpr)
          formal->defaultExpr->remove();
        // Remove formal type expressions
        if (formal->typeExpr)
          formal->typeExpr->remove();
      }
    }
  }
}

static void replaceTypeArgsWithFormalTypeTemps()
{
  compute_call_sites();

  forv_Vec(FnSymbol, fn, gFnSymbols) {
    if (! fn->isResolved())
      // Don't bother with unresolved functions.
      // They will be removed from the tree.
      continue;

    // Skip this function if it is not in the tree.
    if (! fn->defPoint)
      continue;
    if (! fn->defPoint->parentSymbol)
      continue;

    // We do not remove type args from extern functions
    // TODO: Find out if we really support type args in extern functions.
    if (fn->hasFlag(FLAG_EXTERN))
      continue;

    for_formals(formal, fn)
    {
      // We are only interested in type formals
      if (! formal->hasFlag(FLAG_TYPE_VARIABLE))
        continue;

      // Replace the formal with a _formal_type_tmp_.
      SET_LINENO(formal);
      VarSymbol* tmp = newTemp("_formal_type_tmp_", formal->type);
      fn->insertAtHead(new DefExpr(tmp));
      subSymbol(fn, formal, tmp);

      // Remove the corresponding actual from all call sites.
      forv_Vec(CallExpr, call, *fn->calledBy)
      {
        for_formals_actuals(cf, ca, call)
        {
          if (cf == formal)
          {
            ca->remove();
            break;
          }
        }
      }
      formal->defPoint->remove();
    }
  }
}

static void replaceValuesWithRuntimeTypes()
{
  forv_Vec(FnSymbol, fn, gFnSymbols) {
    if (fn->defPoint && fn->defPoint->parentSymbol) {
      for_formals(formal, fn) {
        if (formal->hasFlag(FLAG_TYPE_VARIABLE) &&
            formal->type->symbol->hasFlag(FLAG_HAS_RUNTIME_TYPE)) {
          if (FnSymbol* fn = valueToRuntimeTypeMap.get(formal->type)) {
            Type* rt = (fn->retType->symbol->hasFlag(FLAG_RUNTIME_TYPE_VALUE)) ?
                        fn->retType : runtimeTypeMap.get(fn->retType);
            INT_ASSERT(rt);
            formal->type =  rt;
            formal->removeFlag(FLAG_TYPE_VARIABLE);
          }
        }
      }
    }
  }
}

static void removeWhereClauses()
{
  forv_Vec(FnSymbol, fn, gFnSymbols) {
    if (fn->defPoint && fn->defPoint->parentSymbol) {
      if (fn->where)
        fn->where->remove();
    }
  }
}

static void replaceReturnedValuesWithRuntimeTypes()
{
  forv_Vec(FnSymbol, fn, gFnSymbols) {
    if (fn->defPoint && fn->defPoint->parentSymbol) {
      if (fn->retTag == RET_TYPE) {
        VarSymbol* ret = toVarSymbol(fn->getReturnSymbol());
        if (ret && ret->type->symbol->hasFlag(FLAG_HAS_RUNTIME_TYPE)) {
          if (FnSymbol* rtfn = valueToRuntimeTypeMap.get(ret->type)) {
            Type* rt = (rtfn->retType->symbol->hasFlag(FLAG_RUNTIME_TYPE_VALUE)) ?
                        rtfn->retType : runtimeTypeMap.get(rtfn->retType);
            INT_ASSERT(rt);
            ret->type = rt;
            fn->retType = ret->type;
            fn->retTag = RET_VALUE;
          }
        }
      }
    }
  }
}


static void replaceInitPrims(Vec<BaseAST*>& asts)
{
  forv_Vec(BaseAST, ast, asts) {
    if (CallExpr* call = toCallExpr(ast)) {
      // We are only interested in INIT primitives.
      if (call->isPrimitive(PRIM_INIT)) {
        FnSymbol* parent = toFnSymbol(call->parentSymbol);

        // Call must be in the tree and lie in a resolved function.
        if (! parent || ! parent->isResolved())
          continue;

        SymExpr* se = toSymExpr(call->get(1));
        Type* rt = se->var->type;

        if (rt->symbol->hasFlag(FLAG_RUNTIME_TYPE_VALUE)) {
          // ('init' foo), where typeof(foo) has flag "runtime type value"
          //
          // ==>
          // 
          // (var _runtime_type_tmp_1)
          // ('move' _runtime_type_tmp_1 ('.v' foo "field1"))
          // (var _runtime_type_tmp_2)
          // ('move' _runtime_type_tmp_2 ('.v' foo "field2"))
          // (chpl__convertRuntimeTypeToValue _runtime_type_tmp_1 _rtt_2 ... )
          SET_LINENO(call);
          FnSymbol* runtimeTypeToValueFn = runtimeTypeToValueMap.get(rt);
          INT_ASSERT(runtimeTypeToValueFn);
          CallExpr* runtimeTypeToValueCall = new CallExpr(runtimeTypeToValueFn);
          for_formals(formal, runtimeTypeToValueFn) {
            Symbol* field = rt->getField(formal->name);
            INT_ASSERT(field);
            VarSymbol* tmp = newTemp("_runtime_type_tmp_", field->type);
            call->getStmtExpr()->insertBefore(new DefExpr(tmp));
            call->getStmtExpr()->insertBefore(new CallExpr(PRIM_MOVE, tmp,
                                                           new CallExpr(PRIM_GET_MEMBER_VALUE, se->var, field)));
            if (formal->hasFlag(FLAG_TYPE_VARIABLE))
              tmp->addFlag(FLAG_TYPE_VARIABLE);
            runtimeTypeToValueCall->insertAtTail(tmp);
          }
          VarSymbol* tmp = newTemp("_runtime_type_tmp_", runtimeTypeToValueFn->retType);
          call->getStmtExpr()->insertBefore(new DefExpr(tmp));
          call->getStmtExpr()->insertBefore(new CallExpr(PRIM_MOVE, tmp, runtimeTypeToValueCall));
          INT_ASSERT(autoCopyMap.get(tmp->type));
          call->replace(new CallExpr(autoCopyMap.get(tmp->type), tmp));
        } else if (rt->symbol->hasFlag(FLAG_HAS_RUNTIME_TYPE)) {
          //
          // This is probably related to a comment that used to handle
          // this case elsewhere:
          //
          // special handling of tuple constructor to avoid
          // initialization of array based on an array type symbol
          // rather than a runtime array type
          //
          // this code added during the introduction of the new
          // keyword; it should be removed when possible
          //
          call->getStmtExpr()->remove();
        }
        else
        {
          Expr* expr = resolvePrimInit(call);
#if 0
// Types which are not runtime types should be resolved earlier.
          if (!expr && rt->defaultInitializer)
          {
            if (!rt->defaultInitializer->defPoint->parentSymbol)
            {
              // The initializer function is not in the tree, so we have to
              // insert it.
              SET_LINENO(rt->defaultInitializer);
              DefExpr* def = new DefExpr(rt->defaultInitializer);
              rt->symbol->defPoint->insertBefore(def);
            }

            SET_LINENO(call);
            CallExpr* init = new CallExpr(rt->defaultInitializer);
            call->replace(init);
            expr = init;
            resolveCall(init);
            if (init->isResolved())
              resolveFns(init->isResolved());
          }
#endif
          if (! expr)
          {
            // This PRIM_INIT could not be resolved.

            // But that's OK if it's an extern type.
            // (We don't expect extern types to have initializers.)
            // Also, we don't generate initializers for iterator records.
            // Maybe we can avoid adding PRIM_INIT for these cases in the first
            // place....
            if (rt->symbol->hasFlag(FLAG_EXTERN) ||
                rt->symbol->hasFlag(FLAG_ITERATOR_RECORD))
            {
              INT_ASSERT(toCallExpr(call->parentExpr)->isPrimitive(PRIM_MOVE));
              makeNoop(toCallExpr(call->parentExpr));
              continue;
            }

            INT_FATAL(call, "PRIM_INIT should have already been handled");
          }
        }
      }
    } 
  }
}


static void insertRuntimeInitTemps() {
  Vec<BaseAST*> asts;
  collect_asts_postorder(rootModule, asts);

  // Collect asts which are definitions of VarSymbols that are type variables
  // and are flagged as runtime types.
  forv_Vec(BaseAST, ast, asts) {
    if (DefExpr* def = toDefExpr(ast)) {
      if (isVarSymbol(def->sym) &&
          def->sym->hasFlag(FLAG_TYPE_VARIABLE) &&
          def->sym->type->symbol->hasFlag(FLAG_HAS_RUNTIME_TYPE)) {

        // Collapse these through the runtimeTypeMap ...
        Type* rt = runtimeTypeMap.get(def->sym->type);
        INT_ASSERT(rt);
        def->sym->type = rt;

        // ... and remove the type variable flag
        // (Make these declarations look like normal vars.)
        def->sym->removeFlag(FLAG_TYPE_VARIABLE);
      }
    }
  }

  replaceInitPrims(asts);

  forv_Vec(BaseAST, ast, asts) {
    if (SymExpr* se = toSymExpr(ast)) {

      // remove dead type expressions
      if (se->getStmtExpr() == se)
        if (se->var->hasFlag(FLAG_TYPE_VARIABLE))
          se->remove();

    }
  }
}

// Remove typedef definitions
static void removeInitFields()
{
  forv_Vec(DefExpr, def, gDefExprs)
  {
    if (! def->inTree()) continue;
    if (! def->init) continue;
    if (! def->sym->hasFlag(FLAG_TYPE_VARIABLE)) continue;
    def->init->remove();
    def->init = NULL;
  }
}

static void removeMootFields() {
  // Remove type fields, parameter fields, and _promotionType field
  forv_Vec(TypeSymbol, type, gTypeSymbols) {
    if (type->defPoint && type->defPoint->parentSymbol) {
      if (AggregateType* ct = toAggregateType(type->type)) {
        for_fields(field, ct) {
          if (field->hasFlag(FLAG_TYPE_VARIABLE) ||
              field->isParameter() ||
              !strcmp(field->name, "_promotionType"))
            field->defPoint->remove();
        }
      }
    }
  }
}

static void expandInitFieldPrims()
{
  forv_Vec(CallExpr, call, gCallExprs) {
    if (call->isPrimitive(PRIM_INIT_FIELDS))
    {
      initializeClass(call, toSymExpr(call->get(1))->var);
      call->remove();
    } 
  }
}


static void
fixTypeNames(AggregateType* ct)
{
  const char default_domain_name[] = "DefaultRectangularDom";

  if (!ct->symbol->hasFlag(FLAG_BASE_ARRAY) && isArrayClass(ct))
  {
    const char* domain_type = ct->getField("dom")->type->symbol->name;
    const char* elt_type = ct->getField("eltType")->type->symbol->name;
    ct->symbol->name = astr("[", domain_type, "] ", elt_type);
  }
  if (ct->instantiatedFrom &&
      !strcmp(ct->instantiatedFrom->symbol->name, default_domain_name)) {
    ct->symbol->name = astr("domain", ct->symbol->name+strlen(default_domain_name));
  }
  if (isRecordWrappedType(ct)) {
    ct->symbol->name = ct->getField("_valueType")->type->symbol->name;
  }
}


static void
setScalarPromotionType(AggregateType* ct) {
  for_fields(field, ct) {
    if (!strcmp(field->name, "_promotionType"))
      ct->scalarPromotionType = field->type;
  }
}<|MERGE_RESOLUTION|>--- conflicted
+++ resolved
@@ -1016,11 +1016,7 @@
     // Make sure to resolve all enum types.
     for_enums(def, etype) {
       if (def->init) {
-<<<<<<< HEAD
-=======
-        // Type* enumtype =
         Expr* enumTypeExpr =
->>>>>>> 6d5c587b
         resolve_type_expr(def->init);
 
         Type* enumtype = enumTypeExpr->typeInfo();
@@ -2747,13 +2743,7 @@
 
 static Expr*
 resolve_type_expr(Expr* expr) {
-<<<<<<< HEAD
-
   Expr* result = NULL;
-
-=======
-  Expr* result = NULL;
->>>>>>> 6d5c587b
   for_exprs_postorder(e, expr) {
     result = preFold(e);
     if (CallExpr* call = toCallExpr(result)) {
@@ -2772,10 +2762,6 @@
     }
     result = postFold(result);
   }
-<<<<<<< HEAD
-
-=======
->>>>>>> 6d5c587b
   return result;
 }
 
@@ -7417,15 +7403,11 @@
     // PRIM_TYPE_INIT replaces the primitive with symexpr that contains a type symbol.
     case PRIM_TYPE_INIT:
     {
-<<<<<<< HEAD
-      CallExpr* parent = toCallExpr(call->parentExpr);
-=======
       // A "type init" call that is in the tree should always have a callExpr
       // parent, as guaranteed by CallExpr::verify().
       CallExpr* parent = toCallExpr(call->parentExpr);
       // We expect all PRIM_TYPE_INIT primitives to have a PRIM_MOVE
       // parent, following the insertion of call temps.
->>>>>>> 6d5c587b
       if (parent->isPrimitive(PRIM_MOVE))
         parent->remove();
       else
