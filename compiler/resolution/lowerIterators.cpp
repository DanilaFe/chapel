#include "astutil.h"
#include "expr.h"
#include "optimizations.h"
#include "passes.h"
#include "resolution.h"
#include "stmt.h"
#include "stringutil.h"
#include "symbol.h"
#include "iterator.h"


// This consistency check should probably be moved earlier in the compilation.
// Does it need to be recursive? (Currently, it is not.)
static void nonLeaderParCheck()
{
  //
  // check for parallel constructs in non-leader iterators
  //
  forv_Vec(FnSymbol, fn, gFnSymbols) {
    if (fn->hasFlag(FLAG_ITERATOR_FN) && !fn->hasFlag(FLAG_INLINE_ITERATOR)) {
      Vec<CallExpr*> calls;
      collectCallExprs(fn, calls);
      forv_Vec(CallExpr, call, calls) {
        if ((call->isPrimitive(PRIM_BLOCK_BEGIN)) ||
            (call->isPrimitive(PRIM_BLOCK_COBEGIN)) ||
            (call->isPrimitive(PRIM_BLOCK_COFORALL)) ||
            (call->isNamed("_toLeader"))) {
          USR_FATAL_CONT(call, "invalid use of parallel construct in serial iterator");
        }
        if ((call->isPrimitive(PRIM_BLOCK_ON)) ||
            (call->isPrimitive(PRIM_BLOCK_ON_NB))) {
          BlockStmt* onBlock = toBlockStmt(call->parentExpr);
          if (!onBlock || onBlock->blockInfo != call) {
            INT_FATAL(call, "mis-assumption about structure of on blocks in "
                      "lowerIterators pass");
          }
          Vec<CallExpr*> callsWithinOn;
          collectCallExprs(onBlock, callsWithinOn);
          forv_Vec(CallExpr, call, callsWithinOn) {
            if (call->isPrimitive(PRIM_YIELD)) {
              USR_FATAL_CONT(call, "invalid use of 'yield' within 'on' in serial iterator");
            }
          }
        }
      }
    }
  }
  USR_STOP();
}


// Traverse all callers of this function, to see if it calls the base iterator recursively.
// Return true if so; false otherwise.
// This version uses a depth-first search.
static bool find_recursive_caller(FnSymbol* fn, FnSymbol* iter, Vec<FnSymbol*>& fnSet)
{
  // We've already seen this fn, and if we're still searching it means
  // we didn't return true last time, so return false this time too.
  if (fnSet.set_in(fn))
    return false;

  // OK, first time.  Mark this function as visited.
  fnSet.set_add(fn);

  // Traverse all its call sites.
  forv_Vec(CallExpr, call, *fn->calledBy)
  {
    // Extract the symbol representing the calling function.
    FnSymbol* caller = toFnSymbol(call->parentSymbol);

    // If the caller is the same as the iterator we started with,
    // it calls itself recursively.  Further searching is unnecessary.
    if (caller == iter)
      return true;

    // Otherwise, search recursively up the call chain.
    // If recursion was detected, no further searching is required.
    if (find_recursive_caller(caller, iter, fnSet))
      return true;

    // Otherwise, try the next call site.
  }

  // OK, no recursive callers at all.
  return false;
}


//
// Mark as recursive those iterators which call themselves (directly or indirectly).
// When dealing with recursive iterators, we only inline the body of the loop,
// not the iterator as a whole.
//
static void computeRecursiveIteratorSet() {
  compute_call_sites();

  // Walk all functions
  forv_Vec(FnSymbol, iter, gFnSymbols)
  {
    // And select just the iterators.
    if (!iter->hasFlag(FLAG_ITERATOR_FN))
      continue;

    // Determine if the iterator calls itself, either directly or indirectly.
    Vec<FnSymbol*> fnSet;   // Used to avoid recursion
    if (find_recursive_caller(iter, iter, fnSet))
      // If so, add the recursive iterator flag.
      iter->addFlag(FLAG_RECURSIVE_ITERATOR);
  }
}


//
// If a local block has no yields, returns, gotos or labels
// then it can safely be left unfragmented.
<<<<<<< HEAD
// An "unlocal block" also causes the local block to be fragmented.
=======
// A block whose blockInfo is PRIM_BLOCK_UNLOCAL must also be fragmented.
>>>>>>> 4cea4cb2
//
static bool leaveLocalBlockUnfragmented(BlockStmt* block) {
  Vec<BaseAST*> asts;
  collect_asts(block, asts);

  forv_Vec(BaseAST, ast, asts) {

    // Check if the AST element is a GOTO.
    if (isGotoStmt(ast))
      return false;     // Yes, FAIL.

    // See if it is a yield or return statement.
    CallExpr* call = toCallExpr(ast);
    if (call &&
        (call->isPrimitive(PRIM_YIELD) || call->isPrimitive(PRIM_RETURN)))
      return false;     // Yes, FAIL.

    // See if it is an unlocal block.
    BlockStmt* block = toBlockStmt(ast);
    if (block && block->blockInfo &&
        block->blockInfo->isPrimitive(PRIM_BLOCK_UNLOCAL))
      return false;     // Yes, FAIL.
    
    // See if it is a label.
    DefExpr* def = toDefExpr(ast);
    if (def && isLabelSymbol(def->sym))
      return false;     // Yes, FAIL.
  }

  // OK.  No undesirable statements found.
  return true;
}


//
// replace a local block by smaller local blocks that do not contain
// goto statements, yields, returns labels or unlocal blocks.
//
static void
fragmentLocalBlocks() {
  Vec<Expr*> preVec; // stmts to be inserted before new local blocks
  Vec<Expr*> inVec;  // stmts to be inserted in new local blocks

  //
  // collect all local blocks which need to be fragmented
  //
  Vec<BlockStmt*> localBlocks; // old local blocks
  forv_Vec(BlockStmt, block, gBlockStmts) {
    if (block->parentSymbol &&
        block->blockInfo &&
        block->blockInfo->isPrimitive(PRIM_BLOCK_LOCAL) &&
        !leaveLocalBlockUnfragmented(block))
      localBlocks.add(block);
  }

  //
  // collect first statements of local blocks into queue vector
  //
  Vec<Expr*> queue;
  forv_Vec(BlockStmt, block, localBlocks) {
    if (block->body.head)
      queue.add(block->body.head);
  }

  forv_Vec(Expr, expr, queue) {
    SET_LINENO(expr);
    for (Expr* current = expr; current; current = current->next) {
      bool insertNewLocal = false;
      CallExpr* call = toCallExpr(current);
      DefExpr* def = toDefExpr(current);

      //
      // if this statement is a yield, a return, a label definition, a
      // goto, a conditional, or a block, insert a new local block
      // that contains all the statements seen to this point (by
      // setting insertNewLocal to true) and add the first statements
      // of blocks and conditional blocks to the queue; otherwise, if
      // this statement is a definition, add it to preVec; otherwise,
      // add this statement to inVec.
      //
      if ((call && (call->isPrimitive(PRIM_YIELD) ||
                    call->isPrimitive(PRIM_RETURN))) ||
          (def && isLabelSymbol(def->sym)) ||
          isGotoStmt(current) ||
          isCondStmt(current) ||
          isBlockStmt(current)) {
        insertNewLocal = true;
        if (BlockStmt* block = toBlockStmt(current)) {
          if (block->blockInfo && block->blockInfo->isPrimitive(PRIM_BLOCK_UNLOCAL))
            block->blockInfo->remove(); // UNLOCAL applies to a single LOCAL
          else if (block->body.head)
            queue.add(block->body.head);
        } else if (CondStmt* cond = toCondStmt(current)) {
          if (cond->thenStmt && cond->thenStmt->body.head)
            queue.add(cond->thenStmt->body.head);
          if (cond->elseStmt && cond->elseStmt->body.head)
            queue.add(cond->elseStmt->body.head);
        }
      } else if (isDefExpr(current)) {
        preVec.add(current);
      } else {
        inVec.add(current);
      }
      // Note that yield and return statements are removed, as are
      // gotos and labels.  Blocks and conditionals are unwrapped.

      //
      // if ready to insert a new local block or we are on the last
      // statement in a block, insert a new local block containing all
      // the statements in inVec; move all the statements in preVec to
      // a point just before this new local block.
      //
      if (insertNewLocal || !current->next) {
        if (preVec.n || inVec.n) {
          BlockStmt* newLocalBlock = new BlockStmt();
          newLocalBlock->blockInfo = new CallExpr(PRIM_BLOCK_LOCAL);
          current->insertBefore(newLocalBlock);
          forv_Vec(Expr, expr, preVec) {
            newLocalBlock->insertBefore(expr->remove());
          }
          preVec.clear();
          forv_Vec(Expr, expr, inVec) {
            newLocalBlock->insertAtTail(expr->remove());
          }
          inVec.clear();
        }
      }
    }
  }

  //
  // remove old local blocks
  //
  forv_Vec(BlockStmt, block, localBlocks) {
    block->blockInfo->remove();
  }
}


// In the body of the iterator, replace references to the iterator formals
// with references to fields in the iterator class.
//
// Multiple temps may be created for each formal.
static void
replaceIteratorFormalsWithIteratorFields(FnSymbol* iterator, Symbol* ic,
                                         Vec<BaseAST*>& asts) {
  int count = 1;
  for_formals(formal, iterator) {
    forv_Vec(BaseAST, ast, asts) {
      if (SymExpr* se = toSymExpr(ast)) {
        if (se->var == formal) {
          // count is used to get the nth field out of the iterator class;
          // it is replaced by the field once the iterator class is created
          Expr* stmt = se->getStmtExpr();
          VarSymbol* tmp = newTemp(formal->name, formal->type);
          stmt->insertBefore(new DefExpr(tmp));
          stmt->insertBefore(new CallExpr(PRIM_MOVE, tmp, new CallExpr(PRIM_GET_MEMBER, ic, new_IntSymbol(count))));
          se->var = tmp;
        }
      }
    }
    count++;
  }
}


static Map<FnSymbol*,FnSymbol*> iteratorFnMap;
static Vec<FnSymbol*> iteratorWithOnStatementSet;
static FnSymbol* argBundleCopyFn = NULL;
static FnSymbol* argBundleFreeFn = NULL;


// Creates a function to free the arg bundle associated with a recursive iterator.
//
// This is currently done using just one free function for all arg bundles.
// There is (effectively) a switch statement inside the function that selects
// the appropriate bundle based on a function ID inserted into the last field
//  and frees its memory.
//
// The function looks approximately like:
// void chpl__freeRecursiveIteratorArgumentBundle(int functionID, 
//          struct _fn_arg_bundle* bdl) {
//   chpl_free(bdl);
//   return void;
// }
//
static void
createArgBundleFreeFn(ClassType* ct, FnSymbol* loopBodyFnWrapper) {
  if (argBundleFreeFn == NULL) {
    // Create the shared function that frees recursive argument bundles.
    argBundleFreeFn = new FnSymbol("chpl__freeRecursiveIteratorArgumentBundle");
    argBundleFreeFn->retType = dtVoid;
    argBundleFreeFn->insertFormalAtTail(new ArgSymbol(INTENT_BLANK, "_loopBodyFnID", dtInt[INT_SIZE_DEFAULT]));
    argBundleFreeFn->insertFormalAtTail(new ArgSymbol(INTENT_BLANK, "_loopBodyFnArgs", ct));
    argBundleFreeFn->insertAtTail(new CallExpr(PRIM_CHPL_FREE, argBundleFreeFn->getFormal(2)));
    argBundleFreeFn->insertAtTail(new CallExpr(PRIM_RETURN, gVoid));
    ct->symbol->defPoint->insertBefore(new DefExpr(argBundleFreeFn));
  }

  bool addedRecursiveCall = false;
<<<<<<< HEAD
  ArgSymbol* loopBodyFnArg = argBundleFreeFn->getFormal(1);
=======
  ArgSymbol* loopBodyFnIDArg = argBundleFreeFn->getFormal(1);
>>>>>>> 4cea4cb2
  ArgSymbol* loopBodyFnArgsArg = argBundleFreeFn->getFormal(2);

  // Add a block for each concrete arg bundle type.
  BlockStmt* block = new BlockStmt();

  // Get the bundle arg and cast it to the concrete type.
<<<<<<< HEAD
  Symbol* loopBodyFnArgsArgTmp = newTemp(ct);
  block->insertAtTail(new DefExpr(loopBodyFnArgsArgTmp));
  block->insertAtTail(new CallExpr(PRIM_MOVE, loopBodyFnArgsArgTmp, new CallExpr(PRIM_CAST, ct->symbol, loopBodyFnArgsArg)));

  // The last field contains ...
=======
  Symbol* loopBodyFnArgsTmp = newTemp("loopBodyFnArgsTmp", ct);
  block->insertAtTail(new DefExpr(loopBodyFnArgsTmp));
  block->insertAtTail(new CallExpr(PRIM_MOVE, loopBodyFnArgsTmp, new CallExpr(PRIM_CAST, ct->symbol, loopBodyFnArgsArg)));

  // The last field contains the index used to select the recursive iterator argument bundle.
>>>>>>> 4cea4cb2
  Symbol* lastField = NULL; // assume function pointer for function argument bundle
  for_fields(field, ct) {
    // If the bundle contains a pointer to another bundle, 
    // its clause must call this free function recursively.
    if (field->type->symbol->hasFlag(FLAG_REF) &&
        field->getValType()->symbol->hasFlag(FLAG_LOOP_BODY_ARGUMENT_CLASS)) {
      addedRecursiveCall = true;

<<<<<<< HEAD
      // Load the recursive bundle pointer into a temp.
      Symbol* tmp = newTemp(field->type);
      block->insertAtTail(new DefExpr(tmp));
      block->insertAtTail(new CallExpr(PRIM_MOVE, tmp, new CallExpr(PRIM_GET_MEMBER_VALUE, loopBodyFnArgsArgTmp, field)));

      // Load the yet-to-be-determined function ID into a temp.
      Symbol* lastTmp = newTemp(lastField->type);
      block->insertAtTail(new DefExpr(lastTmp));
      block->insertAtTail(new CallExpr(PRIM_MOVE, lastTmp, new CallExpr(PRIM_GET_MEMBER_VALUE, loopBodyFnArgsArgTmp, lastField)));

      // Load the function ID for the recursive call.
      VarSymbol* loopBodyFnArgTmp = newTemp(dtInt[INT_SIZE_DEFAULT]);
      block->insertAtTail(new DefExpr(loopBodyFnArgTmp));
      block->insertAtTail(new CallExpr(PRIM_MOVE, loopBodyFnArgTmp, new CallExpr(PRIM_DEREF, lastTmp)));

      // Load the recursive bundle.
      VarSymbol* loopBodyFnArgsArgTmp = newTemp(field->getValType());
      block->insertAtTail(new DefExpr(loopBodyFnArgsArgTmp));
      block->insertAtTail(new CallExpr(PRIM_MOVE, loopBodyFnArgsArgTmp, new CallExpr(PRIM_DEREF, tmp)));

      // Generate the recursive call.
      block->insertAtTail(new CallExpr(argBundleFreeFn, loopBodyFnArgTmp, loopBodyFnArgsArgTmp));
=======
      // Load the function ID ref into a temp.
      Symbol* recursiveFnIDRef = newTemp("recursiveFnIDRef", lastField->type);
      block->insertAtTail(new DefExpr(recursiveFnIDRef));
      block->insertAtTail(new CallExpr(PRIM_MOVE, recursiveFnIDRef, new CallExpr(PRIM_GET_MEMBER_VALUE, loopBodyFnArgsTmp, lastField)));

      // Load the function ID for the recursive call.
      VarSymbol* recursiveFnID = newTemp("recursiveFnID", dtInt[INT_SIZE_DEFAULT]);
      block->insertAtTail(new DefExpr(recursiveFnID));
      block->insertAtTail(new CallExpr(PRIM_MOVE, recursiveFnID, new CallExpr(PRIM_DEREF, recursiveFnIDRef)));

      // Load the recursive bundle pointer into a temp.
      Symbol* recursiveArgsRef = newTemp("recursiveArgsRef", field->type);
      block->insertAtTail(new DefExpr(recursiveArgsRef));
      block->insertAtTail(new CallExpr(PRIM_MOVE, recursiveArgsRef, new CallExpr(PRIM_GET_MEMBER_VALUE, loopBodyFnArgsTmp, field)));

      // Load the recursive bundle.
      VarSymbol* recursiveArgsTmp = newTemp("recursiveArgs", field->getValType());
      block->insertAtTail(new DefExpr(recursiveArgsTmp));
      block->insertAtTail(new CallExpr(PRIM_MOVE, recursiveArgsTmp, new CallExpr(PRIM_DEREF, recursiveArgsRef)));

      // Generate the recursive call.
      block->insertAtTail(new CallExpr(argBundleFreeFn, recursiveFnID, recursiveArgsTmp));
>>>>>>> 4cea4cb2
    }
    lastField = field;
  }

  // If we added a recursive call, we have to add a new clause to the free function:
<<<<<<< HEAD
  //   if (loopBodyFnArg == ftable_index(loopBodyFnWrapper))
=======
  //   if (loopBodyFnIDArg == ftable_index(loopBodyFnWrapper))
>>>>>>> 4cea4cb2
  //   {
  //     ...
  //     chpl__freeRecursiveIteratorArgumentBundle(recursive_ID, recursive_bundle);
  //   }
  if (addedRecursiveCall) {
<<<<<<< HEAD
    Symbol* cond = newTemp(dtBool);
=======
    Symbol* cond = newTemp("cond", dtBool);
>>>>>>> 4cea4cb2
    argBundleFreeFn->insertAtHead(new CondStmt(new SymExpr(cond), block));
    argBundleFreeFn->insertAtHead(new CallExpr(PRIM_MOVE, cond, new CallExpr(PRIM_EQUAL, loopBodyFnIDArg, new_IntSymbol(ftableMap.get(loopBodyFnWrapper)))));
    argBundleFreeFn->insertAtHead(new DefExpr(cond));
  }
}


// Creates a function to copy the arg bundle associated with a recursive iterator.
//
// This is currently done using just one copy function for all arg bundles.
// There is (effectively) a switch statement inside the function that selects
// the appropriate bundle based on ... and copies that part.
//
// The created function has the signature:
<<<<<<< HEAD
//  chpl__copyRecursiveIteratorArgumentBundle(_loopBodyFn:int, _loopBodyFnArgs:ct);
=======
//  chpl__copyRecursiveIteratorArgumentBundle(_loopBodyFnID:int, _loopBodyFnArgs:ct);
>>>>>>> 4cea4cb2
// where ct is the passed in ClassType.
//
static void
createArgBundleCopyFn(ClassType* ct, FnSymbol* loopBodyFnWrapper) {
  if (argBundleCopyFn == NULL) {
    // Create the shared function that copies recursive argument bundles.
    // The initial implementation is just a shell.  After creation, it looks like:
<<<<<<< HEAD
    //  chpl__copyRecursiveIteratorArgumentBundle(int _loopBodyFn,
=======
    //  chpl__copyRecursiveIteratorArgumentBundle(int _loopBodyFnID,
>>>>>>> 4cea4cb2
    //                                            ct* _loopBodyFnArgs)
    //  {
    //    ct* tmp = nil;
    //    return tmp;
    //  }
    argBundleCopyFn = new FnSymbol("chpl__copyRecursiveIteratorArgumentBundle");
    argBundleCopyFn->retType = ct;
    argBundleCopyFn->insertFormalAtTail(new ArgSymbol(INTENT_BLANK, "_loopBodyFnID", dtInt[INT_SIZE_DEFAULT]));
    argBundleCopyFn->insertFormalAtTail(new ArgSymbol(INTENT_BLANK, "_loopBodyFnArgs", ct));
    Symbol* tmp = newTemp("dummyBundle", ct);
    argBundleCopyFn->insertAtTail(new DefExpr(tmp));
    argBundleCopyFn->insertAtTail(new CallExpr(PRIM_MOVE, tmp, gNil));
    argBundleCopyFn->insertAtTail(new CallExpr(PRIM_RETURN, tmp));
    ct->symbol->defPoint->insertBefore(new DefExpr(argBundleCopyFn));
  }

  // Get the arguments to the (shared) copy function.
<<<<<<< HEAD
  ArgSymbol* loopBodyFnArg = argBundleCopyFn->getFormal(1);
=======
  ArgSymbol* loopBodyFnIDArg = argBundleCopyFn->getFormal(1);
>>>>>>> 4cea4cb2
  ArgSymbol* loopBodyFnArgsArg = argBundleCopyFn->getFormal(2);

  // Create a new body for this call to the copy function.
  //{
  //  args = (ct*)malloc(sizeof(ct));
  //  fnArgsTmp = (ct*)_loopBodyFnArgs;
  //  <field_type> tmp = fnArgsTmp->field;  // for each field 
  //  int fnTmp = *lastTmp;                 // for each loop body arg field only
  //  <field_val_tmp> argsTmp = *tmp;       // for each loop body arg field only
  //  tmp = (<field_val_type>)
  //    chpl__copyRecursiveIteratorArgumentBundle(fnTmp, argsTmp);  // ditto
  //  args->field = tmp;                    // for each field
  //  ret = args;
  //}
  BlockStmt* block = new BlockStmt();
  Symbol* argBundle = newTemp("argBundle", ct);
  block->insertAtTail(new DefExpr(argBundle));
  block->insertAtTail(new CallExpr(PRIM_MOVE, argBundle,
<<<<<<< HEAD
                                   new CallExpr(PRIM_CHPL_ALLOC_PERMIT_ZERO,
=======
                                   new CallExpr(PRIM_CHPL_ALLOC,
>>>>>>> 4cea4cb2
                                     ct->symbol,
                                     newMemDesc("compiler-inserted argument bundle"))));
  Symbol* loopBodyFnArgsTmp = newTemp("loopBodyFnArgsTmp", ct);
  block->insertAtTail(new DefExpr(loopBodyFnArgsTmp));
  block->insertAtTail(new CallExpr(PRIM_MOVE, loopBodyFnArgsTmp, new CallExpr(PRIM_CAST, ct->symbol, loopBodyFnArgsArg)));
  Symbol* lastTmp = NULL; // assume function pointer for function argument bundle
  for_fields(field, ct) {
    Symbol* tmp = newTemp(field->name, field->type);
    block->insertAtTail(new DefExpr(tmp));
    block->insertAtTail(new CallExpr(PRIM_MOVE, tmp, new CallExpr(PRIM_GET_MEMBER_VALUE, loopBodyFnArgsTmp, field)));

    if (field->type->symbol->hasFlag(FLAG_REF) &&
        field->getValType()->symbol->hasFlag(FLAG_LOOP_BODY_ARGUMENT_CLASS)) {
      VarSymbol* copy = newTemp(field->name, field->type);
      VarSymbol* recursiveFnID = newTemp("recursiveFnID", dtInt[INT_SIZE_DEFAULT]);
      VarSymbol* recursiveArgs = newTemp("recursiveArgs", field->getValType());
      block->insertAtTail(new DefExpr(copy));
      block->insertAtTail(new DefExpr(recursiveFnID));
      block->insertAtTail(new DefExpr(recursiveArgs));
      block->insertAtTail(new CallExpr(PRIM_MOVE, recursiveFnID, new CallExpr(PRIM_DEREF, lastTmp)));
      block->insertAtTail(new CallExpr(PRIM_MOVE, recursiveArgs, new CallExpr(PRIM_DEREF, tmp)));
      VarSymbol* retTmp = newTemp("retTmp", argBundleCopyFn->retType);
      block->insertAtTail(new DefExpr(retTmp));
      VarSymbol* castTmp = newTemp("castTmp", field->getValType());
      block->insertAtTail(new DefExpr(castTmp));
      block->insertAtTail(new CallExpr(PRIM_MOVE, retTmp, new CallExpr(argBundleCopyFn, recursiveFnID, recursiveArgs)));
      block->insertAtTail(new CallExpr(PRIM_MOVE, castTmp, new CallExpr(PRIM_CAST, castTmp->type->symbol, retTmp)));
      block->insertAtTail(new CallExpr(PRIM_MOVE, copy, new CallExpr(PRIM_ADDR_OF, castTmp)));
      tmp = copy;
    }

    block->insertAtTail(new CallExpr(PRIM_SET_MEMBER, argBundle, field, tmp));
    lastTmp = tmp;
  }
  Symbol* ret = argBundleCopyFn->getReturnSymbol();
  block->insertAtTail(new CallExpr(PRIM_MOVE, ret, new CallExpr(PRIM_CAST, ret->type->symbol, argBundle)));

  // The body is placed in a conditional, so only the body corresponding to the current 
  // fnArg is actually executed when the copy function is called:
  //  if (fnArg == ftable[loopBodyFnWrapper])
  //  { <body_as_defined_above> }
  Symbol* cond = newTemp(dtBool);
  argBundleCopyFn->insertBeforeReturn(new DefExpr(cond));
  argBundleCopyFn->insertBeforeReturn(new CallExpr(PRIM_MOVE, cond, new CallExpr(PRIM_EQUAL, loopBodyFnIDArg, new_IntSymbol(ftableMap.get(loopBodyFnWrapper)))));
  argBundleCopyFn->insertBeforeReturn(new CondStmt(new SymExpr(cond), block));
}


// This creates the class type carrying the arguments to a (possibly recursive)
// iterator function call and fills a temp with the passed-in values.
//
static ClassType* 
bundleLoopBodyFnArgsForIteratorFnCall(CallExpr* iteratorFnCall,
                                      CallExpr* loopBodyFnCall,
                                      FnSymbol* loopBodyFnWrapper) {
  FnSymbol* iteratorFn = iteratorFnCall->isResolved();
  FnSymbol* loopBodyFn = loopBodyFnCall->isResolved();

  // Create the argument bundle type
  ClassType* ct = new ClassType(CLASS_CLASS);
  TypeSymbol* ts = new TypeSymbol("_fn_arg_bundle", ct);
  ts->addFlag(FLAG_NO_OBJECT);
  ts->addFlag(FLAG_LOOP_BODY_ARGUMENT_CLASS);
  iteratorFnCall->parentSymbol->defPoint->insertBefore(new DefExpr(ts));

  // And its corresponding reference type.
  ClassType* rct = new ClassType(CLASS_CLASS);
  TypeSymbol* rts = new TypeSymbol("_ref_fn_arg_bundle", rct);
  rts->addFlag(FLAG_NO_OBJECT);
  rts->addFlag(FLAG_REF);
  iteratorFnCall->parentSymbol->defPoint->insertBefore(new DefExpr(rts));
  rct->fields.insertAtTail(new DefExpr(new VarSymbol("_val", ct)));
  ct->refType = rct;

  // Create the argument bundle.
  // args = (ct*)malloc(sizeof(ct));
<<<<<<< HEAD
  VarSymbol* argBundle = newTemp(ct);
  iteratorFnCall->insertBefore(new DefExpr(argBundle));
  iteratorFnCall->insertBefore(new CallExpr(PRIM_MOVE, argBundle,
                                            new CallExpr(PRIM_CHPL_ALLOC_PERMIT_ZERO,
=======
  VarSymbol* argBundle = newTemp("argBundle", ct);
  iteratorFnCall->insertBefore(new DefExpr(argBundle));
  iteratorFnCall->insertBefore(new CallExpr(PRIM_MOVE, argBundle,
                                            new CallExpr(PRIM_CHPL_ALLOC,
>>>>>>> 4cea4cb2
                                              ts,
                                              newMemDesc("compiler-inserted argument bundle"))));
  iteratorFnCall->insertAtTail(argBundle);
  iteratorFnCall->insertAfter(new CallExpr(PRIM_CHPL_FREE, argBundle));

  // loopBodyWrapper(int index, ct* fn_args) {
  //   loopBodyFn(index);
  // }
  ArgSymbol* wrapperIndexArg = loopBodyFn->getFormal(1)->copy();
  loopBodyFnWrapper->insertFormalAtTail(wrapperIndexArg);
  ArgSymbol* wrapperArgsArg = new ArgSymbol(INTENT_BLANK, "fn_args", ct);
  loopBodyFnWrapper->insertFormalAtTail(wrapperArgsArg);
  CallExpr* loopBodyFnWrapperCall = new CallExpr(loopBodyFn, wrapperIndexArg);


  int i = 1;
  Expr* lastActual = NULL;
  while (loopBodyFnCall->numActuals() >= 2) {
    // Skip the index arg.
    Expr* actual = loopBodyFnCall->get(2)->remove();
    // Create a field for this arg.
    VarSymbol* field = new VarSymbol(astr("_arg", istr(i++)), actual->typeInfo());
    ct->fields.insertAtTail(new DefExpr(field));

    if (field->type->symbol->hasFlag(FLAG_REF) &&
        field->getValType()->symbol->hasFlag(FLAG_LOOP_BODY_ARGUMENT_CLASS)) {
      if (iteratorFn->hasFlag(FLAG_ITERATOR_WITH_ON)) {

        // For recursive args in forked bodies,
        // build up a local copy of the argument bundle (recursive copy).

        // This code assumes that the depth arg for the recursive loopBodyFnCall
        // precedes the recursive arg bundle in the list of actual arguments.
        //
        // int index = *lastActual;
        // ct* rec_args = *actual;
        // ct* rec_args_copy = (ct*)chpl__copyRecursiveIteratorArgumentBundle(index, rec_args);
        //
        VarSymbol* tmp = newTemp(field->name, field->type);
        VarSymbol* recursiveFnID = newTemp("recursiveFnID", dtInt[INT_SIZE_DEFAULT]);
        VarSymbol* loopBodyFnArgsTmp = newTemp("loopBodyFnArgsTmp", field->getValType());
        iteratorFnCall->insertBefore(new DefExpr(tmp));
        iteratorFnCall->insertBefore(new DefExpr(recursiveFnID));
        iteratorFnCall->insertBefore(new DefExpr(loopBodyFnArgsTmp));
        iteratorFnCall->insertBefore(new CallExpr(PRIM_MOVE, recursiveFnID, new CallExpr(PRIM_DEREF, lastActual->copy())));
        iteratorFnCall->insertBefore(new CallExpr(PRIM_MOVE, loopBodyFnArgsTmp, new CallExpr(PRIM_DEREF, actual)));
        VarSymbol* retTmp = newTemp("retTmp", argBundleCopyFn->retType);
        iteratorFnCall->insertBefore(new DefExpr(retTmp));
        VarSymbol* castTmp = newTemp("castTmp", field->getValType());
        iteratorFnCall->insertBefore(new DefExpr(castTmp));
        iteratorFnCall->insertBefore(new CallExpr(PRIM_MOVE, retTmp, new CallExpr(argBundleCopyFn, recursiveFnID, loopBodyFnArgsTmp)));
        iteratorFnCall->insertBefore(new CallExpr(PRIM_MOVE, castTmp, new CallExpr(PRIM_CAST, castTmp->type->symbol, retTmp)));
        iteratorFnCall->insertBefore(new CallExpr(PRIM_MOVE, tmp, new CallExpr(PRIM_ADDR_OF, castTmp)));
        iteratorFnCall->insertAfter(new CallExpr(argBundleFreeFn, recursiveFnID, retTmp));
        actual = new SymExpr(tmp);
      }
    }
    
<<<<<<< HEAD
    // args.field = actual;
    iteratorFnCall->insertBefore(new CallExpr(PRIM_SET_MEMBER, argBundle, field, actual));
    VarSymbol* tmp = newTemp(field->type);
=======
    iteratorFnCall->insertBefore(new CallExpr(PRIM_SET_MEMBER, argBundle, field, actual));
    VarSymbol* tmp = newTemp(field->name, field->type);
>>>>>>> 4cea4cb2

    // In the wrapper function, moves the current arg bundle field into a temp 
    // (unbundles it) and adds it to the args used  to call the loop body function.
    loopBodyFnWrapper->insertAtTail(new DefExpr(tmp));
    loopBodyFnWrapper->insertAtTail(new CallExpr(PRIM_MOVE, tmp, new CallExpr(PRIM_GET_MEMBER_VALUE, wrapperArgsArg, field)));
    loopBodyFnWrapperCall->insertAtTail(tmp);
    lastActual = actual; // assume function pointer for function argument bundle
  }
  loopBodyFnCall->remove();
  loopBodyFnWrapper->insertAtTail(loopBodyFnWrapperCall);
  loopBodyFnWrapper->retType = dtVoid;
  loopBodyFnWrapper->insertAtTail(new CallExpr(PRIM_RETURN, gVoid));
  createArgBundleCopyFn(ct, loopBodyFnWrapper);
  createArgBundleFreeFn(ct, loopBodyFnWrapper);
  return ct;
}


//
// return the number of local blocks that lexically enclose 'expr',
// stopping the search outward when encountering the outer block
//
static int
countEnclosingLocalBlocks(Expr* expr, BlockStmt* outer = NULL) {
  int count = 0;
  for (Expr* tmp = expr; tmp && tmp != outer; tmp = tmp->parentExpr) {
    if (BlockStmt* blk = toBlockStmt(tmp)) {
      if (blk->blockInfo && blk->blockInfo->isPrimitive(PRIM_BLOCK_LOCAL))
        count++;
      if (blk->blockInfo && blk->blockInfo->isPrimitive(PRIM_BLOCK_UNLOCAL))
        count--;
    }
  }
  return count;
}


static void localizeReturnSymbols(FnSymbol* iteratorFn, Vec<BaseAST*> asts)
{
  //
  // localize return symbols
  //
  Symbol* ret = iteratorFn->getReturnSymbol();
  Map<BlockStmt*,Symbol*> retReplacementMap;
  forv_Vec(BaseAST, ast, asts) {
    if (SymExpr* se = toSymExpr(ast)) {
      if (se->var == ret) {
        BlockStmt* block = NULL;
        for (Expr* parent = se->parentExpr; parent; parent = parent->parentExpr) {
          block = toBlockStmt(parent);
          if (block)
            break;
        }
        INT_ASSERT(block);
        if (block != ret->defPoint->parentExpr) {
          if (Symbol* repl = retReplacementMap.get(block)) {
            se->var = repl;
          } else {
<<<<<<< HEAD
            Symbol* newRet = newTemp(ret->type);
=======
            Symbol* newRet = newTemp("newRet", ret->type);
>>>>>>> 4cea4cb2
            block->insertAtHead(new CallExpr(PRIM_MOVE, newRet, ret));
            block->insertAtHead(new DefExpr(newRet));
            se->var = newRet;
            retReplacementMap.put(block, newRet);
          }
        }
      }
    }
  }
}


// Replace each yield with a call to the loop body function,
// and remove return statements.
static void convertYieldsAndReturns(Vec<BaseAST*>& asts, Symbol* index,
<<<<<<< HEAD
                                    ArgSymbol* loopBodyFnArg, ArgSymbol* loopBodyFnArgArgs)
=======
                                    ArgSymbol* loopBodyFnIDArg, ArgSymbol* loopBodyFnArgArgs)
>>>>>>> 4cea4cb2
{
  forv_Vec(BaseAST, ast, asts) {
    if (CallExpr* call = toCallExpr(ast)) {
      if (call->isPrimitive(PRIM_YIELD)) {
        SET_LINENO(call);
        Symbol* yieldedIndex = newTemp("_yieldedIndex", index->type);
        call->insertBefore(new DefExpr(yieldedIndex));
        call->insertBefore(new CallExpr(PRIM_MOVE, yieldedIndex, call->get(1)->remove()));
<<<<<<< HEAD
        Expr* loopBodyFnArgCall = new CallExpr(PRIM_FTABLE_CALL, loopBodyFnArg, yieldedIndex, loopBodyFnArgArgs);

        if (int count = countEnclosingLocalBlocks(call)) {
          BlockStmt* blk = new BlockStmt(loopBodyFnArgCall);
          blk->blockInfo = new CallExpr(PRIM_BLOCK_UNLOCAL);
          for (int i = 1; i < count; i++) {
            blk = new BlockStmt(blk);
            blk->blockInfo = new CallExpr(PRIM_BLOCK_UNLOCAL);
          }
          call->replace(blk);
        } else
          call->replace(loopBodyFnArgCall);

=======
        Expr* loopBodyFnCall = new CallExpr(PRIM_FTABLE_CALL, loopBodyFnIDArg, yieldedIndex, loopBodyFnArgArgs);

        // The inserted loop body function call is surrounded by a number of 
        // unlocal blocks equal to the number of local blocks surrounding the original call.
        int count = countEnclosingLocalBlocks(call);
        Expr* callOrBlk = loopBodyFnCall;
        while (count-- > 0)
        {
          BlockStmt* blk = new BlockStmt(callOrBlk);
          blk->blockInfo = new CallExpr(PRIM_BLOCK_UNLOCAL);
          callOrBlk = blk;
        }
        call->replace(callOrBlk);
>>>>>>> 4cea4cb2
      } else if (call->isPrimitive(PRIM_RETURN)) {
        // Just remove a return.
        call->remove();
      }
    }
  }
}


// Returns true if the given function contains an on statement; false otherwise.
static bool fnContainsOn(FnSymbol* fn)
{
  Vec<CallExpr*> calls;
  collectCallExprs(fn, calls);
  forv_Vec(CallExpr, call, calls) {
    if (call->isPrimitive(PRIM_BLOCK_ON) ||
        call->isPrimitive(PRIM_BLOCK_ON_NB))
      return true;
  }
  return false;
}


static FnSymbol*
createIteratorFn(FnSymbol* iterator, CallExpr* iteratorFnCall, Symbol* index,
                 CallExpr* loopBodyFnCall, FnSymbol* loopBodyFnWrapper,
                 Symbol* ic)
{
  SET_LINENO(iterator);
  FnSymbol* iteratorFn = new FnSymbol(astr("_rec_iter_fn_", iterator->name));

  // identify and mark iterators with on-statements
  if (fnContainsOn(iterator))
    iteratorFn->addFlag(FLAG_ITERATOR_WITH_ON);

  // Now calls the newly-created iterator function.
  iteratorFnCall->baseExpr->replace(new SymExpr(iteratorFn));
  ClassType* argsBundleType =
    bundleLoopBodyFnArgsForIteratorFnCall(iteratorFnCall, loopBodyFnCall, loopBodyFnWrapper);

  iteratorFn->body = iterator->body->copy();
  iterator->defPoint->insertBefore(new DefExpr(iteratorFn));
  Vec<BaseAST*> asts;
  collect_asts(iteratorFn, asts);
  ArgSymbol* icArg = new ArgSymbol(INTENT_BLANK, "_ic", ic->type);
  iteratorFn->insertFormalAtTail(icArg);
  replaceIteratorFormalsWithIteratorFields(iterator, icArg, asts);
<<<<<<< HEAD
  ArgSymbol* loopBodyFnArg = new ArgSymbol(INTENT_BLANK, "_loopBodyFn", dtInt[INT_SIZE_DEFAULT]);
  iteratorFn->insertFormalAtTail(loopBodyFnArg);
=======
  ArgSymbol* loopBodyFnIDArg = new ArgSymbol(INTENT_BLANK, "_loopBodyFnID", dtInt[INT_SIZE_DEFAULT]);
  iteratorFn->insertFormalAtTail(loopBodyFnIDArg);
>>>>>>> 4cea4cb2
  ArgSymbol* loopBodyFnArgArgs = new ArgSymbol(INTENT_BLANK, "_loopBodyFnArgs", argsBundleType);
  iteratorFn->insertFormalAtTail(loopBodyFnArgArgs);

  localizeReturnSymbols(iteratorFn, asts);

<<<<<<< HEAD
  convertYieldsAndReturns(asts, index, loopBodyFnArg, loopBodyFnArgArgs);
=======
  convertYieldsAndReturns(asts, index, loopBodyFnIDArg, loopBodyFnArgArgs);
>>>>>>> 4cea4cb2

  iteratorFn->retType = dtVoid;
  iteratorFn->insertAtTail(new CallExpr(PRIM_RETURN, gVoid));
  iteratorFn->removeFlag(FLAG_INLINE_ITERATOR);
  iteratorFn->removeFlag(FLAG_ITERATOR_FN);

  return iteratorFn;
}


static void
expandRecursiveIteratorInline(CallExpr* call)
{
  SET_LINENO(call);

  //
  // create a nested function for the loop body (call->parentExpr),
  // and then transform the iterator into a function that takes this
  // nested function as an argument
  //
  FnSymbol* loopBodyFn = new FnSymbol(astr("_rec_iter_loop_", call->parentSymbol->name));
  call->parentExpr->insertBefore(new DefExpr(loopBodyFn));

  // The index is passed to the loop body function as its first argument.
  Symbol* index = toSymExpr(call->get(1))->var;
  ArgSymbol* indexArg = new ArgSymbol(INTENT_BLANK, "_index", index->type);
  loopBodyFn->insertFormalAtTail(indexArg);

  // The recursive iterator loop wrapper is ... .
  FnSymbol* loopBodyFnWrapper = new FnSymbol(astr("_rec_iter_loop_wrapper_", call->parentSymbol->name));
  call->parentSymbol->defPoint->insertBefore(new DefExpr(loopBodyFnWrapper));
  ftableVec.add(loopBodyFnWrapper);
  ftableMap.put(loopBodyFnWrapper, ftableVec.n-1);

  //
  // insert a call to the iterator function (using iterator as a
  // placeholder); build a call to loopBodyFnCall which will be
  // removed later and its arguments passed to the iteratorFn (we
  // build this to capture the actual arguments that should be
  // passed to it when this function is flattened)
  //
<<<<<<< HEAD
  Symbol* ic = toSymExpr(call->get(2))->var;
  FnSymbol* iterator = ic->type->initializer->getFormal(1)->type->initializer;
  CallExpr* iteratorFnCall = new CallExpr(iterator, ic, new_IntSymbol(ftableMap.get(loopBodyFnWrapper)));
  // replace function in iteratorFnCall with iterator function once that is created

  CallExpr* loopBodyFnCall = new CallExpr(loopBodyFn, gVoid);
  // use and remove loopBodyFnCall later
  call->parentExpr->insertBefore(loopBodyFnCall);
  call->parentExpr->insertBefore(iteratorFnCall);
  // Move the expression containing the call to the end of the (new) loop body function.
  loopBodyFn->insertAtTail(call->parentExpr->remove());
  call->remove();    // The call was replaced by a call to the (new) loop body function.

  // Now populate the loop body function.
  // Load the index arg.
  loopBodyFn->insertAtHead(new CallExpr(PRIM_MOVE, index, indexArg));
  loopBodyFn->insertAtHead(index->defPoint->remove());
  // Return nothing (void).
  loopBodyFn->insertAtTail(new CallExpr(PRIM_RETURN, gVoid));
  loopBodyFn->retType = dtVoid;

  Vec<FnSymbol*> nestedFunctions;
  nestedFunctions.add(loopBodyFn);
  flattenNestedFunctions(nestedFunctions);

  FnSymbol* iteratorFn = iteratorFnMap.get(iterator);
  if (!iteratorFn) {
    iteratorFn = createIteratorFn(iterator, iteratorFnCall, index,
                                  loopBodyFnCall, loopBodyFnWrapper, ic);
    iteratorFnMap.put(iterator, iteratorFn);
  } else {
    iteratorFnCall->baseExpr->replace(new SymExpr(iteratorFn));
    bundleLoopBodyFnArgsForIteratorFnCall(iteratorFnCall, loopBodyFnCall, loopBodyFnWrapper);
    Symbol* argBundleTmp = newTemp(iteratorFn->getFormal(3)->type);
    iteratorFnCall->insertBefore(new DefExpr(argBundleTmp));
    iteratorFnCall->insertBefore(new CallExpr(PRIM_MOVE, argBundleTmp, new CallExpr(PRIM_CAST, argBundleTmp->type->symbol, iteratorFnCall->get(3)->remove())));
    iteratorFnCall->insertAtTail(argBundleTmp);
  }
}


static void
expandIteratorInline(CallExpr* call) {
=======
>>>>>>> 4cea4cb2
  Symbol* ic = toSymExpr(call->get(2))->var;
  FnSymbol* iterator = ic->type->initializer->getFormal(1)->type->initializer;
  CallExpr* iteratorFnCall = new CallExpr(iterator, ic, new_IntSymbol(ftableMap.get(loopBodyFnWrapper)));
  // replace function in iteratorFnCall with iterator function once that is created

  CallExpr* loopBodyFnCall = new CallExpr(loopBodyFn, gVoid);
  // use and remove loopBodyFnCall later
  call->parentExpr->insertBefore(loopBodyFnCall);
  call->parentExpr->insertBefore(iteratorFnCall);
  // Move the expression containing the call to the end of the (new) loop body function.
  loopBodyFn->insertAtTail(call->parentExpr->remove());
  call->remove();    // The call was replaced by a call to the (new) loop body function.

  // Now populate the loop body function.
  // Load the index arg.
  loopBodyFn->insertAtHead(new CallExpr(PRIM_MOVE, index, indexArg));
  loopBodyFn->insertAtHead(index->defPoint->remove());
  // Return nothing (void).
  loopBodyFn->insertAtTail(new CallExpr(PRIM_RETURN, gVoid));
  loopBodyFn->retType = dtVoid;

  Vec<FnSymbol*> nestedFunctions;
  nestedFunctions.add(loopBodyFn);
  flattenNestedFunctions(nestedFunctions);

  FnSymbol* iteratorFn = iteratorFnMap.get(iterator);
  if (!iteratorFn) {
    iteratorFn = createIteratorFn(iterator, iteratorFnCall, index,
                                  loopBodyFnCall, loopBodyFnWrapper, ic);
    iteratorFnMap.put(iterator, iteratorFn);
  } else {
    iteratorFnCall->baseExpr->replace(new SymExpr(iteratorFn));
    bundleLoopBodyFnArgsForIteratorFnCall(iteratorFnCall, loopBodyFnCall, loopBodyFnWrapper);
    Symbol* argBundleTmp = newTemp("argBundleTmp", iteratorFn->getFormal(3)->type);
    iteratorFnCall->insertBefore(new DefExpr(argBundleTmp));
    iteratorFnCall->insertBefore(new CallExpr(PRIM_MOVE, argBundleTmp, new CallExpr(PRIM_CAST, argBundleTmp->type->symbol, iteratorFnCall->get(3)->remove())));
    iteratorFnCall->insertAtTail(argBundleTmp);
  }
}

<<<<<<< HEAD
=======

static void
expandIteratorInline(CallExpr* call) {
  Symbol* ic = toSymExpr(call->get(2))->var;
  FnSymbol* iterator = ic->type->initializer->getFormal(1)->type->initializer;

>>>>>>> 4cea4cb2
  if (iterator->hasFlag(FLAG_RECURSIVE_ITERATOR)) {

    //
    // loops over recursive iterators in recursive iterators only need
    // to be handled in the recursive iterator function
    //
    if (call->parentSymbol->hasFlag(FLAG_RECURSIVE_ITERATOR))
      return;

    expandRecursiveIteratorInline(call);
    return;
  }

  SET_LINENO(call);

  Symbol* index = toSymExpr(call->get(1))->var;
  BlockStmt* ibody = iterator->body->copy();
  if (!preserveInlinedLineNumbers)
    reset_ast_loc(ibody, call);

  // Body is the expression containing the iterator call.
  BlockStmt* body = toBlockStmt(call->parentExpr);

  // The iterator call is removed
  call->remove();
  // and the expression enclosing the call is replaced by the iterator body.
  body->replace(ibody);

  // Now replace yield statements in the inlined body with copies of the
  // expression that called the iterator, substituting the yielded index for the
  // iterator formal.
  Vec<BaseAST*> asts;
  collect_asts(ibody, asts);
  forv_Vec(BaseAST, ast, asts) {
    if (CallExpr* call = toCallExpr(ast)) {
      if (call->isPrimitive(PRIM_YIELD)) {
        SymbolMap map;

        Symbol* yieldedIndex = newTemp("_yieldedIndex", index->type);
        map.put(index, yieldedIndex);
        BlockStmt* bodyCopy = body->copy(&map);

        // ??? Is this really necessary?  Why?
        if (int count = countEnclosingLocalBlocks(call, ibody)) {
          for (int i = 0; i < count; i++) {
            bodyCopy = new BlockStmt(bodyCopy);
            bodyCopy->blockInfo = new CallExpr(PRIM_BLOCK_UNLOCAL);
          }
        }

        Symbol* yieldedSymbol = toSymExpr(call->get(1))->var;

        // remove move to return-temp that is defined at top of iterator
        bool inserted = false;
        if (CallExpr* prev = toCallExpr(call->prev)) {
          if (prev->isPrimitive(PRIM_MOVE)) {
            if (SymExpr* lhs = toSymExpr(prev->get(1))) {
              if (lhs->var == yieldedSymbol) {
                lhs->var = yieldedIndex;
                prev->insertBefore(new DefExpr(yieldedIndex));
                inserted = true;
              }
            }
          }
        }
        call->replace(bodyCopy);
        if (!inserted) {
          bodyCopy->insertBefore(new DefExpr(yieldedIndex));
          bodyCopy->insertBefore(new CallExpr(PRIM_MOVE, yieldedIndex, call->get(1)));
        }
      }
      if (call->isPrimitive(PRIM_RETURN)) // remove return
        call->remove();
    }
  }
  replaceIteratorFormalsWithIteratorFields(iterator, ic, asts);
}


// Returns true if the iterator can be inlined; false otherwise.
//
// It can be inlined if it contains exactly one yield statement.
static bool
canInlineIterator(FnSymbol* iterator) {
  Vec<BaseAST*> asts;
  collect_asts(iterator, asts);
  int count = 0;
  forv_Vec(BaseAST, ast, asts) {
    if (CallExpr* call = toCallExpr(ast))
      if (call->isPrimitive(PRIM_YIELD))
        count++;
  }
  if (count == 1)
    return true;
  return false;
}


static void
getRecursiveIterators(Vec<Symbol*>& iterators, Symbol* gIterator) {
  if (gIterator->type->symbol->hasFlag(FLAG_TUPLE)) {
    ClassType* iteratorType = toClassType(gIterator->type);
    for (int i=1; i <= iteratorType->fields.length; i++) {
      Symbol *iterator = toSymbol(iteratorType->getField(i));
      if (iterator)
        getRecursiveIterators(iterators, iterator);
    }
  }
  else {
    iterators.add(gIterator);
  }
}


static bool
canInlineSingleYieldIterator(Symbol* gIterator) {
  Vec<Symbol*> iterators;
  getRecursiveIterators(iterators, gIterator);
  for (int i = 0; i < iterators.n; i++) {
    FnSymbol* iterator= iterators.v[i]->type->initializer->getFormal(1)->type->initializer;
    BlockStmt *block = iterator->body;

    INT_ASSERT(block);
    Vec<BaseAST*> asts;
    collect_asts(block, asts);

    int numYields = 0;
    forv_Vec(BaseAST, ast, asts) {
      CallExpr* call = toCallExpr(ast);
      if (call && call->isPrimitive(PRIM_YIELD)) {
        numYields++;
        if (iterator->body != call->parentExpr) return false;
      }
    }
    if (numYields != 1) return false;
  }
  return true;
}


static void
setupSimultaneousIterators(Vec<Symbol*>& iterators,
                           Vec<Symbol*>& indices,
                           Symbol* gIterator,
                           Symbol* gIndex,
                           BlockStmt* loop) {
  if (gIterator->type->symbol->hasFlag(FLAG_TUPLE)) {
    ClassType* iteratorType = toClassType(gIterator->type);
    ClassType* indexType = toClassType(gIndex->type);
    for (int i=1; i <= iteratorType->fields.length; i++) {
      Symbol* iterator = newTemp("_iterator", iteratorType->getField(i)->type);
      loop->insertBefore(new DefExpr(iterator));
      loop->insertBefore(new CallExpr(PRIM_MOVE, iterator, new CallExpr(PRIM_GET_MEMBER_VALUE, gIterator, iteratorType->getField(i))));

      Symbol* index = newTemp("_index", indexType->getField(i)->type);
      loop->insertAtHead(new CallExpr(PRIM_SET_MEMBER, gIndex, indexType->getField(i), index));
      loop->insertAtHead(new DefExpr(index));
      setupSimultaneousIterators(iterators, indices, iterator, index, loop);
    }
  } else {
    iterators.add(gIterator);
    indices.add(gIndex);
  }
}


static bool
isBoundedIterator(FnSymbol* fn) {
  if (fn->_this) {
    Type* type = fn->_this->getValType();
    if (type->symbol->hasFlag(FLAG_RANGE)) {
      if (!strcmp(type->substitutions.v[1].value->name, "bounded"))
        return true;
      else
        return false;
    }
  }
  return true;
}


static void
getIteratorChildren(Vec<Type*>& children, Type* type) {
  forv_Vec(Type, child, type->dispatchChildren) {
    if (child != dtObject) {
      children.add_exclusive(child);
      getIteratorChildren(children, child);
    }
  }
}


#define ZIP1 1
#define ZIP2 2
#define ZIP3 3
#define ZIP4 4
#define HASMORE 5
#define GETVALUE 6


static void
buildIteratorCallInner(BlockStmt* block, Symbol* ret, int fnid, Symbol* iterator) {
  IteratorInfo* ii = iterator->type->initializer->getFormal(1)->type->initializer->iteratorInfo;
  FnSymbol* fn = NULL;
  switch (fnid) {
  case ZIP1: fn = ii->zip1; break;
  case ZIP2: fn = ii->zip2; break;
  case ZIP3: fn = ii->zip3; break;
  case ZIP4: fn = ii->zip4; break;
  case HASMORE: fn = ii->hasMore; break;
  case GETVALUE: fn = ii->getValue; break;
  }
  CallExpr* call = new CallExpr(fn, iterator);
  if (ret) {
    if (fn->retType == ret->type) {
      block->insertAtTail(new CallExpr(PRIM_MOVE, ret, call));
    } else {
      VarSymbol* tmp = newTemp("retTmp", fn->retType);
      block->insertAtTail(new DefExpr(tmp));
      block->insertAtTail(new CallExpr(PRIM_MOVE, tmp, call));
      block->insertAtTail(new CallExpr(PRIM_MOVE, ret, new CallExpr(PRIM_CAST, ret->type->symbol, tmp)));
    }
  } else {
    block->insertAtTail(call);
  }
}


static BlockStmt*
buildIteratorCall(Symbol* ret, int fnid, Symbol* iterator, Vec<Type*>& children) {
  BlockStmt* block = new BlockStmt();
  BlockStmt* outerBlock = block;
  forv_Vec(Type, type, children) {
    VarSymbol* cid = newTemp("cidSelector", dtBool);
    block->insertAtTail(new DefExpr(cid));
    block->insertAtTail(new CallExpr(PRIM_MOVE, cid,
                          new CallExpr(PRIM_TESTCID,
                                       iterator, type->symbol)));
    BlockStmt* thenStmt = new BlockStmt();
    BlockStmt* elseStmt = new BlockStmt();
    VarSymbol* childIterator = newTemp("childIterator", type);
    thenStmt->insertAtTail(new DefExpr(childIterator));
    thenStmt->insertAtTail(new CallExpr(PRIM_MOVE, childIterator, new CallExpr(PRIM_CAST, type->symbol, iterator)));
    buildIteratorCallInner(thenStmt, ret, fnid, childIterator);
    block->insertAtTail(new CondStmt(new SymExpr(cid), thenStmt, elseStmt));
    block = elseStmt;
  }
  buildIteratorCallInner(block, ret, fnid, iterator);
  return outerBlock;
}


static void
inlineSingleYieldIterator(CallExpr* call) {
  BlockStmt* block = toBlockStmt(call->parentExpr);
  SymExpr* se1 = toSymExpr(call->get(1));
  SymExpr* se2 = toSymExpr(call->get(2));
  VarSymbol* index = toVarSymbol(se1->var);
  VarSymbol* iterator = toVarSymbol(se2->var);

  SET_LINENO(call);
  Vec<Symbol*> iterators;
  Vec<Symbol*> indices;
  setupSimultaneousIterators(iterators, indices, iterator, index, block);

  CallExpr *noop = new CallExpr(PRIM_NOOP);
  block->insertAtHead(noop);
  for (int i = 0; i < iterators.n; i++) {
    FnSymbol *iterator = iterators.v[i]->type->initializer->getFormal(1)->type->initializer;
    Vec<Expr*> exprs;

    BlockStmt *ibody = iterator->body->copy();

    Vec<BaseAST*> asts;
    collect_asts(ibody, asts);
    bool afterYield = false;
    for_alist(expr, ibody->body) {
      if (CallExpr *curr_expr = toCallExpr(expr)) {
        if (curr_expr->isPrimitive(PRIM_YIELD)) {
          afterYield = true;
          noop->insertAfter(new CallExpr(PRIM_MOVE, indices.v[i], curr_expr->get(1)->remove()));
        } else if (!curr_expr->isPrimitive(PRIM_RETURN)) {
          if (!afterYield)
            noop->insertBefore(curr_expr->remove());
          else 
            block->insertAtTail(curr_expr->remove());
        }
      } else {
        if (!afterYield)
          noop->insertBefore(expr->remove());
        else 
          block->insertAtTail(expr->remove());
      }
    }

    int count = 1;
    for_formals(formal, iterator) {
      forv_Vec(BaseAST, ast, asts) {
        if (SymExpr* se = toSymExpr(ast)) {
          if (se->var == formal) {
            //if ((se->var->type == formal->type) && (!strcmp(se->var->name, formal->name))) {
            // count is used to get the nth field out of the iterator class;
            // it is replaced by the field once the iterator class is created
            Expr* stmt = se->getStmtExpr();
            VarSymbol* tmp = newTemp(formal->name, formal->type);
            stmt->insertBefore(new DefExpr(tmp));
            stmt->insertBefore(new CallExpr(PRIM_MOVE, tmp, new CallExpr(PRIM_GET_MEMBER, iterators.v[i], new_IntSymbol(count))));
            se->var = tmp;
          }
        }
      }
      count++;
    }

  }
  noop->remove();
  call->remove();
}


static void
expand_for_loop(CallExpr* call) {
  BlockStmt* block = toBlockStmt(call->parentExpr);
  if (!block || block->blockInfo != call)
    INT_FATAL(call, "bad for loop primitive");
  SymExpr* se1 = toSymExpr(call->get(1));
  SymExpr* se2 = toSymExpr(call->get(2));
  if (!se1 || !se2)
    INT_FATAL(call, "bad for loop primitive");
  VarSymbol* index = toVarSymbol(se1->var);
  VarSymbol* iterator = toVarSymbol(se2->var);
  if (!index || !iterator)
    INT_FATAL(call, "bad for loop primitive");

  if (!fNoInlineIterators &&
      iterator->type->initializer->getFormal(1)->type->initializer->iteratorInfo &&
      canInlineIterator(iterator->type->initializer->getFormal(1)->type->initializer) &&
      (iterator->type->dispatchChildren.n == 0 ||
       (iterator->type->dispatchChildren.n == 1 &&
        iterator->type->dispatchChildren.v[0] == dtObject))) {
    expandIteratorInline(call);
  } else if (!fNoInlineIterators && canInlineSingleYieldIterator(iterator)) {
    inlineSingleYieldIterator(call);
  } else {
    SET_LINENO(call);
    Vec<Symbol*> iterators;
    Vec<Symbol*> indices;
    setupSimultaneousIterators(iterators, indices, iterator, index, block);

    VarSymbol* firstCond = NULL;
    for (int i = 0; i < iterators.n; i++) {
      Vec<Type*> children;
      getIteratorChildren(children, iterators.v[i]->type);
      VarSymbol* cond = newTemp("_cond", dtBool);

      block->insertBefore(buildIteratorCall(NULL, ZIP1, iterators.v[i], children));

      block->insertBefore(new DefExpr(cond));
      block->insertBefore(buildIteratorCall(cond, HASMORE, iterators.v[i], children));
      block->insertAtHead(buildIteratorCall(indices.v[i], GETVALUE, iterators.v[i], children));

      block->insertAtTail(buildIteratorCall(NULL, ZIP3, iterators.v[i], children));
      block->insertAtTail(buildIteratorCall(cond, HASMORE, iterators.v[i], children));

      // hilde sez: This seems like a kludge.
      // Why is the pragma applied to the initializer rather than the type itself?
      if (isBoundedIterator(iterators.v[i]->type->initializer->getFormal(1)->type->initializer)) {
        if (!firstCond) {
          firstCond = cond;
        } else if (!fNoBoundsChecks) {
          VarSymbol* hasMore = newTemp("hasMore", dtBool);
          block->insertAtHead(new CondStmt(new SymExpr(hasMore), new CallExpr(PRIM_RT_ERROR, new_StringSymbol("zippered iterations have non-equal lengths"))));
          block->insertAtHead(new CallExpr(PRIM_MOVE, hasMore, new CallExpr(PRIM_EQUAL, cond, new_IntSymbol(0))));
          block->insertAtHead(new DefExpr(hasMore));
          block->insertAfter(new CondStmt(new SymExpr(cond), new CallExpr(PRIM_RT_ERROR, new_StringSymbol("zippered iterations have non-equal lengths"))));
        }
      }
      block->insertAtHead(buildIteratorCall(NULL, ZIP2, iterators.v[i], children));
      block->insertAfter(buildIteratorCall(NULL, ZIP4, iterators.v[i], children));
    }
    call->get(2)->remove();
    call->get(1)->remove();
    if (firstCond)
      call->insertAtTail(firstCond);
    else
      call->insertAtTail(gTrue);

    block->insertAtHead(index->defPoint->remove());
  }
}


static void
inlineIterators() {
  forv_Vec(BlockStmt, block, gBlockStmts) {
    if (block->parentSymbol) {
      if (block->blockInfo && block->blockInfo->isPrimitive(PRIM_BLOCK_FOR_LOOP)) {
        Symbol* iterator = toSymExpr(block->blockInfo->get(2))->var;
        FnSymbol* ifn = iterator->type->initializer->getFormal(1)->type->initializer;
        if (ifn->hasFlag(FLAG_INLINE_ITERATOR)) {
          expandIteratorInline(block->blockInfo);
        }
      }
    }
  }
}


static void fixNumericalGetMemberPrims()
{
  // fix GET_MEMBER primitives that access fields of an iterator class
  // via a number
  forv_Vec(CallExpr, call, gCallExprs) {
    if (call->parentSymbol && call->isPrimitive(PRIM_GET_MEMBER)) {
      ClassType* ct = toClassType(call->get(1)->getValType());
      int64_t num;
      if (get_int(call->get(2), &num)) {
        Symbol* field = ct->getField(num+1); // add 1 for super
        SET_LINENO(call);
        call->get(2)->replace(new SymExpr(field));
        CallExpr* parent = toCallExpr(call->parentExpr);
        INT_ASSERT(parent->isPrimitive(PRIM_MOVE));
        Symbol* local = toSymExpr(parent->get(1))->var;
        if (local->type == field->type)
          call->primitive = primitives[PRIM_GET_MEMBER_VALUE];
        else if (local->type != field->type->refType)
          INT_FATAL(call, "unexpected case");
      }
    }
  }
}


static void cleanupLeaderFollowerIteratorCalls()
{
  //
  // cleanup leader and follower iterator calls
  //
  forv_Vec(CallExpr, call, gCallExprs) {
    if (call->parentSymbol) {
      if (FnSymbol* fn = call->isResolved()) {
        if (fn->retType->symbol->hasFlag(FLAG_ITERATOR_RECORD) ||
            (isDefExpr(fn->formals.tail) &&
             !strcmp(toDefExpr(fn->formals.tail)->sym->name, "_retArg") &&
             toDefExpr(fn->formals.tail)->sym->getValType() &&
             toDefExpr(fn->formals.tail)->sym->getValType()->symbol->hasFlag(FLAG_ITERATOR_RECORD))) {
          if (!strcmp(call->parentSymbol->name, "_toLeader") ||
              !strcmp(call->parentSymbol->name, "_toFollower") ||
              !strcmp(call->parentSymbol->name, "_toFastFollower")) {
            ArgSymbol* iterator = toFnSymbol(call->parentSymbol)->getFormal(1);
            Type* iteratorType = iterator->getValType();
            int i = 2; // first field is super
            for_actuals(actual, call) {
              SymExpr* se = toSymExpr(actual);
              if (isArgSymbol(se->var) && call->parentSymbol != se->var->defPoint->parentSymbol) {
                Symbol* field = toClassType(iteratorType)->getField(i);
                VarSymbol* tmp = NULL;
                SET_LINENO(call);
                if (field->type == se->var->type) {
                  tmp = newTemp(field->name, field->type);
                  call->getStmtExpr()->insertBefore(new DefExpr(tmp));
                  call->getStmtExpr()->insertBefore(new CallExpr(PRIM_MOVE, tmp, new CallExpr(PRIM_GET_MEMBER_VALUE, iterator, field)));
                } else if (field->type->refType == se->var->type) {
                  tmp = newTemp(field->name, field->type->refType);
                  call->getStmtExpr()->insertBefore(new DefExpr(tmp));
                  call->getStmtExpr()->insertBefore(new CallExpr(PRIM_MOVE, tmp, new CallExpr(PRIM_GET_MEMBER, iterator, field)));
                }
                actual->replace(new SymExpr(tmp));
                i++;
              }
            }
          }
        }
      }
    }
  }
}
<<<<<<< HEAD


=======


>>>>>>> 4cea4cb2
static void handlePolymorphicIterators()
{
  forv_Vec(FnSymbol, fn, gFnSymbols) {
    // Find iterator functions that are not in the AST tree.
    if (fn->defPoint->parentSymbol && fn->iteratorInfo) {
      // Assert that the getIterator() function *is* in the tree.
      FnSymbol* getIterator = fn->iteratorInfo->getIterator;
      INT_ASSERT(getIterator->defPoint->parentSymbol);

      // See if the iterator record is polymorphic.
      ClassType* irecord = fn->iteratorInfo->irecord;
      if (irecord->dispatchChildren.n > 0) {
        // If so, then simulate dynamic dispatch by adding one conditional block
        // for each possible subtype.
        SET_LINENO(getIterator);
        LabelSymbol* label = new LabelSymbol("end");
        getIterator->insertBeforeReturn(new DefExpr(label));
        Symbol* ret = getIterator->getReturnSymbol();
        forv_Vec(Type, type, irecord->dispatchChildren) {
          VarSymbol* tmp = newTemp(irecord->getField(1)->type);
          VarSymbol* cid = newTemp(dtBool);
          BlockStmt* thenStmt = new BlockStmt();
          VarSymbol* recordTmp = newTemp("recordTmp", type);
          VarSymbol* classTmp = newTemp("classTmp", type->initializer->iteratorInfo->getIterator->retType);
          thenStmt->insertAtTail(new DefExpr(recordTmp));
          thenStmt->insertAtTail(new DefExpr(classTmp));

          ClassType* ct = toClassType(type);
          for_fields(field, ct) {
            VarSymbol* ftmp = newTemp("ftmp", getIterator->getFormal(1)->type->getField(field->name)->type);
            thenStmt->insertAtTail(new DefExpr(ftmp));
            thenStmt->insertAtTail(new CallExpr(PRIM_MOVE, ftmp, new CallExpr(PRIM_GET_MEMBER_VALUE, getIterator->getFormal(1), getIterator->getFormal(1)->type->getField(field->name))));
            // Store temp in record field.
            if (ftmp->type == field->type) {
              thenStmt->insertAtTail(new CallExpr(PRIM_SET_MEMBER, recordTmp, field, ftmp));
            } else {
              VarSymbol* ftmp2 = newTemp(field->type);
              thenStmt->insertAtTail(new DefExpr(ftmp2));
              thenStmt->insertAtTail(new CallExpr(PRIM_MOVE, ftmp2, new CallExpr(PRIM_CAST, field->type->symbol, ftmp)));
              thenStmt->insertAtTail(new CallExpr(PRIM_SET_MEMBER, recordTmp, field, ftmp2));
            }
          }
          thenStmt->insertAtTail(new CallExpr(PRIM_MOVE, classTmp, new CallExpr(type->initializer->iteratorInfo->getIterator, recordTmp)));
          thenStmt->insertAtTail(new CallExpr(PRIM_MOVE, ret, new CallExpr(PRIM_CAST, ret->type->symbol, classTmp)));
          thenStmt->insertAtTail(new GotoStmt(GOTO_GETITER_END, label));
          ret->defPoint->insertAfter(new CondStmt(new SymExpr(cid), thenStmt));
          ret->defPoint->insertAfter(new CallExpr(PRIM_MOVE, cid, new CallExpr(PRIM_TESTCID, tmp, type->initializer->iteratorInfo->irecord->getField(1)->type->symbol)));
          ret->defPoint->insertAfter(new DefExpr(cid));
          ret->defPoint->insertAfter(new CallExpr(PRIM_MOVE, tmp, new CallExpr(PRIM_GET_MEMBER_VALUE, getIterator->getFormal(1), irecord->getField(1))));
          ret->defPoint->insertAfter(new DefExpr(tmp));
        }
      }
    }
  }
}


static void reconstructIRautoCopyAutoDestroy()
{
  //
  // reconstruct autoCopy and autoDestroy for iterator records
  //
  forv_Vec(FnSymbol, fn, gFnSymbols) {
    if (fn->numFormals() == 1 && fn->getFormal(1)->type->symbol->hasFlag(FLAG_ITERATOR_RECORD)) {
      SET_LINENO(fn);
      if (!strcmp(fn->name, "chpl__autoCopy")) {
        Symbol* arg = fn->getFormal(1);
        Symbol* ret = fn->getReturnSymbol();
        BlockStmt* block = new BlockStmt();
        block->insertAtTail(ret->defPoint->remove());
        ClassType* irt = toClassType(arg->type);
        for_fields(field, irt) {
          SET_LINENO(field);
          if (FnSymbol* autoCopy = autoCopyMap.get(field->type)) {
            Symbol* tmp1 = newTemp(field->name, field->type);
            Symbol* tmp2 = newTemp(autoCopy->retType);
            block->insertAtTail(new DefExpr(tmp1));
            block->insertAtTail(new DefExpr(tmp2));
            block->insertAtTail(new CallExpr(PRIM_MOVE, tmp1, new CallExpr(PRIM_GET_MEMBER_VALUE, arg, field)));
            block->insertAtTail(new CallExpr(PRIM_MOVE, tmp2, new CallExpr(autoCopy, tmp1)));
            block->insertAtTail(new CallExpr(PRIM_SET_MEMBER, ret, field, tmp2));
          } else {
            Symbol* tmp = newTemp(field->name, field->type);
            block->insertAtTail(new DefExpr(tmp));
            block->insertAtTail(new CallExpr(PRIM_MOVE, tmp, new CallExpr(PRIM_GET_MEMBER_VALUE, arg, field)));
            block->insertAtTail(new CallExpr(PRIM_SET_MEMBER, ret, field, tmp));
          }
        }
        block->insertAtTail(new CallExpr(PRIM_RETURN, ret));
        fn->body->replace(block);
      }
      if (!strcmp(fn->name, "chpl__autoDestroy")) {
        SET_LINENO(fn);
        Symbol* arg = fn->getFormal(1);
        BlockStmt* block = new BlockStmt();
        ClassType* irt = toClassType(arg->type);
        for_fields(field, irt) {
          SET_LINENO(field);
          if (FnSymbol* autoDestroy = autoDestroyMap.get(field->type)) {
            Symbol* tmp = newTemp(field->name, field->type);
            block->insertAtTail(new DefExpr(tmp));
            block->insertAtTail(new CallExpr(PRIM_MOVE, tmp, new CallExpr(PRIM_GET_MEMBER_VALUE, arg, field)));
            block->insertAtTail(new CallExpr(autoDestroy, tmp));
          }
        }
        block->insertAtTail(new CallExpr(PRIM_RETURN, gVoid));
        fn->body->replace(block);
      }
    }
  }
}


void lowerIterators() {
  nonLeaderParCheck();

  computeRecursiveIteratorSet();

  inlineIterators();
  
  forv_Vec(FnSymbol, fn, gFnSymbols) {
    if (fn->hasFlag(FLAG_ITERATOR_FN)) {
      collapseBlocks(fn->body);
      removeUnnecessaryGotos(fn);
    }
  }

  forv_Vec(CallExpr, call, gCallExprs) {
    if (call->parentSymbol)
      if (call->isPrimitive(PRIM_BLOCK_FOR_LOOP))
        if (call->numActuals() > 1)
          expand_for_loop(call);
  }

  fragmentLocalBlocks();

  forv_Vec(FnSymbol, fn, gFnSymbols) {
    if (fn->hasFlag(FLAG_ITERATOR_FN)) {
      collapseBlocks(fn->body);
      removeUnnecessaryGotos(fn);
      if (!fNoCopyPropagation)
        localCopyPropagation(fn);
      if (!fNoDeadCodeElimination) {
        deadCodeElimination(fn);
      }
    }
  }
  forv_Vec(FnSymbol, fn, gFnSymbols) {
    if (fn->hasFlag(FLAG_ITERATOR_FN)) {
      lowerIterator(fn);
    }
  }

  fixNumericalGetMemberPrims();

  cleanupLeaderFollowerIteratorCalls();

  handlePolymorphicIterators();

  reconstructIRautoCopyAutoDestroy();
}

<|MERGE_RESOLUTION|>--- conflicted
+++ resolved
@@ -113,11 +113,7 @@
 //
 // If a local block has no yields, returns, gotos or labels
 // then it can safely be left unfragmented.
-<<<<<<< HEAD
-// An "unlocal block" also causes the local block to be fragmented.
-=======
 // A block whose blockInfo is PRIM_BLOCK_UNLOCAL must also be fragmented.
->>>>>>> 4cea4cb2
 //
 static bool leaveLocalBlockUnfragmented(BlockStmt* block) {
   Vec<BaseAST*> asts;
@@ -318,30 +314,20 @@
   }
 
   bool addedRecursiveCall = false;
-<<<<<<< HEAD
-  ArgSymbol* loopBodyFnArg = argBundleFreeFn->getFormal(1);
-=======
   ArgSymbol* loopBodyFnIDArg = argBundleFreeFn->getFormal(1);
->>>>>>> 4cea4cb2
   ArgSymbol* loopBodyFnArgsArg = argBundleFreeFn->getFormal(2);
 
   // Add a block for each concrete arg bundle type.
   BlockStmt* block = new BlockStmt();
 
   // Get the bundle arg and cast it to the concrete type.
-<<<<<<< HEAD
-  Symbol* loopBodyFnArgsArgTmp = newTemp(ct);
-  block->insertAtTail(new DefExpr(loopBodyFnArgsArgTmp));
-  block->insertAtTail(new CallExpr(PRIM_MOVE, loopBodyFnArgsArgTmp, new CallExpr(PRIM_CAST, ct->symbol, loopBodyFnArgsArg)));
-
-  // The last field contains ...
-=======
   Symbol* loopBodyFnArgsTmp = newTemp("loopBodyFnArgsTmp", ct);
   block->insertAtTail(new DefExpr(loopBodyFnArgsTmp));
   block->insertAtTail(new CallExpr(PRIM_MOVE, loopBodyFnArgsTmp, new CallExpr(PRIM_CAST, ct->symbol, loopBodyFnArgsArg)));
 
   // The last field contains the index used to select the recursive iterator argument bundle.
->>>>>>> 4cea4cb2
+
+  // The last field contains ...
   Symbol* lastField = NULL; // assume function pointer for function argument bundle
   for_fields(field, ct) {
     // If the bundle contains a pointer to another bundle, 
@@ -350,30 +336,6 @@
         field->getValType()->symbol->hasFlag(FLAG_LOOP_BODY_ARGUMENT_CLASS)) {
       addedRecursiveCall = true;
 
-<<<<<<< HEAD
-      // Load the recursive bundle pointer into a temp.
-      Symbol* tmp = newTemp(field->type);
-      block->insertAtTail(new DefExpr(tmp));
-      block->insertAtTail(new CallExpr(PRIM_MOVE, tmp, new CallExpr(PRIM_GET_MEMBER_VALUE, loopBodyFnArgsArgTmp, field)));
-
-      // Load the yet-to-be-determined function ID into a temp.
-      Symbol* lastTmp = newTemp(lastField->type);
-      block->insertAtTail(new DefExpr(lastTmp));
-      block->insertAtTail(new CallExpr(PRIM_MOVE, lastTmp, new CallExpr(PRIM_GET_MEMBER_VALUE, loopBodyFnArgsArgTmp, lastField)));
-
-      // Load the function ID for the recursive call.
-      VarSymbol* loopBodyFnArgTmp = newTemp(dtInt[INT_SIZE_DEFAULT]);
-      block->insertAtTail(new DefExpr(loopBodyFnArgTmp));
-      block->insertAtTail(new CallExpr(PRIM_MOVE, loopBodyFnArgTmp, new CallExpr(PRIM_DEREF, lastTmp)));
-
-      // Load the recursive bundle.
-      VarSymbol* loopBodyFnArgsArgTmp = newTemp(field->getValType());
-      block->insertAtTail(new DefExpr(loopBodyFnArgsArgTmp));
-      block->insertAtTail(new CallExpr(PRIM_MOVE, loopBodyFnArgsArgTmp, new CallExpr(PRIM_DEREF, tmp)));
-
-      // Generate the recursive call.
-      block->insertAtTail(new CallExpr(argBundleFreeFn, loopBodyFnArgTmp, loopBodyFnArgsArgTmp));
-=======
       // Load the function ID ref into a temp.
       Symbol* recursiveFnIDRef = newTemp("recursiveFnIDRef", lastField->type);
       block->insertAtTail(new DefExpr(recursiveFnIDRef));
@@ -396,27 +358,18 @@
 
       // Generate the recursive call.
       block->insertAtTail(new CallExpr(argBundleFreeFn, recursiveFnID, recursiveArgsTmp));
->>>>>>> 4cea4cb2
     }
     lastField = field;
   }
 
   // If we added a recursive call, we have to add a new clause to the free function:
-<<<<<<< HEAD
-  //   if (loopBodyFnArg == ftable_index(loopBodyFnWrapper))
-=======
   //   if (loopBodyFnIDArg == ftable_index(loopBodyFnWrapper))
->>>>>>> 4cea4cb2
   //   {
   //     ...
   //     chpl__freeRecursiveIteratorArgumentBundle(recursive_ID, recursive_bundle);
   //   }
   if (addedRecursiveCall) {
-<<<<<<< HEAD
-    Symbol* cond = newTemp(dtBool);
-=======
     Symbol* cond = newTemp("cond", dtBool);
->>>>>>> 4cea4cb2
     argBundleFreeFn->insertAtHead(new CondStmt(new SymExpr(cond), block));
     argBundleFreeFn->insertAtHead(new CallExpr(PRIM_MOVE, cond, new CallExpr(PRIM_EQUAL, loopBodyFnIDArg, new_IntSymbol(ftableMap.get(loopBodyFnWrapper)))));
     argBundleFreeFn->insertAtHead(new DefExpr(cond));
@@ -431,11 +384,7 @@
 // the appropriate bundle based on ... and copies that part.
 //
 // The created function has the signature:
-<<<<<<< HEAD
-//  chpl__copyRecursiveIteratorArgumentBundle(_loopBodyFn:int, _loopBodyFnArgs:ct);
-=======
 //  chpl__copyRecursiveIteratorArgumentBundle(_loopBodyFnID:int, _loopBodyFnArgs:ct);
->>>>>>> 4cea4cb2
 // where ct is the passed in ClassType.
 //
 static void
@@ -443,11 +392,7 @@
   if (argBundleCopyFn == NULL) {
     // Create the shared function that copies recursive argument bundles.
     // The initial implementation is just a shell.  After creation, it looks like:
-<<<<<<< HEAD
-    //  chpl__copyRecursiveIteratorArgumentBundle(int _loopBodyFn,
-=======
     //  chpl__copyRecursiveIteratorArgumentBundle(int _loopBodyFnID,
->>>>>>> 4cea4cb2
     //                                            ct* _loopBodyFnArgs)
     //  {
     //    ct* tmp = nil;
@@ -465,11 +410,7 @@
   }
 
   // Get the arguments to the (shared) copy function.
-<<<<<<< HEAD
-  ArgSymbol* loopBodyFnArg = argBundleCopyFn->getFormal(1);
-=======
   ArgSymbol* loopBodyFnIDArg = argBundleCopyFn->getFormal(1);
->>>>>>> 4cea4cb2
   ArgSymbol* loopBodyFnArgsArg = argBundleCopyFn->getFormal(2);
 
   // Create a new body for this call to the copy function.
@@ -488,11 +429,7 @@
   Symbol* argBundle = newTemp("argBundle", ct);
   block->insertAtTail(new DefExpr(argBundle));
   block->insertAtTail(new CallExpr(PRIM_MOVE, argBundle,
-<<<<<<< HEAD
-                                   new CallExpr(PRIM_CHPL_ALLOC_PERMIT_ZERO,
-=======
                                    new CallExpr(PRIM_CHPL_ALLOC,
->>>>>>> 4cea4cb2
                                      ct->symbol,
                                      newMemDesc("compiler-inserted argument bundle"))));
   Symbol* loopBodyFnArgsTmp = newTemp("loopBodyFnArgsTmp", ct);
@@ -569,17 +506,10 @@
 
   // Create the argument bundle.
   // args = (ct*)malloc(sizeof(ct));
-<<<<<<< HEAD
-  VarSymbol* argBundle = newTemp(ct);
-  iteratorFnCall->insertBefore(new DefExpr(argBundle));
-  iteratorFnCall->insertBefore(new CallExpr(PRIM_MOVE, argBundle,
-                                            new CallExpr(PRIM_CHPL_ALLOC_PERMIT_ZERO,
-=======
   VarSymbol* argBundle = newTemp("argBundle", ct);
   iteratorFnCall->insertBefore(new DefExpr(argBundle));
   iteratorFnCall->insertBefore(new CallExpr(PRIM_MOVE, argBundle,
                                             new CallExpr(PRIM_CHPL_ALLOC,
->>>>>>> 4cea4cb2
                                               ts,
                                               newMemDesc("compiler-inserted argument bundle"))));
   iteratorFnCall->insertAtTail(argBundle);
@@ -638,14 +568,11 @@
       }
     }
     
-<<<<<<< HEAD
-    // args.field = actual;
-    iteratorFnCall->insertBefore(new CallExpr(PRIM_SET_MEMBER, argBundle, field, actual));
-    VarSymbol* tmp = newTemp(field->type);
-=======
     iteratorFnCall->insertBefore(new CallExpr(PRIM_SET_MEMBER, argBundle, field, actual));
     VarSymbol* tmp = newTemp(field->name, field->type);
->>>>>>> 4cea4cb2
+
+    // In the wrapper function, moves the current arg bundle field into a temp 
+    // (unbundles it) and adds it to the args used  to call the loop body function.
 
     // In the wrapper function, moves the current arg bundle field into a temp 
     // (unbundles it) and adds it to the args used  to call the loop body function.
@@ -704,11 +631,7 @@
           if (Symbol* repl = retReplacementMap.get(block)) {
             se->var = repl;
           } else {
-<<<<<<< HEAD
-            Symbol* newRet = newTemp(ret->type);
-=======
             Symbol* newRet = newTemp("newRet", ret->type);
->>>>>>> 4cea4cb2
             block->insertAtHead(new CallExpr(PRIM_MOVE, newRet, ret));
             block->insertAtHead(new DefExpr(newRet));
             se->var = newRet;
@@ -724,11 +647,7 @@
 // Replace each yield with a call to the loop body function,
 // and remove return statements.
 static void convertYieldsAndReturns(Vec<BaseAST*>& asts, Symbol* index,
-<<<<<<< HEAD
-                                    ArgSymbol* loopBodyFnArg, ArgSymbol* loopBodyFnArgArgs)
-=======
                                     ArgSymbol* loopBodyFnIDArg, ArgSymbol* loopBodyFnArgArgs)
->>>>>>> 4cea4cb2
 {
   forv_Vec(BaseAST, ast, asts) {
     if (CallExpr* call = toCallExpr(ast)) {
@@ -737,21 +656,6 @@
         Symbol* yieldedIndex = newTemp("_yieldedIndex", index->type);
         call->insertBefore(new DefExpr(yieldedIndex));
         call->insertBefore(new CallExpr(PRIM_MOVE, yieldedIndex, call->get(1)->remove()));
-<<<<<<< HEAD
-        Expr* loopBodyFnArgCall = new CallExpr(PRIM_FTABLE_CALL, loopBodyFnArg, yieldedIndex, loopBodyFnArgArgs);
-
-        if (int count = countEnclosingLocalBlocks(call)) {
-          BlockStmt* blk = new BlockStmt(loopBodyFnArgCall);
-          blk->blockInfo = new CallExpr(PRIM_BLOCK_UNLOCAL);
-          for (int i = 1; i < count; i++) {
-            blk = new BlockStmt(blk);
-            blk->blockInfo = new CallExpr(PRIM_BLOCK_UNLOCAL);
-          }
-          call->replace(blk);
-        } else
-          call->replace(loopBodyFnArgCall);
-
-=======
         Expr* loopBodyFnCall = new CallExpr(PRIM_FTABLE_CALL, loopBodyFnIDArg, yieldedIndex, loopBodyFnArgArgs);
 
         // The inserted loop body function call is surrounded by a number of 
@@ -765,7 +669,6 @@
           callOrBlk = blk;
         }
         call->replace(callOrBlk);
->>>>>>> 4cea4cb2
       } else if (call->isPrimitive(PRIM_RETURN)) {
         // Just remove a return.
         call->remove();
@@ -813,23 +716,14 @@
   ArgSymbol* icArg = new ArgSymbol(INTENT_BLANK, "_ic", ic->type);
   iteratorFn->insertFormalAtTail(icArg);
   replaceIteratorFormalsWithIteratorFields(iterator, icArg, asts);
-<<<<<<< HEAD
-  ArgSymbol* loopBodyFnArg = new ArgSymbol(INTENT_BLANK, "_loopBodyFn", dtInt[INT_SIZE_DEFAULT]);
-  iteratorFn->insertFormalAtTail(loopBodyFnArg);
-=======
   ArgSymbol* loopBodyFnIDArg = new ArgSymbol(INTENT_BLANK, "_loopBodyFnID", dtInt[INT_SIZE_DEFAULT]);
   iteratorFn->insertFormalAtTail(loopBodyFnIDArg);
->>>>>>> 4cea4cb2
   ArgSymbol* loopBodyFnArgArgs = new ArgSymbol(INTENT_BLANK, "_loopBodyFnArgs", argsBundleType);
   iteratorFn->insertFormalAtTail(loopBodyFnArgArgs);
 
   localizeReturnSymbols(iteratorFn, asts);
 
-<<<<<<< HEAD
-  convertYieldsAndReturns(asts, index, loopBodyFnArg, loopBodyFnArgArgs);
-=======
   convertYieldsAndReturns(asts, index, loopBodyFnIDArg, loopBodyFnArgArgs);
->>>>>>> 4cea4cb2
 
   iteratorFn->retType = dtVoid;
   iteratorFn->insertAtTail(new CallExpr(PRIM_RETURN, gVoid));
@@ -871,52 +765,6 @@
   // build this to capture the actual arguments that should be
   // passed to it when this function is flattened)
   //
-<<<<<<< HEAD
-  Symbol* ic = toSymExpr(call->get(2))->var;
-  FnSymbol* iterator = ic->type->initializer->getFormal(1)->type->initializer;
-  CallExpr* iteratorFnCall = new CallExpr(iterator, ic, new_IntSymbol(ftableMap.get(loopBodyFnWrapper)));
-  // replace function in iteratorFnCall with iterator function once that is created
-
-  CallExpr* loopBodyFnCall = new CallExpr(loopBodyFn, gVoid);
-  // use and remove loopBodyFnCall later
-  call->parentExpr->insertBefore(loopBodyFnCall);
-  call->parentExpr->insertBefore(iteratorFnCall);
-  // Move the expression containing the call to the end of the (new) loop body function.
-  loopBodyFn->insertAtTail(call->parentExpr->remove());
-  call->remove();    // The call was replaced by a call to the (new) loop body function.
-
-  // Now populate the loop body function.
-  // Load the index arg.
-  loopBodyFn->insertAtHead(new CallExpr(PRIM_MOVE, index, indexArg));
-  loopBodyFn->insertAtHead(index->defPoint->remove());
-  // Return nothing (void).
-  loopBodyFn->insertAtTail(new CallExpr(PRIM_RETURN, gVoid));
-  loopBodyFn->retType = dtVoid;
-
-  Vec<FnSymbol*> nestedFunctions;
-  nestedFunctions.add(loopBodyFn);
-  flattenNestedFunctions(nestedFunctions);
-
-  FnSymbol* iteratorFn = iteratorFnMap.get(iterator);
-  if (!iteratorFn) {
-    iteratorFn = createIteratorFn(iterator, iteratorFnCall, index,
-                                  loopBodyFnCall, loopBodyFnWrapper, ic);
-    iteratorFnMap.put(iterator, iteratorFn);
-  } else {
-    iteratorFnCall->baseExpr->replace(new SymExpr(iteratorFn));
-    bundleLoopBodyFnArgsForIteratorFnCall(iteratorFnCall, loopBodyFnCall, loopBodyFnWrapper);
-    Symbol* argBundleTmp = newTemp(iteratorFn->getFormal(3)->type);
-    iteratorFnCall->insertBefore(new DefExpr(argBundleTmp));
-    iteratorFnCall->insertBefore(new CallExpr(PRIM_MOVE, argBundleTmp, new CallExpr(PRIM_CAST, argBundleTmp->type->symbol, iteratorFnCall->get(3)->remove())));
-    iteratorFnCall->insertAtTail(argBundleTmp);
-  }
-}
-
-
-static void
-expandIteratorInline(CallExpr* call) {
-=======
->>>>>>> 4cea4cb2
   Symbol* ic = toSymExpr(call->get(2))->var;
   FnSymbol* iterator = ic->type->initializer->getFormal(1)->type->initializer;
   CallExpr* iteratorFnCall = new CallExpr(iterator, ic, new_IntSymbol(ftableMap.get(loopBodyFnWrapper)));
@@ -957,15 +805,12 @@
   }
 }
 
-<<<<<<< HEAD
-=======
 
 static void
 expandIteratorInline(CallExpr* call) {
   Symbol* ic = toSymExpr(call->get(2))->var;
   FnSymbol* iterator = ic->type->initializer->getFormal(1)->type->initializer;
 
->>>>>>> 4cea4cb2
   if (iterator->hasFlag(FLAG_RECURSIVE_ITERATOR)) {
 
     //
@@ -1443,13 +1288,8 @@
     }
   }
 }
-<<<<<<< HEAD
-
-
-=======
-
-
->>>>>>> 4cea4cb2
+
+
 static void handlePolymorphicIterators()
 {
   forv_Vec(FnSymbol, fn, gFnSymbols) {
