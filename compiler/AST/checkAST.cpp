--- conflicted
+++ resolved
@@ -131,8 +131,6 @@
       }
       break;
 
-<<<<<<< HEAD
-=======
      case PRIM_GET_MEMBER:
      case PRIM_GET_MEMBER_VALUE:
      case PRIM_SET_MEMBER:
@@ -157,7 +155,6 @@
       }
       break;
 
->>>>>>> 09d3e61d
      case PRIM_UNKNOWN:
      case PRIM_NOOP:
      case PRIM_REF_TO_STRING:
