/*
 * Copyright 2004-2016 Cray Inc.
 * Other additional copyright holders may be indicated within.
 *
 * The entirety of this work is licensed under the Apache License,
 * Version 2.0 (the "License"); you may not use this file except
 * in compliance with the License.
 *
 * You may obtain a copy of the License at
 *
 *     http://www.apache.org/licenses/LICENSE-2.0
 *
 * Unless required by applicable law or agreed to in writing, software
 * distributed under the License is distributed on an "AS IS" BASIS,
 * WITHOUT WARRANTIES OR CONDITIONS OF ANY KIND, either express or implied.
 * See the License for the specific language governing permissions and
 * limitations under the License.
 */

// checkAST.cpp
//
// Additional structural checks on the health of the AST.
//

#include "passes.h"

#include "expr.h"
#include "driver.h" // For prototypes.

//#include <unordered_set> // C++11 (not fully supported yet)
#include <set>
#include <map>


void checkForDuplicateUses()
{
  // The specific case we're looking for is where there is an argument that
  // appears in more than one function.
  // So, scan the list of functions, cache their arguments, and barf if a
  // duplicate is encountered.
  std::set<ArgSymbol*> args_seen;
  for_alive_in_Vec(FnSymbol, fn, gFnSymbols)
  {
    for_formals(formal, fn)
    {
      if (args_seen.count(formal))
        INT_FATAL("Argument is used in multiple function definitions.");
      args_seen.insert(formal);
    }
  }
}

void checkArgsAndLocals()
{
  // Check that each VarSymbol and each ArgSymbol
  // has a DefExpr that is in the FnSymbol
  // or a parent of it.
  forv_Vec(SymExpr, se, gSymExprs)
  {
    DefExpr* def = se->var->defPoint;
    Symbol* defInSym = def->parentSymbol;
    Symbol* useInSym = se->parentSymbol;

    if (isFnSymbol(defInSym) && isFnSymbol(useInSym)) {
<<<<<<< HEAD
      if (defInSym->hasFlag(FLAG_MODULE_INIT) /*||
          defInSym->hasFlag(FLAG_ITERATOR_FN) */ ) {
=======
      if (defInSym->hasFlag(FLAG_MODULE_INIT)) {
>>>>>>> daa7230d
        // OK, module init functions can define globals
      } else {
        if (defInSym != useInSym) {
          INT_FATAL(se, "Refers to a local/arg in another function");
        }
      }
    }
  }
}

// Check that no unresolved symbols remain in the tree.
// This one is pretty cheap, so can be run after every pass (following
// resolution).
void checkNoUnresolveds()
{
  // TODO: This value should really be cranked down to 0.
  // But in some cases _construct__tuple remains unresolved after
  // resolution ... .
  if (gUnresolvedSymExprs.n > 1)
    INT_FATAL("Structural error: "
      "At this point, the AST should not contain any unresolved symbols.");
}

// Ensures that primitives are used only where they are expected.
void checkPrimitives()
{
  for_alive_in_Vec(CallExpr, call, gCallExprs)
  {
    // Only interested in primitives
    if (!call->primitive)
      continue;

    switch(call->primitive->tag)
    {
     default:
      INT_FATAL("Unhandled case in checkPrimitives");
      break;

      // These do not survive past parsing.
     case PRIM_ACTUALS_LIST:
      if (parsed)
        INT_FATAL("Primitive should not appear after parsing is complete.");
      break;

      // These do not survive past resolution.
     case PRIM_INIT:
     case PRIM_TYPE_TO_STRING:
     case PRIM_TO_LEADER:
     case PRIM_TO_FOLLOWER:
     case PRIM_FIELD_NUM_TO_NAME:
     case PRIM_FIELD_NAME_TO_NUM:
     case PRIM_FIELD_BY_NUM:
     case PRIM_ENUM_MIN_BITS:
     case PRIM_ENUM_IS_SIGNED:
     case PRIM_IS_UNION_TYPE:
     case PRIM_IS_ATOMIC_TYPE:
     case PRIM_IS_TUPLE_TYPE:
     case PRIM_IS_STAR_TUPLE_TYPE:
     case PRIM_NEW:                 // new keyword
     case PRIM_ERROR:
     case PRIM_WARNING:
      if (resolved)
        INT_FATAL("Primitive should not appear after resolution is complete.");
      break;

     case PRIM_ADDR_OF:             // set a reference to a value
      if (resolved) {
        // Check that the argument is not already a reference.
        // references can only go 1 level
        if (isReferenceType(call->get(1)->typeInfo()))
          INT_FATAL("Invalid PRIM_ADDR_OF of a reference");
      }
      break;

     case PRIM_DEREF:               // dereference a reference
      if (resolved) {
        // Check that the argument is a reference.
        if (!isReferenceType(call->get(1)->typeInfo()))
          INT_FATAL("Invalid PRIM_DEREF of a non-reference");
      }
      break;

     case PRIM_MOVE:
      if (resolved) {
        // Check that the LHS has the same type as the RHS.
        if (call->get(1)->typeInfo() != call->get(2)->typeInfo())
          INT_FATAL("PRIM_MOVE types do not match");
      }
      break;

     case PRIM_GET_MEMBER:
     case PRIM_GET_MEMBER_VALUE:
     case PRIM_SET_MEMBER:
      if (resolved) {
        // For expr.field, check that field is a VarSymbol
        // in the class expr.type.
        AggregateType* ct = toAggregateType(call->get(1)->typeInfo());
        SymExpr* getFieldSe = toSymExpr(call->get(2));
        Symbol* getField = getFieldSe->var;
        INT_ASSERT(ct);
        INT_ASSERT(getField);
        Symbol* name_match = NULL;
        for_fields(field, ct) {
          if (0 == strcmp(field->name, getField->name))
            name_match = field;
        }
        if (name_match != getField) {
          // Note: name_match contains the field that was
          // probably meant...
          INT_FATAL("Field access for field not in type");
        }
      }
      break;

     case PRIM_UNKNOWN:
     case PRIM_NOOP:
     case PRIM_REF_TO_STRING:
     case PRIM_RETURN:
     case PRIM_YIELD:
     case PRIM_UNARY_MINUS:
     case PRIM_UNARY_PLUS:
     case PRIM_UNARY_NOT:
     case PRIM_UNARY_LNOT:
     case PRIM_ADD:
     case PRIM_SUBTRACT:
     case PRIM_MULT:
     case PRIM_DIV:
     case PRIM_MOD:
     case PRIM_LSH:
     case PRIM_RSH:
     case PRIM_EQUAL:
     case PRIM_NOTEQUAL:
     case PRIM_LESSOREQUAL:
     case PRIM_GREATEROREQUAL:
     case PRIM_LESS:
     case PRIM_GREATER:
     case PRIM_AND:
     case PRIM_OR:
     case PRIM_XOR:
     case PRIM_POW:
     case PRIM_ASSIGN:
     case PRIM_SET_REFERENCE:
     case PRIM_ADD_ASSIGN:
     case PRIM_SUBTRACT_ASSIGN:
     case PRIM_MULT_ASSIGN:
     case PRIM_DIV_ASSIGN:
     case PRIM_MOD_ASSIGN:
     case PRIM_LSH_ASSIGN:
     case PRIM_RSH_ASSIGN:
     case PRIM_AND_ASSIGN:
     case PRIM_OR_ASSIGN:
     case PRIM_XOR_ASSIGN:
     case PRIM_MIN:
     case PRIM_MAX:
     case PRIM_SETCID:
     case PRIM_TESTCID:
     case PRIM_GETCID:
     case PRIM_SET_UNION_ID:
     case PRIM_GET_UNION_ID:
     case PRIM_CHECK_NIL:
     case PRIM_GET_REAL:            // get complex real component
     case PRIM_GET_IMAG:            // get complex imag component
     case PRIM_QUERY:               // query expression primitive
     case PRIM_LOCAL_CHECK:         // assert that a wide ref is on this locale
     case PRIM_GET_END_COUNT:
     case PRIM_SET_END_COUNT:
     case PRIM_GET_SERIAL:              // get serial state
     case PRIM_SET_SERIAL:              // set serial state to true or false
     case PRIM_SIZEOF:
     case PRIM_INIT_FIELDS:             // initialize fields of a temporary record
     case PRIM_PTR_EQUAL:
     case PRIM_PTR_NOTEQUAL:
     case PRIM_IS_SUBTYPE:
     case PRIM_CAST:
     case PRIM_DYNAMIC_CAST:
     case PRIM_TYPEOF:
     case PRIM_USED_MODULES_LIST:       // used modules in BlockStmt::modUses
     case PRIM_TUPLE_EXPAND:
     case PRIM_TUPLE_AND_EXPAND:
     case PRIM_CHPL_COMM_GET:           // Direct calls to the Chapel comm layer
     case PRIM_CHPL_COMM_PUT:           // may eventually add others (e.g.: non-blocking)
     case PRIM_CHPL_COMM_ARRAY_GET:
     case PRIM_CHPL_COMM_ARRAY_PUT:
     case PRIM_CHPL_COMM_REMOTE_PREFETCH:
     case PRIM_CHPL_COMM_GET_STRD:      // Direct calls to the Chapel comm layer for strided comm
     case PRIM_CHPL_COMM_PUT_STRD:      //  may eventually add others (e.g.: non-blocking)
     case PRIM_ARRAY_ALLOC:
     case PRIM_ARRAY_FREE:
     case PRIM_ARRAY_FREE_ELTS:
     case PRIM_ARRAY_GET:
     case PRIM_ARRAY_GET_VALUE:
     case PRIM_ARRAY_SHIFT_BASE_POINTER:
     case PRIM_ARRAY_SET:
     case PRIM_ARRAY_SET_FIRST:
     case PRIM_WHEN:
     case PRIM_BLOCK_PARAM_LOOP:        // BlockStmt::blockInfo - param for loop
     case PRIM_BLOCK_WHILEDO_LOOP:      // BlockStmt::blockInfo - while do loop
     case PRIM_BLOCK_DOWHILE_LOOP:      // BlockStmt::blockInfo - do while loop
     case PRIM_BLOCK_FOR_LOOP:          // BlockStmt::blockInfo - for loop
     case PRIM_BLOCK_BEGIN:             // BlockStmt::blockInfo - begin block
     case PRIM_BLOCK_COBEGIN:           // BlockStmt::blockInfo - cobegin block
     case PRIM_BLOCK_COFORALL:          // BlockStmt::blockInfo - coforall block
     case PRIM_BLOCK_ON:                // BlockStmt::blockInfo - on block
     case PRIM_BLOCK_BEGIN_ON:
     case PRIM_BLOCK_COBEGIN_ON:
     case PRIM_BLOCK_COFORALL_ON:
     case PRIM_BLOCK_LOCAL:             // BlockStmt::blockInfo - local block
     case PRIM_BLOCK_UNLOCAL:           // BlockStmt::blockInfo - unlocal local block
     case PRIM_DELETE:
     case PRIM_CALL_DESTRUCTOR:         // call destructor on type (do not free)
     case PRIM_LOGICAL_FOLDER:          // Help fold logical && and ||
     case PRIM_WIDE_GET_LOCALE:         // Returns the "locale" portion of a wide pointer.
     case PRIM_WIDE_GET_NODE:           // Get just the node portion of a wide pointer.
     case PRIM_WIDE_GET_ADDR:           // Get just the address portion of a wide pointer.
     case PRIM_ON_LOCALE_NUM:           // specify a particular localeID for an on clause.
     case PRIM_HEAP_REGISTER_GLOBAL_VAR:
     case PRIM_HEAP_BROADCAST_GLOBAL_VARS:
     case PRIM_PRIVATE_BROADCAST:
     case PRIM_INT_ERROR:
     case PRIM_CAPTURE_FN_FOR_CHPL:
     case PRIM_CAPTURE_FN_FOR_C:
     case PRIM_CREATE_FN_TYPE:
     case PRIM_STRING_COPY:
     case PRIM_CAST_TO_VOID_STAR:       // Cast the object argument to void*.
     case PRIM_RT_ERROR:
     case PRIM_RT_WARNING:
     case PRIM_NEW_PRIV_CLASS:
     case PRIM_GET_PRIV_CLASS:
     case PRIM_GET_USER_LINE:
     case PRIM_GET_USER_FILE:
     case PRIM_FTABLE_CALL:
     case PRIM_SET_SVEC_MEMBER:
     case PRIM_GET_SVEC_MEMBER:
     case PRIM_GET_SVEC_MEMBER_VALUE:
     case PRIM_VIRTUAL_METHOD_CALL:
     case PRIM_NUM_FIELDS:
     case PRIM_IS_POD:
      break;
    }
  }
}

// Look for cases where the return type is a value type,
// and it has no corresponding ref type.
void checkReturnTypesHaveRefTypes()
{
  for_alive_in_Vec(FnSymbol, fn, gFnSymbols)
  {
    Type* retType = fn->retType;

    if (retType->symbol->hasFlag(FLAG_REF))
      continue;

    if (retType->refType == NULL)
      INT_FATAL(fn, "every return type must also have a ref type.");
  }
}<|MERGE_RESOLUTION|>--- conflicted
+++ resolved
@@ -62,12 +62,7 @@
     Symbol* useInSym = se->parentSymbol;
 
     if (isFnSymbol(defInSym) && isFnSymbol(useInSym)) {
-<<<<<<< HEAD
-      if (defInSym->hasFlag(FLAG_MODULE_INIT) /*||
-          defInSym->hasFlag(FLAG_ITERATOR_FN) */ ) {
-=======
       if (defInSym->hasFlag(FLAG_MODULE_INIT)) {
->>>>>>> daa7230d
         // OK, module init functions can define globals
       } else {
         if (defInSym != useInSym) {
