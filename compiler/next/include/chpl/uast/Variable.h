/*
 * Copyright 2021 Hewlett Packard Enterprise Development LP
 * Other additional copyright holders may be indicated within.
 *
 * The entirety of this work is licensed under the Apache License,
 * Version 2.0 (the "License"); you may not use this file except
 * in compliance with the License.
 *
 * You may obtain a copy of the License at
 *
 *     http://www.apache.org/licenses/LICENSE-2.0
 *
 * Unless required by applicable law or agreed to in writing, software
 * distributed under the License is distributed on an "AS IS" BASIS,
 * WITHOUT WARRANTIES OR CONDITIONS OF ANY KIND, either express or implied.
 * See the License for the specific language governing permissions and
 * limitations under the License.
 */

#ifndef CHPL_UAST_VARIABLE_H
#define CHPL_UAST_VARIABLE_H

#include "chpl/queries/Location.h"
#include "chpl/uast/Formal.h"
#include "chpl/uast/IntentList.h"
#include "chpl/uast/VarLikeDecl.h"

namespace chpl {
namespace uast {


/**
  This class represents a variable. For example:

  \rst
  .. code-block:: chapel

      var a = 1;
      ref b = a;
      const c = 2;
      const ref d = c;
      param e = "hi";

      class C {
        var f: int;
      }
  \endrst

  each of a-f are Variables.
 */
class Variable final : public VarLikeDecl {
 public:
  enum Kind {
    // Use IntentList here for consistent enum values.
    VAR         = (int) IntentList::VAR,
    CONST       = (int) IntentList::CONST,
    CONST_REF   = (int) IntentList::CONST_REF,
    REF         = (int) IntentList::REF,
    PARAM       = (int) IntentList::PARAM,
    TYPE        = (int) IntentList::TYPE,
    INDEX       = (int) IntentList::INDEX
  };

 private:
<<<<<<< HEAD
  Variable(ASTList children, Decl::Visibility vis, UniqueString name,
           Variable::Kind kind,
           bool isConfig,
           int8_t typeExpressionChildNum,
           int8_t initExpressionChildNum)
=======
  Kind kind_;
  bool isField_;

  Variable(ASTList children, Decl::Visibility vis, UniqueString name,
           Variable::Kind kind,
           bool isField,
           int8_t typeExpressionChildNum, int8_t initExpressionChildNum)
>>>>>>> 9db468ef
      : VarLikeDecl(asttags::Variable, std::move(children), vis, name,
                    typeExpressionChildNum,
                    initExpressionChildNum),
        kind_(kind),
<<<<<<< HEAD
        isConfig_(isConfig) {}
=======
        isField_(isField) {
  }
>>>>>>> 9db468ef

  bool contentsMatchInner(const ASTNode* other) const override;
  void markUniqueStringsInner(Context* context) const override;

  Kind kind_;
  bool isConfig_;

 public:
  ~Variable() override = default;

  static owned<Variable> build(Builder* builder, Location loc,
                               UniqueString name, Decl::Visibility vis,
                               Variable::Kind kind,
<<<<<<< HEAD
                               bool isConfig,
=======
                               bool isField,
>>>>>>> 9db468ef
                               owned<Expression> typeExpression,
                               owned<Expression> initExpression);

  /**
    Returns the kind of the variable (`var` / `const` / `param` etc).
   */
  Kind kind() const { return this->kind_; }

  /**
<<<<<<< HEAD
    Returns true if this variable is a config variable.
  */
  bool isConfig() const { return this->isConfig_; }

=======
   Returns true if this Variable reperesents a field.
   */
  bool isField() const { return this->isField_; }
>>>>>>> 9db468ef
};


} // end namespace uast
} // end namespace chpl

#endif<|MERGE_RESOLUTION|>--- conflicted
+++ resolved
@@ -62,37 +62,26 @@
   };
 
  private:
-<<<<<<< HEAD
   Variable(ASTList children, Decl::Visibility vis, UniqueString name,
            Variable::Kind kind,
            bool isConfig,
+           bool isField,
            int8_t typeExpressionChildNum,
            int8_t initExpressionChildNum)
-=======
-  Kind kind_;
-  bool isField_;
-
-  Variable(ASTList children, Decl::Visibility vis, UniqueString name,
-           Variable::Kind kind,
-           bool isField,
-           int8_t typeExpressionChildNum, int8_t initExpressionChildNum)
->>>>>>> 9db468ef
       : VarLikeDecl(asttags::Variable, std::move(children), vis, name,
                     typeExpressionChildNum,
                     initExpressionChildNum),
         kind_(kind),
-<<<<<<< HEAD
-        isConfig_(isConfig) {}
-=======
+        isConfig_(isConfig),
         isField_(isField) {
   }
->>>>>>> 9db468ef
 
   bool contentsMatchInner(const ASTNode* other) const override;
   void markUniqueStringsInner(Context* context) const override;
 
   Kind kind_;
   bool isConfig_;
+  bool isField_;
 
  public:
   ~Variable() override = default;
@@ -100,11 +89,8 @@
   static owned<Variable> build(Builder* builder, Location loc,
                                UniqueString name, Decl::Visibility vis,
                                Variable::Kind kind,
-<<<<<<< HEAD
                                bool isConfig,
-=======
                                bool isField,
->>>>>>> 9db468ef
                                owned<Expression> typeExpression,
                                owned<Expression> initExpression);
 
@@ -114,16 +100,15 @@
   Kind kind() const { return this->kind_; }
 
   /**
-<<<<<<< HEAD
     Returns true if this variable is a config variable.
   */
   bool isConfig() const { return this->isConfig_; }
 
-=======
-   Returns true if this Variable reperesents a field.
-   */
+  /**
+    Returns true if this Variable reperesents a field.
+  */
   bool isField() const { return this->isField_; }
->>>>>>> 9db468ef
+
 };
 
 
