/*
 * Copyright 2020-2021 Hewlett Packard Enterprise Development LP
 * Copyright 2004-2019 Cray Inc.
 * Other additional copyright holders may be indicated within.
 *
 * The entirety of this work is licensed under the Apache License,
 * Version 2.0 (the "License"); you may not use this file except
 * in compliance with the License.
 *
 * You may obtain a copy of the License at
 *
 *     http://www.apache.org/licenses/LICENSE-2.0
 *
 * Unless required by applicable law or agreed to in writing, software
 * distributed under the License is distributed on an "AS IS" BASIS,
 * WITHOUT WARRANTIES OR CONDITIONS OF ANY KIND, either express or implied.
 * See the License for the specific language governing permissions and
 * limitations under the License.
 */

#include <string>
#include <vector>

static bool locationLessEq(YYLTYPE lhs, YYLTYPE rhs) {
  return (lhs.first_line < rhs.first_line) ||
         (lhs.first_line == rhs.first_line &&
          lhs.first_column <= rhs.first_column);
}

std::vector<ParserComment>* ParserContext::gatherComments(YYLTYPE location) {

  // If there were no comments, there is nothing to do.
  if (this->comments == nullptr) {
    return nullptr;
  }

  if (this->comments->size() == 0) {
    delete this->comments;
    this->comments = nullptr;
    return nullptr;
  }

  // Otherwise, gather only those comments that appear before the location.
  // This might be all of the comments or only some of them.

  ssize_t lastCommentToGather = -1;
  {
    size_t i = 0;
    for (ParserComment comment : *this->comments) {
      if (locationLessEq(comment.location, location)) {
        // OK, we can gather this comment (and any earlier ones)
        lastCommentToGather = i;
      }
      i++;
    }
  }

  // now, return the comments up to and including lastCommentToGather

  if (lastCommentToGather < 0) {
    // don't need to return any comments
    return nullptr;
  }

  if (lastCommentToGather == this->comments->size()-1) {
    // need to return all comments
    std::vector<ParserComment>* ret = this->comments;
    this->comments = nullptr;
    return ret;
  }

  // general case: return only the comments up to lastCommentToGather
  std::vector<ParserComment>* ret = new std::vector<ParserComment>();
  for (size_t i = 0; i <= lastCommentToGather; i++) {
    ret->push_back((*this->comments)[i]);
  }
  this->comments->erase(this->comments->begin(),
                        this->comments->begin()+lastCommentToGather+1);
  return ret;
}

void ParserContext::noteDeclStartLoc(YYLTYPE loc) {
  if (this->declStartLocation.first_line == 0) {
    this->declStartLocation = loc;
  }
}
Sym::Visibility ParserContext::noteVisibility(Sym::Visibility visibility) {
  this->visibility = visibility;
  return this->visibility;
}
Variable::Kind ParserContext::noteVarDeclKind(Variable::Kind varDeclKind) {
  this->varDeclKind = varDeclKind;
  return this->varDeclKind;
}
YYLTYPE ParserContext::declStartLoc(YYLTYPE curLoc) {
  if (this->declStartLocation.first_line == 0)
    return curLoc;
  else
    return this->declStartLocation;
}
void ParserContext::resetDeclState() {
  this->varDeclKind = Variable::VAR;
  this->visibility = Sym::DEFAULT_VISIBILITY;
  YYLTYPE emptyLoc = {0};
  this->declStartLocation = emptyLoc;
}

void ParserContext::noteComment(YYLTYPE loc, const char* data, long size) {
  if (this->comments == nullptr) {
    this->comments = new std::vector<ParserComment>();
  }
  ParserComment c;
  c.location = loc;
  Location ll = this->convertLocation(loc);
  auto comment = Comment::build(this->builder, ll, std::string(data, size));
  free((void*)data);
  c.comment = comment.release();
  this->comments->push_back(c);
}

void ParserContext::clearCommentsBefore(YYLTYPE loc) {
  auto comments = this->gatherComments(loc);
  if (comments != nullptr) {
    for (ParserComment parserComment : *this->comments) {
      delete parserComment.comment;
    }
    delete comments;
  }
}
void ParserContext::clearComments() {
  if (this->comments != nullptr) {
    for (ParserComment parserComment : *this->comments) {
      delete parserComment.comment;
    }
    this->comments->clear();
  }
}

ParserExprList* ParserContext::makeList() {
  return new ParserExprList();
}
ParserExprList* ParserContext::makeList(ParserExprList* lst) {
  return lst;
}
ParserExprList* ParserContext::makeList(Expression* e) {
  ParserExprList* ret = new ParserExprList();
  ret->push_back(e);
  return ret;
}
ParserExprList* ParserContext::makeList(CommentsAndStmt cs) {
  ParserExprList* ret = new ParserExprList();
  this->appendList(ret, cs);
  return ret;
}

ParserExprList* ParserContext::appendList(ParserExprList* dst,
                                          ParserExprList* lst) {
  for (Expression* elt : *lst) {
    dst->push_back(elt);
  }
  delete lst;
  return dst;
}

ParserExprList* ParserContext::appendList(ParserExprList* dst, Expression* e) {
  dst->push_back(e);
  return dst;
}

ParserExprList* ParserContext::appendList(ParserExprList* dst,
                                          std::vector<ParserComment>* comments) {
  if (comments != nullptr) {
    for (ParserComment parserComment : *comments) {
      Comment* c = parserComment.comment;
      dst->push_back(c);
      this->commentLocations.insert({(void*)c, parserComment.location});
    }
    delete comments;
  }
  return dst;
}

ParserExprList* ParserContext::appendList(ParserExprList* dst,
                                          CommentsAndStmt cs) {
  // append the comments
  this->appendList(dst, cs.comments);
  // then append the statement
  if (cs.stmt != nullptr) {
    dst->push_back(cs.stmt);
  }
  return dst;
}

ASTList ParserContext::consumeList(ParserExprList* lst) {
  ASTList ret;
  if (lst != nullptr) {
    for (Expression* e : *lst) {
      ret.push_back(toOwned(e));
    }
    delete lst;
  }
  return ret;
}

void ParserContext::consumeNamedActuals(MaybeNamedActualList* lst,
                                        ASTList& actualsOut,
                                        std::vector<UniqueString>& namesOut) {
  bool anyActualNames = false;
  if (lst != nullptr) {
    for (auto& elt : *lst) {
      if (!elt.name.isEmpty())
        anyActualNames = true;
    }
    for (auto& elt : *lst) {
      actualsOut.push_back(toOwned(elt.expr));
      if (anyActualNames)
        namesOut.push_back(elt.name);
    }
    delete lst;
  }
}

std::vector<ParserComment>*
ParserContext::gatherCommentsFromList(ParserExprList* lst,
                                      YYLTYPE location) {
  if (lst == nullptr || lst->size() == 0) {
    // no list, so nothing to do
    return nullptr;
  }

  size_t nToMove = 0;
  while (lst->size() > nToMove) {
    Expression* e = (*lst)[nToMove];
    if (Comment* c = e->toComment()) {
      auto search = this->commentLocations.find(c);
      assert(search != this->commentLocations.end());
      YYLTYPE commentLocation = search->second;
      if (locationLessEq(commentLocation, location)) {
        nToMove++;
        continue;
      }
    }
    break;
  }

  if (nToMove == 0) {
    return nullptr;
  }

  std::vector<ParserComment>* ret = new std::vector<ParserComment>();
  for (size_t i = 0; i < nToMove; i++) {
    Comment* c = (*lst)[i]->toComment();
    assert(c);
    auto search = this->commentLocations.find(c);
    assert(search != this->commentLocations.end());
    YYLTYPE commentLocation = search->second;
    ParserComment pc;
    pc.location = commentLocation;
    pc.comment = c;
    ret->push_back(pc);
  }

  lst->erase(lst->begin(), lst->begin()+nToMove);

  return ret;
}

void ParserContext::appendComments(CommentsAndStmt*cs,
                                   std::vector<ParserComment>* comments) {
  if (cs->comments == nullptr) {
    cs->comments = comments;
    return;
  }

  // otherwise, append them and then delete comments
  for (ParserComment parserComment : *comments) {
    cs->comments->push_back(parserComment);
  }

  delete comments;
}

CommentsAndStmt ParserContext::finishStmt(CommentsAndStmt cs) {
  this->clearComments();
  return cs;
}
CommentsAndStmt ParserContext::finishStmt(Expression* e) {
  this->clearComments();
  return makeCommentsAndStmt(NULL, e);
}

ParserExprList*
ParserContext::blockToParserExprList(YYLTYPE lbrLoc, YYLTYPE rbrLoc,
                                     ParserExprList* body) {
  this->clearCommentsBefore(lbrLoc);
  ParserExprList* ret = body != nullptr ? body : new ParserExprList();
  this->appendList(ret, this->gatherComments(rbrLoc));
  return ret;
}

Location ParserContext::convertLocation(YYLTYPE location) {
  return Location(this->filename,
                  location.first_line,
                  location.first_column,
                  location.last_line,
                  location.last_column);
}

Identifier* ParserContext::buildEmptyIdent(YYLTYPE location) {
  UniqueString empty;
  return Identifier::build(builder, convertLocation(location), empty).release();
}
Identifier* ParserContext::buildIdent(YYLTYPE location, PODUniqueString name) {
  return Identifier::build(builder, convertLocation(location), name).release();
}

OpCall* ParserContext::buildBinOp(YYLTYPE location,
                                  Expression* lhs,
                                  PODUniqueString op,
                                  Expression* rhs) {
  return OpCall::build(builder, convertLocation(location),
                       op, toOwned(lhs), toOwned(rhs)).release();
}
OpCall* ParserContext::buildUnaryOp(YYLTYPE location,
                                    PODUniqueString op,
                                    Expression* expr) {
  return OpCall::build(builder, convertLocation(location),
                       op, toOwned(expr)).release();
}

FunctionParts ParserContext::makeFunctionParts(bool isInline,
                                               bool isOverride) {
  FunctionParts fp = {nullptr,
                      nullptr,
                      this->visibility,
                      Function::DEFAULT_LINKAGE,
                      nullptr,
                      isInline,
                      isOverride,
                      Function::PROC,
                      nullptr,
                      PODUniqueString::build(),
                      Function::DEFAULT_RETURN_INTENT,
                      false,
                      nullptr, nullptr, nullptr, nullptr,
                      nullptr};
  return fp;
}

CommentsAndStmt ParserContext::buildFunctionDecl(YYLTYPE location,
                                                 FunctionParts& fp) {
  CommentsAndStmt cs = {fp.comments, nullptr};
  if (fp.errorExpr == nullptr) {
    auto f = FunctionDecl::build(builder, this->convertLocation(location),
                                 fp.name, this->visibility,
                                 fp.linkage, toOwned(fp.linkageNameExpr),
                                 fp.isInline,
                                 fp.isOverride,
                                 fp.kind,
                                 toOwned(fp.receiver),
                                 fp.returnIntent,
                                 fp.throws,
                                 this->consumeList(fp.formals),
                                 toOwned(fp.returnType),
                                 toOwned(fp.where),
                                 this->consumeList(fp.lifetime),
                                 this->consumeList(fp.body));
    cs.stmt = f.release();
  } else {
    cs.stmt = fp.errorExpr;
  }
  this->clearComments();
  return cs;
}

<<<<<<< HEAD
FnCall* ParserContext::wrapCalledExpressionInNew(YYLTYPE location,
                                                 New::Management management,
                                                 FnCall* fnCall) {
  assert(fnCall->calledExpression());
  bool wrappedBaseExpression = false;

  // Find the child slot containing the called expression. Then remove it,
  // wrap it in a new expression, and swap in the new expression.
  for (auto& child : builder->mutableRefToChildren(fnCall)) {
    if (child.get() == fnCall->calledExpression()) {
      auto calledExpr = std::move(child).release()->toExpression();
      assert(calledExpr);
      auto newExpr = New::build(builder, convertLocation(location),
                                std::move(toOwned(calledExpr)),
                                management);
      child = std::move(newExpr);
      wrappedBaseExpression = true;
      break;
    }
  }

  assert(wrappedBaseExpression);

  return fnCall;
=======
// TODO: Need way to clear location of 'e' in the builder.
owned<Decl> ParserContext::buildIndexVariableDecl(YYLTYPE location,
                                                  owned<Expression> e) {
  if (const Identifier* ident = e->toIdentifier()) {
    return VariableDecl::build(builder, convertLocation(location),
                               ident->name(),
                               Sym::DEFAULT_VISIBILITY,
                               Variable::INDEX,
                               /*typeExpression*/ nullptr,
                               /*initExpression*/ nullptr);
  } else {
    noteError(location, this, "Cannot handle this kind of index var");
  }

  return nullptr;
>>>>>>> 75306b93
}
<|MERGE_RESOLUTION|>--- conflicted
+++ resolved
@@ -373,7 +373,23 @@
   return cs;
 }
 
-<<<<<<< HEAD
+// TODO: Need way to clear location of 'e' in the builder.
+owned<Decl> ParserContext::buildIndexVariableDecl(YYLTYPE location,
+                                                  owned<Expression> e) {
+  if (const Identifier* ident = e->toIdentifier()) {
+    return VariableDecl::build(builder, convertLocation(location),
+                               ident->name(),
+                               Sym::DEFAULT_VISIBILITY,
+                               Variable::INDEX,
+                               /*typeExpression*/ nullptr,
+                               /*initExpression*/ nullptr);
+  } else {
+    noteError(location, this, "Cannot handle this kind of index var");
+  }
+
+  return nullptr;
+}
+
 FnCall* ParserContext::wrapCalledExpressionInNew(YYLTYPE location,
                                                  New::Management management,
                                                  FnCall* fnCall) {
@@ -398,21 +414,4 @@
   assert(wrappedBaseExpression);
 
   return fnCall;
-=======
-// TODO: Need way to clear location of 'e' in the builder.
-owned<Decl> ParserContext::buildIndexVariableDecl(YYLTYPE location,
-                                                  owned<Expression> e) {
-  if (const Identifier* ident = e->toIdentifier()) {
-    return VariableDecl::build(builder, convertLocation(location),
-                               ident->name(),
-                               Sym::DEFAULT_VISIBILITY,
-                               Variable::INDEX,
-                               /*typeExpression*/ nullptr,
-                               /*initExpression*/ nullptr);
-  } else {
-    noteError(location, this, "Cannot handle this kind of index var");
-  }
-
-  return nullptr;
->>>>>>> 75306b93
-}
+}