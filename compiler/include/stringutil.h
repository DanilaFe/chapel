--- conflicted
+++ resolved
@@ -1,5 +1,3 @@
-<<<<<<< HEAD
-=======
 /*
  * Copyright 2004-2014 Cray Inc.
  * Other additional copyright holders may be indicated within.
@@ -19,7 +17,6 @@
  * limitations under the License.
  */
 
->>>>>>> 9b81586f
 #ifndef _STRINGUTIL_H_
 #define _STRINGUTIL_H_
 
