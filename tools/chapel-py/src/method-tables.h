--- conflicted
+++ resolved
@@ -67,567 +67,10 @@
 #define METHOD_PROTOTYPE(NODE, NAME, DOCSTR)
 #endif
 
-<<<<<<< HEAD
-
-//
-// The order here should be kept in sync with the order in the uast list.
-// Not all nodes need methods exposed to python, so not all uast nodes are listed here.
-// See list in frontend/include/chpl/uast/uast-classes-list.h.
-//
-// Inside each method table, methods should be listed in alphabetical order
-//
-
-CLASS_BEGIN(AnonFormal)
-  PLAIN_GETTER(AnonFormal, intent, "Get the intent for this AnonFormal node",
-               const char*, return intentToString(node->intent()))
-  PLAIN_GETTER(AnonFormal, type_expression, "Get the type expression for this AnonFormal node",
-               const AstNode*, return node->typeExpression())
-CLASS_END(AnonFormal)
-
-CLASS_BEGIN(As)
-  PLAIN_GETTER(As, symbol, "Get the symbol for this As node",
-               const AstNode*, return node->symbol())
-  PLAIN_GETTER(As, rename, "Get the rename for this As node",
-               const AstNode*, return node->rename())
-CLASS_END(As)
-
-CLASS_BEGIN(Array)
-  PLAIN_GETTER(Array, exprs, "Get the expressions from this Array node",
-               IterAdapterBase*, return mkIterPair(node->exprs()))
-  PLAIN_GETTER(Array, has_trailing_comma, "Check if this Array node has a trailing comma",
-               bool, return node->hasTrailingComma())
-  PLAIN_GETTER(Array, is_associative, "Check if this Array node is associative",
-               bool, return node->isAssociative())
-CLASS_END(Array)
-
-CLASS_BEGIN(Attribute)
-  METHOD_PROTOTYPE(Attribute, actuals, "Get the actuals for this Attribute node")
-  PLAIN_GETTER(Attribute, name, "Get the name of this Attribute node",
-               UniqueString, return node->name())
-CLASS_END(Attribute)
-
-CLASS_BEGIN(AttributeGroup)
-  PLAIN_GETTER(AttributeGroup, is_unstable, "Check if this AttributeGroup contains the 'unstable' attribute",
-               bool, return node->isUnstable())
-  PLAIN_GETTER(AttributeGroup, is_deprecated, "Check if this AttributeGroup contains the 'deprecated' attribute",
-               bool, return node->isDeprecated())
-CLASS_END(AttributeGroup)
-
-CLASS_BEGIN(Break)
-  PLAIN_GETTER(Break, target, "Get the target from this Break node",
-               const AstNode*, return node->target())
-CLASS_END(Break)
-
-CLASS_BEGIN(Catch)
-  PLAIN_GETTER(Catch, target, "Get the error from this Catch node",
-               const AstNode*, return node->error())
-  PLAIN_GETTER(Catch, body, "Get the body from this Catch node",
-               const AstNode*, return node->body())
-  PLAIN_GETTER(Catch, has_parens_around_error, "Check if this Catch uses parentheses",
-               bool, return node->hasParensAroundError())
-CLASS_END(Catch)
-
-CLASS_BEGIN(Cobegin)
-  PLAIN_GETTER(Cobegin, with_clause, "Get the WithClause from this Cobegin node",
-               const AstNode*, return node->withClause())
-  PLAIN_GETTER(Cobegin, task_bodies, "Get tasks from this Cobegin node",
-               IterAdapterBase*, return mkIterPair(node->taskBodies()))
-CLASS_END(Cobegin)
-
-CLASS_BEGIN(Conditional)
-  PLAIN_GETTER(Conditional, condition, "Get the condition of this Conditional node",
-               const AstNode*, return node->condition())
-  PLAIN_GETTER(Conditional, else_block, "Get the else block of this Conditional node or None if no else block",
-               const AstNode*, return node->elseBlock())
-  PLAIN_GETTER(Conditional, is_expression_level, "Checks if this Conditional node is expression-level",
-               bool, return node->isExpressionLevel())
-  PLAIN_GETTER(Conditional, then_block, "Get the then block of this Conditional node",
-               const AstNode*, return node->thenBlock())
-CLASS_END(Conditional)
-
-CLASS_BEGIN(Comment)
-  PLAIN_GETTER(Comment, text, "Get the text from this Comment node",
-               const char*, return node->c_str())
-CLASS_END(Comment)
-
-CLASS_BEGIN(Continue)
-  PLAIN_GETTER(Continue, target, "Get the target from this Continue node",
-               const AstNode*, return node->target())
-CLASS_END(Continue)
-
-CLASS_BEGIN(Delete)
-  PLAIN_GETTER(Delete, exprs, "Get the expressions from this Delete node",
-               IterAdapterBase*, return mkIterPair(node->exprs()))
-CLASS_END(Delete)
-
-CLASS_BEGIN(Domain)
-  PLAIN_GETTER(Domain, exprs, "Get the expressions from this Domain node",
-               IterAdapterBase*, return mkIterPair(node->exprs()))
-  PLAIN_GETTER(Domain, used_curly_braces, "Check if the Domain node used curly braces",
-               bool, return node->usedCurlyBraces())
-CLASS_END(Domain)
-
-CLASS_BEGIN(Dot)
-  PLAIN_GETTER(Dot, field, "Get the field accessed in the Dot node",
-               UniqueString, return node->field())
-  PLAIN_GETTER(Dot, field_location, "Get the textual location of the Dot node's field expression",
-               Location, return chpl::parsing::locateDotFieldWithAst(context, node))
-  PLAIN_GETTER(Dot, receiver, "Get the receiver of the Dot node",
-               const AstNode*, return node->receiver())
-  PLAIN_GETTER(Dot, to_node, "Get the AST node that this Dot node refers to",
-               const AstNode*, return nodeOrNullFromToId(context, node))
-CLASS_END(Dot)
-
-CLASS_BEGIN(ExternBlock)
-  PLAIN_GETTER(ExternBlock, code, "Get C code of this ExternBlock node",
-               std::string, return node->code())
-CLASS_END(ExternBlock)
-
-CLASS_BEGIN(FunctionSignature)
-  PLAIN_GETTER(FunctionSignature, formals, "Get the formals for this FunctionSignature node",
-               IterAdapterBase*, return mkIterPair(node->formals()))
-  PLAIN_GETTER(FunctionSignature, is_parenless, "Check if this FunctionSignature node is parenless",
-               bool, return node->isParenless())
-  PLAIN_GETTER(FunctionSignature, kind, "Get the kind of this FunctionSignature node",
-               const char*, return Function::kindToString(node->kind()))
-  PLAIN_GETTER(FunctionSignature, return_intent, "Get the return intent of this FunctionSignature node",
-               const char*,  return intentToString(node->returnIntent()))
-  PLAIN_GETTER(FunctionSignature, return_type, "Get the return type for this FunctionSignature node",
-               const AstNode*, return node->returnType())
-  PLAIN_GETTER(FunctionSignature, this_formal, "Get the this formal for this FunctionSignature node",
-               const AstNode*, return node->thisFormal())
-  PLAIN_GETTER(FunctionSignature, throws, "Check if this FunctionSignature node is marked throws",
-               bool, return node->throws())
-CLASS_END(FunctionSignature)
-
-CLASS_BEGIN(Implements)
-  PLAIN_GETTER(Implements, interface_name, "Get the interface name of this Implements node",
-               UniqueString, return node->interfaceName())
-  PLAIN_GETTER(Implements, type_ident, "Get the type identifier from this Implements node",
-               const AstNode*, return node->typeIdent())
-  PLAIN_GETTER(Implements, interface_expr, "Get the interface expression from this Implements node",
-               const AstNode*, return node->interfaceExpr())
-  PLAIN_GETTER(Implements, is_expression_level, "Check if this Implements node is expression level",
-               bool, return node->isExpressionLevel())
-CLASS_END(Implements)
-
-CLASS_BEGIN(Identifier)
-  PLAIN_GETTER(Identifier, name, "Get the name of this Identifier node",
-               UniqueString, return node->name())
-  PLAIN_GETTER(Identifier, to_node, "Get the AST node that this Identifier node refers to",
-               const AstNode*, return nodeOrNullFromToId(context, node))
-CLASS_END(Identifier)
-
-CLASS_BEGIN(Import)
-  PLAIN_GETTER(Import, visibility, "Get the visibility of this Import node",
-               const char*, return Decl::visibilityToString(node->visibility()))
-  PLAIN_GETTER(Import, visibility_clauses, "Get the visibility clauses of this Import node",
-               IterAdapterBase*, return mkIterPair(node->visibilityClauses()))
-CLASS_END(Import)
-
-CLASS_BEGIN(Include)
-  PLAIN_GETTER(Include, name, "Get the name of this Include node",
-               UniqueString, return node->name())
-  PLAIN_GETTER(Include, is_prototype, "Check if this Include node is for a prototype module",
-               bool, return node->isPrototype())
-  PLAIN_GETTER(Include, visibility, "Get the visibility of this Include node",
-               const char*, return Decl::visibilityToString(node->visibility()))
-CLASS_END(Include)
-
-CLASS_BEGIN(Init)
-  PLAIN_GETTER(Init, target, "Get the target of this Init node",
-               const AstNode*, return node->target())
-CLASS_END(Init)
-
-CLASS_BEGIN(Label)
-  PLAIN_GETTER(Label, loop, "Get the loop this Label node is attached to",
-               const AstNode*, return node->loop())
-  PLAIN_GETTER(Label, name, "Get the name of this Label node",
-               UniqueString, return node->name())
-CLASS_END(Label)
-
-CLASS_BEGIN(New)
-  PLAIN_GETTER(New, management, "Get the management style for this New node",
-               const char*, return New::managementToString(node->management()))
-  PLAIN_GETTER(New, type_expression, "Get the type expression for this New node",
-               const AstNode*, return node->typeExpression())
-CLASS_END(New)
-
-CLASS_BEGIN(Range)
-  PLAIN_GETTER(Range, lower_bound, "Get the lower bound of this Range node",
-               const AstNode*, return node->lowerBound())
-  PLAIN_GETTER(Range, op_kind, "Get the op kind of this Range node",
-               const char*, return opKindToString(node->opKind()))
-  PLAIN_GETTER(Range, upper_bound, "Get the upper bound of this Range node",
-               const AstNode*, return node->upperBound())
-CLASS_END(Range)
-
-CLASS_BEGIN(Require)
-  PLAIN_GETTER(Require, exprs, "Get the expressions of this Require node",
-               IterAdapterBase*, return mkIterPair(node->exprs()))
-CLASS_END(Require)
-
-CLASS_BEGIN(Return)
-  PLAIN_GETTER(Return, value, "Get the expression returned by this Return node",
-               const AstNode*, return node->value())
-CLASS_END(Return)
-
-CLASS_BEGIN(Select)
-  PLAIN_GETTER(Select, exprs, "Get the expression of this Select node",
-               const AstNode*, return node->expr())
-  PLAIN_GETTER(Select, when_stmts, "Get the When statements of this Select node",
-               IterAdapterBase*, return mkIterPair(node->whenStmts()))
-CLASS_END(Select)
-
-CLASS_BEGIN(Throw)
-  PLAIN_GETTER(Throw, error_expression, "Get the expression thrown by this Throw node",
-               const AstNode*, return node->errorExpression())
-CLASS_END(Throw)
-
-CLASS_BEGIN(Try)
-  PLAIN_GETTER(Try, body, "Get the body of this Try node",
-               const AstNode*, return node->body())
-  PLAIN_GETTER(Try, handlers, "Get the Catch node handlers of this Try node",
-               IterAdapterBase*, return mkIterPair(node->handlers()))
-  PLAIN_GETTER(Try, is_expression_level, "Check if this Try node is expression level",
-               bool, return node->isExpressionLevel())
-  PLAIN_GETTER(Try, is_try_bang, "Check if this Try node is a 'try!'",
-               bool, return node->isTryBang())
-CLASS_END(Try)
-
-CLASS_BEGIN(Use)
-  PLAIN_GETTER(Use, visibility, "Get the visibility of this Use node",
-               const char*, return Decl::visibilityToString(node->visibility()))
-  PLAIN_GETTER(Use, visibility_clauses, "Get the visibility clauses of this Use node",
-               IterAdapterBase*, return mkIterPair(node->visibilityClauses()))
-CLASS_END(Use)
-
-CLASS_BEGIN(VisibilityClause)
-  PLAIN_GETTER(VisibilityClause, symbol, "Get the symbol referenced by this VisibilityClause node",
-               const AstNode*, return node->symbol())
-CLASS_END(VisibilityClause)
-
-CLASS_BEGIN(WithClause)
-  PLAIN_GETTER(WithClause, exprs, "Get the expressions of this WithClause node",
-               IterAdapterBase*, return mkIterPair(node->exprs()))
-CLASS_END(WithClause)
-
-CLASS_BEGIN(Yield)
-  PLAIN_GETTER(Yield, value, "Get the expression yielded by this Yield node",
-               const AstNode*, return node->value())
-CLASS_END(Yield)
-
-CLASS_BEGIN(SimpleBlockLike)
-  PLAIN_GETTER(SimpleBlockLike, block_style, "Get the block style of this SimpleBlockLike node",
-               const char*, return blockStyleToString(node->blockStyle()))
-CLASS_END(SimpleBlockLike)
-
-CLASS_BEGIN(Begin)
-  PLAIN_GETTER(Begin, with_clause, "Get the WithClause of this Begin node",
-               const AstNode*, return node->withClause())
-CLASS_END(Begin)
-
-CLASS_BEGIN(Local)
-  PLAIN_GETTER(Local, condition, "Get the condition of this Local node",
-               const AstNode*, return node->condition())
-CLASS_END(Local)
-
-CLASS_BEGIN(Manage)
-  PLAIN_GETTER(Manage, managers, "Get the managers of this Manage node",
-               IterAdapterBase*, return mkIterPair(node->managers()))
-CLASS_END(Manage)
-
-CLASS_BEGIN(On)
-  PLAIN_GETTER(On, destination, "Get the destination of this On node",
-               const AstNode*, return node->destination())
-CLASS_END(On)
-
-CLASS_BEGIN(Serial)
-  PLAIN_GETTER(Serial, condition, "Get the condition of this Serial node",
-               const AstNode*, return node->condition())
-CLASS_END(Serial)
-
-CLASS_BEGIN(When)
-  PLAIN_GETTER(When, block_style, "Get the block style of this When node",
-               const char*, return blockStyleToString(node->blockStyle()))
-  PLAIN_GETTER(When, body, "Get the body of this When node",
-               const AstNode*, return node->body())
-  PLAIN_GETTER(When, case_exprs, "Get the case expressions of this When node",
-               IterAdapterBase*, return mkIterPair(node->caseExprs()))
-  PLAIN_GETTER(When, is_otherwise, "Check if this When node uses the otherwise keyword",
-               bool, return node->isOtherwise())
-CLASS_END(When)
-
-CLASS_BEGIN(Loop)
-  PLAIN_GETTER(Loop, block_style, "Get the block style of this Loop node",
-               const char*, return blockStyleToString(node->blockStyle()))
-  PLAIN_GETTER(Loop, body, "Get the body of this Loop node",
-               const AstNode*, return node->body())
-CLASS_END(Loop)
-
-CLASS_BEGIN(DoWhile)
-  PLAIN_GETTER(DoWhile, condition, "Get the condition of this DoWhole node",
-               const AstNode*, return node->condition())
-CLASS_END(DoWhile)
-
-CLASS_BEGIN(While)
-  PLAIN_GETTER(While, condition, "Get the condition of this While node",
-               const AstNode*, return node->condition())
-CLASS_END(While)
-
-CLASS_BEGIN(IndexableLoop)
-  PLAIN_GETTER(IndexableLoop, index, "Get the index of this IndexableLoop node",
-               const AstNode*, return node->index())
-  PLAIN_GETTER(IndexableLoop, is_expression_level, "Check if this IndexableLoop node is expression level",
-               bool, return node->isExpressionLevel())
-  PLAIN_GETTER(IndexableLoop, iterand, "Get the iterand of this IndexableLoop node",
-               const AstNode*, return node->iterand())
-  PLAIN_GETTER(IndexableLoop, with_clause, "Get the WithClause of this IndexableLoop node",
-               const AstNode*, return node->withClause())
-CLASS_END(IndexableLoop)
-
-CLASS_BEGIN(BracketLoop)
-  PLAIN_GETTER(BracketLoop, is_maybe_array_type, "Check if this BracketLoop node may actually be a type",
-               bool, return node->isMaybeArrayType())
-CLASS_END(BracketLoop)
-
-CLASS_BEGIN(For)
-  PLAIN_GETTER(For, is_param, "Check if this For node is a param",
-               bool, return node->isParam())
-CLASS_END(For)
-
-CLASS_BEGIN(BoolLiteral)
-  PLAIN_GETTER(BoolLiteral, value, "Get the value of this BoolLiteral node",
-               const char*, return (node->value() ? "true" : "false"))
-CLASS_END(BoolLiteral)
-
-CLASS_BEGIN(ImagLiteral)
-  PLAIN_GETTER(ImagLiteral, text, "Get the value of this ImagLiteral node",
-               UniqueString, return node->text())
-CLASS_END(ImagLiteral)
-
-CLASS_BEGIN(IntLiteral)
-  PLAIN_GETTER(IntLiteral, text, "Get the value of this IntLiteral node",
-               UniqueString, return node->text())
-CLASS_END(IntLiteral)
-
-CLASS_BEGIN(RealLiteral)
-  PLAIN_GETTER(RealLiteral, text, "Get the value of this RealLiteral node",
-               UniqueString, return node->text())
-CLASS_END(RealLiteral)
-
-CLASS_BEGIN(UintLiteral)
-  PLAIN_GETTER(UintLiteral, text, "Get the value of this UintLiteral node",
-               UniqueString, return node->text())
-CLASS_END(UintLiteral)
-
-CLASS_BEGIN(StringLikeLiteral)
-  PLAIN_GETTER(StringLikeLiteral, value, "Get the value of this StringLikeLiteral node",
-               UniqueString, return node->value())
-CLASS_END(StringLikeLiteral)
-
-CLASS_BEGIN(Call)
-  PLAIN_GETTER(Call, actuals, "Get the arguments to this Call node",
-               IterAdapterBase*, return mkIterPair(node->actuals()))
-  PLAIN_GETTER(Call, called_expression, "Get the expression invoked by this Call node",
-               const AstNode*, return node->calledExpression())
-  PLAIN_GETTER(Call, formal_actual_mapping, "Get the index of the function's formal for each of the call's actuals.",
-               std::vector<int>, return actualOrderForNode(context, node))
-CLASS_END(Call)
-
-CLASS_BEGIN(FnCall)
-  METHOD_PROTOTYPE(FnCall, actuals, "Get the actuals of this FnCall node")
-  PLAIN_GETTER(FnCall, used_square_brackets, "Check if this FnCall was made using square brackets",
-               bool, return node->callUsedSquareBrackets())
-  METHOD(FnCall, is_named_actual, "Check if the nth actual is named",
-         bool(int), return node->isNamedActual(std::get<0>(args)))
-  METHOD(FnCall, actual_name, "Get the name of an actual if used; otherwise an empty string",
-         UniqueString(int), return node->actualName(std::get<0>(args)))
-CLASS_END(FnCall)
-
-CLASS_BEGIN(OpCall)
-  PLAIN_GETTER(OpCall, is_binary_op, "Check if this OpCall node is a binary op",
-               bool, return node->isBinaryOp())
-  PLAIN_GETTER(OpCall, is_unary_op, "Check if this OpCall node is an unary op",
-               bool, return node->isUnaryOp())
-  PLAIN_GETTER(OpCall, op, "Get the op string for this OpCall node",
-               UniqueString, return node->op())
-CLASS_END(OpCall)
-
-CLASS_BEGIN(PrimCall)
-  PLAIN_GETTER(PrimCall, prim, "Get the primitive name for this PrimCall node",
-               const char*, return chpl::uast::primtags::primTagToName(node->prim()))
-CLASS_END(PrimCall)
-
-CLASS_BEGIN(Reduce)
-  PLAIN_GETTER(Reduce, iterand, "Get the iterand for this Reduce node",
-               const AstNode*, return node->iterand())
-  PLAIN_GETTER(Reduce, op, "Get the op for this Reduce node",
-               const AstNode*, return node->op())
-CLASS_END(Reduce)
-
-CLASS_BEGIN(Scan)
-  PLAIN_GETTER(Scan, iterand, "Get the iterand for this Scan node",
-               const AstNode*, return node->iterand())
-  PLAIN_GETTER(Scan, op, "Get the op for this Scan node",
-               const AstNode*, return node->op())
-CLASS_END(Scan)
-
-CLASS_BEGIN(Decl)
-  PLAIN_GETTER(Decl, linkage, "Get the linkage of this Decl node",
-               const char*, return Decl::linkageToString(node->linkage()))
-  PLAIN_GETTER(Decl, linkage_name, "Get the linkage name of this Decl node",
-               const AstNode*, return node->linkageName())
-  PLAIN_GETTER(Decl, visibility, "Get the visibility of this Decl node",
-               const char*, return Decl::visibilityToString(node->visibility()))
-CLASS_END(Decl)
-
-CLASS_BEGIN(TupleDecl)
-  PLAIN_GETTER(TupleDecl, decls, "Get the declarations for this TupleDecl node",
-               IterAdapterBase*, return mkIterPair(node->decls()))
-  PLAIN_GETTER(TupleDecl, init_expression, "Get the init expression of this TupleDecl node",
-               const AstNode*, return node->typeExpression())
-  PLAIN_GETTER(TupleDecl, intent_or_kind, "Get the intent or kind of this TupleDecl node",
-               const char*, return TupleDecl::intentOrKindToString(node->intentOrKind()))
-  PLAIN_GETTER(TupleDecl, type_expression, "Get the type expression of this TupleDecl node",
-               const AstNode*, return node->initExpression())
-CLASS_END(TupleDecl)
-
-CLASS_BEGIN(ForwardingDecl)
-  PLAIN_GETTER(ForwardingDecl, expr, "Get the expression of this ForwardingDecl node",
-               const AstNode*, return node->expr())
-CLASS_END(ForwardingDecl)
-
-CLASS_BEGIN(NamedDecl)
-  PLAIN_GETTER(NamedDecl, name, "Get the name of this NamedDecl node",
-               UniqueString, return node->name())
-  PLAIN_GETTER(NamedDecl, name_location, "Get the textual location of the NamedDecl node's name",
-               Location, return chpl::parsing::locateDeclNameWithAst(context, node))
-CLASS_END(NamedDecl)
-
-CLASS_BEGIN(EnumElement)
-  PLAIN_GETTER(EnumElement, init_expression, "Get the init expression of this EnumElement node",
-               const AstNode*, return node->initExpression())
-CLASS_END(EnumElement)
-
-CLASS_BEGIN(Function)
-  PLAIN_GETTER(Function, formals, "Get the formals for this Function node",
-               IterAdapterBase*, return mkIterPair(node->formals()))
-  PLAIN_GETTER(Function, body, "Get the body for this function",
-               const AstNode*, return node->body())
-  METHOD(Function, formal, "Get the n'th Formal of this Function node",
-         const AstNode*(int), return node->formal(std::get<0>(args)))
-  PLAIN_GETTER(Function, is_anonymous, "Check if this Function node is anonymous",
-               bool, return node->isAnonymous())
-  PLAIN_GETTER(Function, is_inline, "Check if this Function node is marked inline",
-               bool, return node->isInline())
-  PLAIN_GETTER(Function, is_method, "Check if this Function node is a method",
-               bool, return node->isMethod())
-  PLAIN_GETTER(Function, is_override, "Check if this Function node is an override",
-               bool, return node->isOverride())
-  PLAIN_GETTER(Function, is_parenless, "Check if this Function node is parenless",
-               bool, return node->isParenless())
-  PLAIN_GETTER(Function, is_primary_method, "Check if this Function node is a primary method",
-               bool, return node->isPrimaryMethod())
-  PLAIN_GETTER(Function, kind, "Get the kind of this Function node",
-               const char*, return Function::kindToString(node->kind()))
-  PLAIN_GETTER(Function, lifetime_clauses, "Get the lifetime clauses for this Function node",
-               IterAdapterBase*, return mkIterPair(node->lifetimeClauses()))
-  PLAIN_GETTER(Function, num_formals, "Get the number of formals for this Function node",
-               int, return node->numFormals())
-  PLAIN_GETTER(Function, return_intent, "Get the return intent of this Function node",
-               const char*,  return intentToString(node->returnIntent()))
-  PLAIN_GETTER(Function, return_type, "Get the return type for this Function node",
-               const AstNode*, return node->returnType())
-  PLAIN_GETTER(Function, this_formal, "Get the this formal for this Function node",
-               const AstNode*, return node->thisFormal())
-  PLAIN_GETTER(Function, throws, "Check if this Function node is marked throws",
-               bool, return node->throws())
-  PLAIN_GETTER(Function, where_clause, "Get the where clause for this Function node",
-               const AstNode*, return node->whereClause())
-CLASS_END(Function)
-
-CLASS_BEGIN(Interface)
-  PLAIN_GETTER(Interface, stmts, "Get the statements for this Interface node",
-               IterAdapterBase*, return mkIterPair(node->stmts()))
-  PLAIN_GETTER(Interface, formals, "Get the formals for this Interface node",
-               IterAdapterBase*, return mkIterPair(node->formals()))
-  PLAIN_GETTER(Interface, is_formal_list_explicit, "Check if this Interface node has an explicit formal list",
-               bool, return node->isFormalListExplicit())
-CLASS_END(Interface)
-
-CLASS_BEGIN(Module)
-  PLAIN_GETTER(Module, kind, "Get the kind of this Module node",
-               const char*, return Module::moduleKindToString(node->kind()))
-CLASS_END(Module)
-
-CLASS_BEGIN(ReduceIntent)
-  PLAIN_GETTER(ReduceIntent, op, "Get the op for this ReduceIntent node",
-               const AstNode*, return node->op())
-CLASS_END(ReduceIntent)
-
-CLASS_BEGIN(VarLikeDecl)
-  PLAIN_GETTER(VarLikeDecl, init_expression, "Get the init expression of this VarLikeDecl node",
-               const AstNode*, return node->initExpression())
-  PLAIN_GETTER(VarLikeDecl, storage_kind, "Get the storage kind of this VarLikeDecl node",
-               const char*, return qualifierToString(node->storageKind()))
-  PLAIN_GETTER(VarLikeDecl, type_expression, "Get the type expression of this VarLikeDecl node",
-               const AstNode*, return node->typeExpression())
-  PLAIN_GETTER(VarLikeDecl, intent, "Get the intent for this VarLikeDecl node",
-               const char*, return intentToString(node->storageKind()))
-CLASS_END(VarLikeDecl)
-
-CLASS_BEGIN(VarArgFormal)
-  PLAIN_GETTER(VarArgFormal, count, "Get the count expression of this VarArgFormal node",
-               const AstNode*, return node->count())
-CLASS_END(VarArgFormal)
-
-CLASS_BEGIN(Variable)
-  PLAIN_GETTER(Variable, is_config, "Check if this Variable node is a config variable",
-               bool, return node->isConfig())
-  PLAIN_GETTER(Variable, is_field, "Check if this Variable node is a class field variable",
-               bool, return node->isField())
-  PLAIN_GETTER(Variable, kind, "Get the kind of this Variable node",
-               const char*, return qualifierToString(node->storageKind()))
-CLASS_END(Variable)
-
-CLASS_BEGIN(AggregateDecl)
-  PLAIN_GETTER(AggregateDecl, decls_or_comments, "Get the declarations and comments of this AggregateDecl node",
-               IterAdapterBase*, return mkIterPair(node->declOrComments()))
-  PLAIN_GETTER(AggregateDecl, inherit_exprs, "Get the inherit expressions of this AggregateDecl node",
-               IterAdapterBase*, return mkIterPair(node->inheritExprs()))
-CLASS_END(AggregateDecl)
-
-CLASS_BEGIN(BoolParam)
-  PLAIN_GETTER(BoolParam, value, "Get the value of this boolean Param",
-               bool, return node->value())
-CLASS_END(BoolParam)
-
-CLASS_BEGIN(EnumParam)
-  PLAIN_GETTER(EnumParam, value, "Get the value of this enum Param",
-               const AstNode*, return parsing::idToAst(context, node->value()))
-CLASS_END(EnumParam)
-
-CLASS_BEGIN(IntParam)
-  PLAIN_GETTER(IntParam, value, "Get the value of this integer Param",
-               int, return node->value())
-CLASS_END(IntParam)
-
-CLASS_BEGIN(StringParam)
-  PLAIN_GETTER(StringParam, value, "Get the value of this string Param",
-               UniqueString, return node->value())
-CLASS_END(StringParam)
-
-CLASS_BEGIN(CompositeType)
-  PLAIN_GETTER(CompositeType, decl, "Get the AstNode that declares this CompositeType",
-               const AstNode*, return parsing::idToAst(context, node->id()))
-CLASS_END(CompositeType)
-=======
 #include "method-tables/core-methods.h"
 #include "method-tables/param-methods.h"
 #include "method-tables/type-methods.h"
 #include "method-tables/uast-methods.h"
->>>>>>> 944920df
 
 //
 // Cleanup and undefine all macros
