/*
 * Copyright 2021-2025 Hewlett Packard Enterprise Development LP
 * Other additional copyright holders may be indicated within.
 *
 * The entirety of this work is licensed under the Apache License,
 * Version 2.0 (the "License"); you may not use this file except
 * in compliance with the License.
 *
 * You may obtain a copy of the License at
 *
 *     http://www.apache.org/licenses/LICENSE-2.0
 *
 * Unless required by applicable law or agreed to in writing, software
 * distributed under the License is distributed on an "AS IS" BASIS,
 * WITHOUT WARRANTIES OR CONDITIONS OF ANY KIND, either express or implied.
 * See the License for the specific language governing permissions and
 * limitations under the License.
 */

#include "prims.h"

#include "chpl/parsing/parsing-queries.h"
#include "chpl/resolution/resolution-queries.h"
#include "chpl/types/all-types.h"
#include "chpl/uast/all-uast.h"
#include "chpl/framework/ErrorBase.h"
#include "chpl/resolution/can-pass.h"
#include "chpl/util/version-info.h"
#include "chpl/framework/query-impl.h"

namespace chpl {
namespace resolution {


using namespace uast;
using namespace types;

static const CompositeType* toCompositeTypeActual(const QualifiedType& type,
                                                  bool shouldBeType = true) {
  if ((type.kind() == QualifiedType::TYPE) == shouldBeType) {
    if (auto t = type.type()) {
      if (auto ct = t->getCompositeType()) {
        return ct;
      }
    }
  }
  return nullptr;
}

static const ResolvedFields*
toCompositeTypeActualFields(Context* context,
                            const QualifiedType& type,
                            bool shouldBeType = true) {
  if (auto ct = toCompositeTypeActual(type, shouldBeType)) {
    auto& resolvedFields = fieldsForTypeDecl(context, ct,
                                             DefaultsPolicy::IGNORE_DEFAULTS);
    return &resolvedFields;
  }
  return nullptr;
}

static bool toParamIntActual(const QualifiedType& type, int64_t& into) {
  if (type.kind() == QualifiedType::PARAM) {
    if (auto t = type.type()) {
      if (t->isIntType()) {
        if (auto p = type.param()) {
          if (auto ip = p->toIntParam()) {
            into = ip->value();
            return true;
          }
        }
      }
    }
  }
  return false;
}

static bool paramStringBytesHelper(const QualifiedType& type,
                                   UniqueString& into, bool isString) {
  if (type.kind() == QualifiedType::PARAM) {
    if (auto t = type.type()) {
      if ((t->isBytesType() && !isString) ||
          (t->isStringType() && isString)) {
        if (auto p = type.param()) {
          if (auto sp = p->toStringParam()) {
            into = sp->value();
            return true;
          }
        }
      }
    }
  }
  return false;
}

static bool toParamBytesActual(const QualifiedType& type, UniqueString& into) {
 return paramStringBytesHelper(type, into, false);
}

static bool toParamStringActual(const QualifiedType& type, UniqueString& into) {
  return paramStringBytesHelper(type, into, true);
}

static QualifiedType primIsBound(Context* context, const CallInfo& ci) {
  auto type = QualifiedType();
  if (ci.numActuals() != 2) return type;

  auto firstActual = ci.actual(0).type();
  auto secondActual = ci.actual(1).type();
  if (auto fields = toCompositeTypeActualFields(context, firstActual)) {
    UniqueString fieldName;
    if (!toParamStringActual(secondActual, fieldName)) return type;

    for (int i = 0; i < fields->numFields(); i++) {
      if (fields->fieldName(i) != fieldName) continue;
      // Production compiler only reports a field as unbound if it's
      // generic and doesn't have a substitution. In other words,
      // a field instantiated with a generic type is "bound". Dyno
      // treats these fields as still-generic, so this primitive
      // will only return true if the field's type is concrete.
      auto isBound =
        fields->fieldType(i).genericity() == Type::Genericity::CONCRETE;
      type = QualifiedType::makeParamBool(context, isBound);
      break;
    }
  }
  return type;
}

static QualifiedType primNumFields(Context* context, const CallInfo& ci) {
  auto type = QualifiedType();
  if (ci.numActuals() != 1) return type;

  auto firstActual = ci.actual(0).type();
  if (auto fields = toCompositeTypeActualFields(context, firstActual)) {
    int64_t numFields = fields->numFields();
    type = QualifiedType::makeParamInt(context, numFields);
  }
  return type;
}

static QualifiedType primFieldNumToName(Context* context, const CallInfo& ci) {
  auto type = QualifiedType();
  if (ci.numActuals() != 2) return type;

  auto firstActual = ci.actual(0).type();
  auto secondActual = ci.actual(1).type();
  if (auto fields = toCompositeTypeActualFields(context, firstActual)) {
    int64_t fieldNum = 0;
    if (!toParamIntActual(secondActual, fieldNum)) return type;
    // Fields in these primitives are 1-indexed.
    if (fieldNum > fields->numFields() || fieldNum < 1) return type;

    auto fieldName = fields->fieldName(fieldNum - 1);
    type = QualifiedType::makeParamString(context, fieldName);
  }
  return type;
}

static QualifiedType primFieldNameToNum(Context* context, const CallInfo& ci) {
  auto type = QualifiedType();
  if (ci.numActuals() != 2) return type;

  auto firstActual = ci.actual(0).type();
  auto secondActual = ci.actual(1).type();
  if (auto fields = toCompositeTypeActualFields(context, firstActual)) {
    UniqueString fieldName;
    if (!toParamStringActual(secondActual, fieldName)) return type;
    bool foundField = false;
    int field = 0;

    // TODO move this into a method on fields?
    for (int i = 0; i < fields->numFields(); i++) {
      if (fields->fieldName(i) == fieldName) {
        foundField = true;
        // Fields in these primitives are 1-indexed.
        field = i + 1;
        break;
      }
    }

    if (!foundField) return type;
    type = QualifiedType::makeParamInt(context, field);
  }
  return type;
}

static QualifiedType primFieldByNum(Context* context, const CallInfo& ci) {
  if (ci.numActuals() != 2) return QualifiedType();

  auto firstActual = ci.actual(0).type();
  auto secondActual = ci.actual(1).type();
  auto fields = toCompositeTypeActualFields(context,
                                            firstActual,
                                            /* shouldBeType */ false);
  if (!fields) return QualifiedType();
  int64_t fieldNum = 0;
  if (!toParamIntActual(secondActual, fieldNum)) return QualifiedType();

  // Fields in these primitives are 1-indexed.
  if (fieldNum > fields->numFields() || fieldNum < 1) return QualifiedType();
  return fields->fieldType(fieldNum - 1);;
}

static QualifiedType primCallResolves(ResolutionContext* rc,
                                      const CallInfo &ci,
                                      bool forMethod, bool resolveFn,
                                      const PrimCall* call,
                                      const CallScopeInfo& inScopes) {
  Context* context = rc->context();
  if ((forMethod && ci.numActuals() < 2) ||
      (!forMethod && ci.numActuals() < 1)) {
    return QualifiedType();
  }

  size_t fnNameActual = forMethod ? 1 : 0;
  UniqueString fnName;
  if (!toParamStringActual(ci.actual(fnNameActual).type(), fnName)) {
    return QualifiedType();
  }

  bool callAndFnResolved = false;
  std::vector<CallInfoActual> actuals;
  if (forMethod) {
    actuals.push_back(CallInfoActual(ci.actual(0).type(), USTR("this")));
  }
  for (size_t i = fnNameActual + 1; i < ci.numActuals(); i++) {
    actuals.push_back(ci.actual(i));
  }
  auto callInfo = CallInfo(fnName,
                           /* calledType */ QualifiedType(),
                           /* isMethodCall */ forMethod,
                           /* hasQuestionArg */ false,
                           /* isParenless */ false,
                           std::move(actuals));
  auto callResult = context->runAndTrackErrors([&](Context* context) {
    return resolveGeneratedCall(context, call, callInfo,
                                inScopes);
  });
  const TypedFnSignature* bestCandidate = nullptr;
  for (auto candidate : callResult.result().mostSpecific()) {
    if (candidate) {
      bestCandidate = candidate.fn();
      break;
    }
  }

  if (bestCandidate != nullptr) {
    callAndFnResolved = callResult.ranWithoutErrors();

    if (resolveFn) {
      // We did find a candidate; resolve the function body.
      auto bodyResult = context->runAndTrackErrors([&](Context* context) {
        return resolveFunction(rc, bestCandidate, inScopes.poiScope());
      });
      callAndFnResolved &= bodyResult.ranWithoutErrors();
    }
  }

  return QualifiedType::makeParamBool(context, callAndFnResolved);
}

static QualifiedType primImplementsInterface(Context* context,
                                             const PrimCall* astForErr,
                                             const CallInfo& ci,
                                             const Scope* inScope,
                                             const PoiScope* inPoiScope) {
  if (ci.numActuals() != 2) return QualifiedType();

  auto& type = ci.actual(0).type();
  auto& ifqt = ci.actual(1).type();

  if (ifqt.kind() != QualifiedType::TYPE ||
      ifqt.isUnknownOrErroneous() ||
      type.isUnknownOrErroneous() ||
      !ifqt.type()->isInterfaceType()) return QualifiedType();

  auto ift = ifqt.type()->toInterfaceType();
  if (!ift) return QualifiedType();

  ResolutionContext rc(context);
  bool foundExisting;
  auto inScopes = CallScopeInfo::forNormalCall(inScope, inPoiScope);
<<<<<<< HEAD
  auto implPoint = findOrImplementInterface(&rc, ift, type.type(), inScopes,
                                            astForErr->id(), foundExisting);

  int returnValue = 2;
  if (implPoint) {
    if (foundExisting) {
      returnValue = 0;
    } else if (implPoint->allGenerated()) {
      returnValue = 1;
    } else {
      returnValue = 2;
    }
  }
  return makeParamInt(context, returnValue);
}

static QualifiedType computeDomainType(Context* context, const CallInfo& ci) {
  if (ci.numActuals() == 3) {
    auto type = DomainType::getRectangularType(context,
                                          QualifiedType(),
                                          ci.actual(0).type(),
                                          ci.actual(1).type(),
                                          ci.actual(2).type());
    return QualifiedType(QualifiedType::TYPE, type);
  } else if (ci.numActuals() == 2) {
    auto type = DomainType::getAssociativeType(context,
                                               ci.actual(0).type(),
                                               ci.actual(1).type());
    return QualifiedType(QualifiedType::TYPE, type);
  } else {
    CHPL_ASSERT(false && "unhandled domain type?");
  }
  return QualifiedType();
=======
  auto witness =
    findMatchingImplementationPoint(&rc, instantiatedIft, inScopes);

  if (witness) {
    return QualifiedType::makeParamInt(context, 0);
  }

  // try automatically satisfy the interface if it's in the standard modules.
  if (parsing::idIsInBundledModule(context, ift->id())) {
    auto runResult = context->runAndTrackErrors([&](Context* context) {
      return checkInterfaceConstraints(&rc, instantiatedIft, astForErr->id(), inScopes);
    });
    witness = runResult.result();
  }

  return QualifiedType::makeParamInt(context, witness ? 1 : 2);
>>>>>>> 76bd456c
}

static QualifiedType primAddrOf(Context* context, const CallInfo& ci) {
  if (ci.numActuals() != 1) return QualifiedType();

  auto actualQt = ci.actual(0).type();
  auto kp = KindProperties::fromKind(actualQt.kind());

  // Combine the properties of the argument's kind with those of the 'REF'
  // kind. This should inherit const-ness, throw off param-ness, and result in
  // errors if the argument is a TYPE.
  kp.combineWithJoin(KindProperties::fromKind(QualifiedType::REF));
  if (!kp.valid()) return QualifiedType();

  // 'combineWith' actually disables ref-ness if either argument is non-ref.
  // Insist that we do really want a reference.
  kp.setRef(true);
  return QualifiedType(kp.toKind(), actualQt.type());
}

static QualifiedType primGpuAllocShared(Context* context, const CallInfo& ci) {
  if (ci.numActuals() != 1) return QualifiedType();

  auto firstActualType = ci.actual(0).type();
  if (!firstActualType.type() || !firstActualType.type()->isIntType() ||
      firstActualType.kind() != QualifiedType::PARAM || !firstActualType.param()) {
    return QualifiedType();
  }

  return QualifiedType(QualifiedType::CONST_VAR, CPtrType::getCVoidPtrType(context));
}

static QualifiedType primGpuSetBlockSize(Context* context, const CallInfo& ci) {
  if (ci.numActuals() != 1) return QualifiedType();

  auto firstActualType = ci.actual(0).type();
  if (!firstActualType.type() || !firstActualType.type()->isIntegralType()) {
    return QualifiedType();
  }

  return QualifiedType(QualifiedType::CONST_VAR, VoidType::get(context));
}

// currently this is a copy of primGpuSetBlockSize
static QualifiedType primGpuSetItersPerThread(Context* context, const CallInfo& ci) {
  if (ci.numActuals() != 1) return QualifiedType();

  auto firstActualType = ci.actual(0).type();
  if (!firstActualType.type() || !firstActualType.type()->isIntegralType()) {
    return QualifiedType();
  }

  return QualifiedType(QualifiedType::CONST_VAR, VoidType::get(context));
}

static QualifiedType primAssertOnGpu(Context* context, const CallInfo& ci) {
  if (ci.numActuals() != 1) return QualifiedType();

  auto firstActualType = ci.actual(0).type();
  if (!firstActualType.type() || !firstActualType.type()->isBoolType() ||
      firstActualType.kind() != QualifiedType::PARAM || !firstActualType.param()) {
    return QualifiedType();
  }

  return QualifiedType(QualifiedType::CONST_VAR, VoidType::get(context));
}

static QualifiedType primTypeof(Context* context, PrimitiveTag prim, const CallInfo& ci) {
  if (ci.numActuals() != 1) return QualifiedType();

  auto actualQt = ci.actual(0).type();

  if ((actualQt.isType() && prim == PRIM_TYPEOF)) {
    // PRIM_TYPEOF (intended to behave like .type) is only allowed on types.
    // On the other hand, PRIM_STATIC_TYPEOF is applied to types on many occasions
    // in the compiler code, so it does not cause an error here.
    return QualifiedType();
  }

  auto typePtr = actualQt.type();
  if (!typePtr) return QualifiedType();

  if (auto tupleType = typePtr->toTupleType()) {
    typePtr = tupleType->toValueTuple(context);
  }

  return QualifiedType(QualifiedType::TYPE, typePtr);
}

static QualifiedType primPromotionType(Context* context, const CallInfo& ci) {
  if (ci.numActuals() != 1) return QualifiedType();
  auto actualQt = ci.actual(0).type();

  auto promoQt = getPromotionType(context, actualQt);
  if (promoQt.isUnknown()) promoQt = actualQt;

  // We want a type result, even if the prim was passed a value.
  auto res = QualifiedType(QualifiedType::TYPE, promoQt.type());

  return res;
}

static QualifiedType primGetSvecMember(Context* context, PrimitiveTag prim,
                                       const CallInfo& ci) {
  CHPL_ASSERT(prim == PRIM_GET_SVEC_MEMBER ||
              prim == PRIM_GET_SVEC_MEMBER_VALUE);

  if (ci.numActuals() == 2 && ci.actual(0).type().hasTypePtr()) {
    auto index = ci.actual(1).type();
    if (index.hasTypePtr() && index.type()->isIntegralType()) {
      auto act = ci.actual(0).type();
      if (auto tup = act.type()->toTupleType()) {
        if (tup->isStarTuple()) {
          auto eltType = tup->starType();
          QualifiedType::Kind retKind = eltType.kind();
          if (prim == PRIM_GET_SVEC_MEMBER_VALUE) {
            // Return as value for _VALUE variant, maintaining constness.
            retKind =
                KindProperties::combineKindsMeet(retKind, QualifiedType::PARAM);
          }
          return QualifiedType(retKind, eltType.type());
        }
      }
    }
  }

  return QualifiedType();
}

static QualifiedType staticFieldType(Context* context, const CallInfo& ci) {
  // Note: this is slightly different semantically from the primitive in
  // production. In production owned(X) is a type of its own (aliasing _owned(X)),
  // so it would have the fields of _owned accessed by the primitive. Meanwhile,
  // in Dyno, an owned(X) will have the fields of X accessed by this primitive.

  if (ci.numActuals() != 2) return QualifiedType();

  auto typeActualQt = ci.actual(0).type();
  auto fieldActualQt = ci.actual(1).type();

  if (!typeActualQt.type() ||
      !fieldActualQt.isParam() || !fieldActualQt.type() || !fieldActualQt.param()) {
    return QualifiedType();
  }

  auto compositeType = typeActualQt.type()->getCompositeType();
  auto fieldNameParam = fieldActualQt.param()->toStringParam();

  if (!compositeType || !fieldNameParam) {
    return QualifiedType();
  }

  auto& fields = fieldsForTypeDecl(context, compositeType, DefaultsPolicy::IGNORE_DEFAULTS);
  for (int i = 0; fields.numFields(); i++) {
    if (fields.fieldName(i) == fieldNameParam->value()) {
      auto returnType = fields.fieldType(i).type();
      return QualifiedType(QualifiedType::TYPE, returnType);
    }
  }
  return QualifiedType();
}

struct TestFunctionFinder {
  // Inputs
  Context* context;
  const QualifiedType& testType;

  // Outputs
  std::vector<const Function*> fns;

  TestFunctionFinder(Context* context, const QualifiedType& testType)
    : context(context), testType(testType) {}

  bool enter(const Function* fn) {
    // We're looking for a non-method function that throws and accepts
    // a single argument (which we will soon validate to be of the testType).
    if (!fn->throws() || fn->isMethod() || fn->numFormals() != 1) return false;
    // Skip non-user functions.
    if (parsing::idIsInBundledModule(context, fn->id())) return false;

    // The function also needs to be concrete.
    ResolutionContext rcval(context);
    const UntypedFnSignature* uSig = UntypedFnSignature::get(context, fn);
    const TypedFnSignature* sig = typedSignatureInitial(&rcval, uSig);
    if (sig == nullptr || sig->needsInstantiation()) return false;

    if (canPass(context, testType, sig->formalType(0)).passes()) {
      // One formal of 'testType', which constitutes a test.
      fns.push_back(fn);
    }

    return false;
  }
  void exit(const Function* fn) {}

  bool enter(const AstNode* node) { return true; }
  void exit(const AstNode* node) {}
};

static const std::vector<const Function*>& gatheredTestsQuery(Context* context) {
  QUERY_BEGIN_INPUT(gatheredTestsQuery, context);
  std::vector<const Function*> toReturn;
  return QUERY_END(toReturn);
}

const std::vector<const uast::Function*>& getTestsGatheredViaPrimitive(Context* context) {
  return gatheredTestsQuery(context);
}

static QualifiedType primGatherTests(Context* context, const CallInfo& ci) {
  if (ci.numActuals() != 1) return QualifiedType();

  auto testType = ci.actual(0).type();
  if (testType.isUnknown() || testType.isErroneousType())
    return QualifiedType();

  TestFunctionFinder finder(context, testType);
  auto topLevelAsts = parsing::introspectParsedTopLevelExpressions(context);
  for (auto ast : topLevelAsts) {
    ast->traverse(finder);
  }

  QUERY_STORE_INPUT_RESULT(gatheredTestsQuery, context, finder.fns);
  auto numFoundFns = (int) gatheredTestsQuery(context).size();

  return QualifiedType::makeParamInt(context, numFoundFns);
}

static QualifiedType primIsTuple(Context* context,
                                 const CallInfo& ci) {
  if (ci.numActuals() != 1) return QualifiedType();
  auto& actualType = ci.actual(0).type();
  if (actualType.kind() != QualifiedType::TYPE) return QualifiedType();

  bool isTupleType = actualType.type() && actualType.type()->isTupleType();
  return QualifiedType::makeParamBool(context, isTupleType);
}

static QualifiedType primCast(Context* context,
                              const CallInfo& ci) {
  if (ci.numActuals() != 2) return QualifiedType();

  auto& castTo = ci.actual(0).type();
  auto& castFrom = ci.actual(1).type();

  if (!castTo.isType()) return QualifiedType();

  // Note: the production compiler also handles wide classes here (if
  // cast-from is a wide class, turn cast-to into a wide class). We don't
  // currently track wide classes in Dyno so this logic is omitted here.

  return QualifiedType(castFrom.kind(), castTo.type(), castFrom.param());
}

static QualifiedType convertClassToDecorator(Context* context,
                                             const PrimCall* call,
                                             const CallInfo& ci,
                                             ClassTypeDecorator::ClassTypeDecoratorEnum cde,
                                             bool checked) {
  if (ci.numActuals() != 1) return QualifiedType();

  auto& actualType = ci.actual(0).type();
  auto typePtr = actualType.type();
  if (!typePtr) return QualifiedType();

  // The checked primitives only allow a 'type' as the actual.
  if (!actualType.isType() && checked) {
    return CHPL_TYPE_ERROR(context, InvalidClassCast, call, actualType);
  }

  const ManageableType* manageableType = nullptr;
  auto decorator = ClassTypeDecorator(cde);

  if (auto ct = typePtr->toClassType()) {
    manageableType = ct->manageableType();
    decorator = decorator.copyNilabilityFrom(ct->decorator());
  } else if (auto mt = typePtr->toManageableType()) {
    manageableType = mt;
  } else if (typePtr->isAnySharedType() || typePtr->isAnyOwnedType()) {
    // 'shared' and 'owned' are just thrown out if we convert to a decorator.
    manageableType = AnyClassType::get(context);
  }


  if (manageableType) {
    return QualifiedType(actualType.kind(),
                         ClassType::get(context, manageableType, nullptr, decorator));
  } else if (checked) {
    // It wasn't a class-like type, which is also not allowed by the checked
    // primitives.
    return CHPL_TYPE_ERROR(context, InvalidClassCast, call, actualType);
  }
  return actualType;
}

static QualifiedType primToUnmanagedClass(Context* context,
                                          const PrimCall* call,
                                          const CallInfo& ci,
                                          bool checked) {
  return convertClassToDecorator(context, call, ci,
                                 ClassTypeDecorator::UNMANAGED, checked);
}

static QualifiedType primToUndecoratedClass(Context* context,
                                            const PrimCall* call,
                                            const CallInfo& ci,
                                            bool checked) {
  return convertClassToDecorator(context, call, ci,
                                 ClassTypeDecorator::GENERIC, checked);
}

static QualifiedType primToBorrowedClass(Context* context,
                                         const PrimCall* call,
                                         const CallInfo& ci,
                                         bool checked) {
  return convertClassToDecorator(context, call, ci,
                                 ClassTypeDecorator::BORROWED, checked);
}

static QualifiedType setClassNilability(Context* context,
                                        const PrimCall* call,
                                        const CallInfo& ci,
                                        bool nilability,
                                        bool checked) {
  if (ci.numActuals() != 1) return QualifiedType();

  auto& actualType = ci.actual(0).type();
  auto typePtr = actualType.type();
  if (!typePtr) return QualifiedType();

  // The checked primitives only allow a 'type' as the actual.
  if (!actualType.isType() && checked) {
    return CHPL_TYPE_ERROR(context, InvalidClassCast, call, actualType);
  }

  const ManageableType* manageableType = nullptr;
  const Type* manager = nullptr;
  optional<ClassTypeDecorator::ClassTypeDecoratorEnum> cde;

  if (auto ct = typePtr->toClassType()) {
    cde = ct->decorator().val();
    manager = ct->manager();
    manageableType = ct->manageableType();
  } else if (auto mt = typePtr->toManageableType()) {
    cde = ClassTypeDecorator::BORROWED;
    manageableType = mt;
  } else if (typePtr->isAnySharedType() || typePtr->isAnyOwnedType()) {
    // convert 'shared' into 'shared class?', which has the desired semantics.
    cde = ClassTypeDecorator::MANAGED;
    manager = typePtr;
    manageableType = AnyClassType::get(context);
  }

  if (cde) {
    auto decorator = ClassTypeDecorator(*cde);
    auto newDecorator = nilability ? decorator.addNilable() : decorator.addNonNil();
    const Type* newType = ClassType::get(context, manageableType, manager, newDecorator);
    return QualifiedType(actualType.kind(), newType);
  } else if (checked) {
    // It wasn't a class-like type, which is also not allowed by the checked
    // primitives.
    return CHPL_TYPE_ERROR(context, InvalidClassCast, call, actualType);
  }

  return actualType;
}

static QualifiedType primFamilyIsSubtype(Context* context,
                                         const PrimCall* call,
                                         const CallInfo& ci) {
  if (ci.numActuals() != 2) return QualifiedType();

  auto prim = call->prim();
  auto& parentQT = ci.actual(0).type();
  auto& subQT = ci.actual(1).type();

  bool parentIsType = parentQT.isType();
  bool subIsType = subQT.isType();

  // TODO: more specific error reporting
  if (prim == PRIM_IS_INSTANTIATION_ALLOW_VALUES) {
    // At least one type needed for PRIM_IS_INSTANTIATION_ALLOW_VALUES.
    if (!parentIsType && !subIsType) return QualifiedType();
  } else {
    // Both need to be types for other primitives in this family.
    if (!parentIsType || !subIsType) return QualifiedType();
  }

  // Note: omitted here is the special logic for distributions
  // (if parent is a distribution class, retrieve the child distribution's
  // _instance). It's unclear if we need this logic in Dyno.

  auto newParentQT = QualifiedType(QualifiedType::TYPE, parentQT.type());
  auto newSubQT = QualifiedType(QualifiedType::TYPE, subQT.type());

  auto cpr = canPass(context, newSubQT, newParentQT);
  bool result = false;
  if (prim == PRIM_IS_INSTANTIATION_ALLOW_VALUES) {
    // We allow the type to be the same OR require instantiation; thus,
    // it's sufficient to check if no conversion occurs (both instantiates()
    // and !instantiates() are allowed).
    result = cpr.passes() && !cpr.converts() && !cpr.promotes();
  } else {
    // TODO: Don't count borrowing conversion as implying subtype, since that's
    // not what the spec does.
    bool isSubType = cpr.passes() &&
                     (cpr.conversionKind() == CanPassResult::NONE ||
                      cpr.conversionKind() == CanPassResult::SUBTYPE ||
                      cpr.conversionKind() == CanPassResult::BORROWS ||
                      cpr.conversionKind() == CanPassResult::BORROWS_SUBTYPE);
    if (prim == PRIM_IS_SUBTYPE) {
      result = isSubType;
    } else {
      CHPL_ASSERT(prim == PRIM_IS_PROPER_SUBTYPE);
      // TODO: Analogous to the above, don't count a non-subtype borrowing
      // conversion as a proper subtype.
      result = isSubType && newSubQT != newParentQT;
    }
  }

  return QualifiedType::makeParamBool(context, result);
}

static QualifiedType primToNilableClass(Context* context,
                                        const PrimCall* call,
                                        const CallInfo& ci,
                                        bool checked) {
  return setClassNilability(context, call, ci, /* nilability */ true, checked);
}

static QualifiedType primToNonNilableClass(Context* context,
                                           const PrimCall* call,
                                           const CallInfo& ci,
                                           bool checked) {
  return setClassNilability(context, call, ci, /* nilability */ false, checked);
}

template <typename FromParam, typename ToParam,
          typename FromCppType, typename ToCppType>
QualifiedType primNumericTransmute(Context* context,
                                   const PrimCall* call,
                                   const CallInfo& ci,
                                   const Type* sourceType,
                                   const Type* targetType) {
  static_assert(sizeof(FromCppType) == sizeof(ToCppType),
                "types for transmutation must have the same size");
  if (call->numActuals() != 1) return QualifiedType();

  auto& fromQt = ci.actual(0).type();
  if (fromQt.type() != sourceType) return QualifiedType();

  const Param* param = nullptr;
  if (auto fromParam = fromQt.param()) {
    // Note: assuming that the param matches the type here, because we can't
    // call a toWhateverParam. Perform an "unsafe" cast, which should be
    // safe if the param QT is well-formed.
    FromCppType fromVal = (FromCppType) ((const FromParam*) fromParam)->value();
    ToCppType toVal;
    memcpy(&toVal, &fromVal, sizeof(ToCppType));
    param = ToParam::get(context, (ToCppType) toVal);
  }

  return QualifiedType(fromQt.kind(), targetType, param);
}

static QualifiedType primRealToInt(Context* context, const CallInfo& ci) {
  if (ci.numActuals() != 1) return QualifiedType();

  auto argType = ci.actual(0).type();
  auto argTypePtr = argType.type();

  if (!argTypePtr->isRealType()) return QualifiedType();

  return QualifiedType(argType.kind(), IntType::get(context, 64));
}

static QualifiedType primObjectToInt(Context* context, const CallInfo& ci) {
  if (ci.numActuals() != 1) return QualifiedType();

  auto argType = ci.actual(0).type();
  auto argTypePtr = argType.type();

  if (!argTypePtr->isClassType() && !argTypePtr->isBasicClassType())
    return QualifiedType();

  return QualifiedType(argType.kind(), IntType::get(context, 64));
}

/*
  for get real/imag primitives
*/
static QualifiedType
primComplexGetComponent(Context* context, const CallInfo& ci) {
  QualifiedType ret = QualifiedType();

  if (ci.numActuals() != 1) return ret;

  if (auto comp = ci.actual(0).type().type()->toComplexType()) {
    int w = comp->componentBitwidth();
    ret = QualifiedType(QualifiedType::REF, RealType::get(context, w));
  }
  return ret;
}

/* for abs */
static QualifiedType
primAbsGetType(Context* context, const CallInfo& ci) {
  QualifiedType ret = QualifiedType();

  if (ci.numActuals() != 1) return ret;

  // Note: the PRIM_ABS primitive is only actually used for params,
  // so this code should probably assert that.
  QualifiedType actualType = ci.actual(0).type();
  if (auto comp = actualType.type()->toComplexType()) {
    int w = comp->componentBitwidth();
    ret = QualifiedType(QualifiedType::CONST_VAR, RealType::get(context, w));
  } else if (auto img = actualType.type()->toImagType()) {
    int w = img->bitwidth();
    ret = QualifiedType(QualifiedType::CONST_VAR, RealType::get(context, w));
  } else {
    // otherwise just use the original type
    ret = QualifiedType(QualifiedType::CONST_VAR, actualType.type());
  }
  return ret;
}

static QualifiedType primFamilyCopyableAssignable(Context* context,
                                                  const CallInfo& ci,
                                                  const PrimitiveTag prim) {
  const bool checkCopyable =
      (prim == PRIM_IS_COPYABLE || prim == PRIM_IS_CONST_COPYABLE);
  const bool checkAssignable =
      (prim == PRIM_IS_ASSIGNABLE || prim == PRIM_IS_CONST_ASSIGNABLE);
  CHPL_ASSERT((checkCopyable || checkAssignable) &&
              "incorrect primitive for this handler");

  if (ci.numActuals() != 1) return QualifiedType();
  auto t = ci.actual(0).type().type();

  auto info = getCopyOrAssignableInfo(context, t, checkCopyable);

  // copyable/assignable from const is stricter than from ref
  const bool isFromRefOk =
      (prim == PRIM_IS_COPYABLE || prim == PRIM_IS_ASSIGNABLE);
  const bool isCopyableOrAssignable =
      info.isFromConst() || (info.isFromRef() && isFromRefOk);

  return QualifiedType::makeParamBool(context, isCopyableOrAssignable);
}

// TODO: What should be done for 'MAYBE_GENERIC', if anything?
static QualifiedType primIsGenericType(Context* context, const CallInfo& ci) {
  if (ci.numActuals() < 1) return QualifiedType();
  bool eval = false;
  auto qt = ci.actual(0).type();
  if (auto t = qt.type()) {
    auto g = t->genericity();

    if (g == Type::MAYBE_GENERIC) {
      QualifiedType qtEval = qt;
      auto ct = t->toCompositeType();
      if (auto cls = t->toClassType()) ct = cls->basicClassType();

      // A generic type with defaults will be computed to have default subs
      // at this point, so calling 'getTypeGenericity' on it will produce
      // 'CONCRETE' instead of 'GENERIC_WITH_DEFAULTS'. Back up and use the
      // uninstantiated type to produce the latter.
      if (ct) {
        if (auto ctGeneric = ct->instantiatedFromCompositeType()) {
          qtEval = QualifiedType(qt.kind(), ctGeneric);
        }
      }
      g = getTypeGenericity(context, qtEval);
    }

    // Both cases are considered 'generic' for this primitive.
    eval = (g == Type::GENERIC || g == Type::GENERIC_WITH_DEFAULTS);
  }
  return QualifiedType::makeParamBool(context, eval);
}


static QualifiedType primIsClassType(Context* context, const CallInfo& ci) {
  if (ci.numActuals() < 1) return QualifiedType();
  bool eval = false;
  if (auto t = ci.actual(0).type().type()) {
    const bool isClassLike =
        t->isClassType()      ||  // E.g., 'owned C' or 'owned class'.
        t->isBasicClassType() ||  // TODO: This probably shouldn't appear.
        t->isAnyClassType();      // E.g., 'class'.
    // TODO: No to extern types.
    const bool isExtern = false;
    const bool isDdata = t->hasPragma(context, PRAGMA_DATA_CLASS);
    eval = isClassLike && !isExtern && !isDdata;
  }
  return QualifiedType::makeParamBool(context, eval);
}

template <typename F>
static QualifiedType
actualTypeHasProperty(Context* context, const CallInfo& ci, F&& f) {
  if (ci.numActuals() < 1) return QualifiedType();
  bool eval = false;
  if (auto t = ci.actual(0).type().type()) eval = f(t);
  return QualifiedType::makeParamBool(context, eval);
}

static QualifiedType
primIsNilableClassType(Context* context, const CallInfo& ci) {
  return actualTypeHasProperty(context, ci, [](auto t) {
    auto mt = t->toClassType();
    return mt ? mt->decorator().isNilable() : false;
  });
}

static QualifiedType
primIsNonNilableClassType(Context* context, const CallInfo& ci) {
  return actualTypeHasProperty(context, ci, [](auto t) {
    auto mt = t->toClassType();
    return mt ? mt->decorator().isNonNilable() : false;
  });
}

static QualifiedType primIsRecordType(Context* context, const CallInfo& ci) {
  return actualTypeHasProperty(context, ci, [](auto t) {
    return t->isUserRecordType();
  });
}

static QualifiedType primIsFcfType(Context* context, const CallInfo& ci) {
  CHPL_UNIMPL("PRIM_IS_FCF_TYPE");
  return QualifiedType::makeParamBool(context, false);
}

static QualifiedType primIsUnionType(Context* context, const CallInfo& ci) {
  return actualTypeHasProperty(context, ci, [](auto t) {
    return t->isUnionType();
  });
}

static QualifiedType primIsExternType(Context* context, const CallInfo& ci) {
  return actualTypeHasProperty(context, ci, [=](auto t) {
    if (t->isExternType()) return true;
    auto ct = t->getCompositeType();
    return ct ? parsing::idIsExtern(context, ct->id()) : false;
  });
}

static QualifiedType
primIsExternUnionType(Context* context, const CallInfo& ci) {
  auto qt1 = primIsExternType(context, ci);
  auto qt2 = primIsUnionType(context, ci);
  const bool eval = qt1.isParamTrue() && qt2.isParamTrue();
  return QualifiedType::makeParamBool(context, eval);
}

static QualifiedType
primIsAtomicType(Context* context, const CallInfo& ci) {
  return actualTypeHasProperty(context, ci, [=](auto t) {
    return t->hasPragma(context, PRAGMA_ATOMIC_TYPE);
  });
}

static QualifiedType
primIsRefIterType(Context* context, const CallInfo& ci) {
  CHPL_UNIMPL("PRIM_IS_REF_ITER_TYPE");
  return QualifiedType();
}

static QualifiedType
primIsBorrowedClassType(Context* context, const CallInfo& ci) {
  return actualTypeHasProperty(context, ci, [](auto t) {
    auto mt = t->toClassType();
    return mt ? mt->decorator().isBorrowed() : false;
  });
}

static QualifiedType
primIsAbsEnumType(Context* context, const CallInfo& ci) {
  return actualTypeHasProperty(context, ci, [](auto t) {
    auto et = t->toEnumType();
    return et ? et->isAbstract() : false;
  });
}

static QualifiedType primIsPod(Context* context, const CallInfo& ci) {
  return actualTypeHasProperty(context, ci, [=](auto t) {
    return Type::isPod(context, t);
  });
}

static QualifiedType primNeedsAutoDestroy(Context* context, const CallInfo& ci) {
  return actualTypeHasProperty(context, ci, [=](auto t) {
    return Type::needsInitDeinitCall(t) && !Type::isPod(context, t);
  });
}

static QualifiedType
primIsCoercible(Context* context, const CallInfo& ci) {
  if (ci.numActuals() < 2) return QualifiedType();
  auto qtFrom = ci.actual(0).type();
  auto qtTo = ci.actual(1).type();
  auto canPass = CanPassResult::canPassScalar(context, qtFrom, qtTo);
  bool eval = canPass.passes() &&
              (canPass.instantiates() || canPass.converts()) &&
              !canPass.promotes();
  return QualifiedType::makeParamBool(context, eval);
}

static std::string typeToString(Context* context, const Type* t);

static void
doRegularCompositeTypeToString(Context* context, const CompositeType* ct,
                               const ClassType* asClassType,
                               std::stringstream& ss) {
  bool shouldAddNilableQuestionMark = false;

  // Handle class management and check for nilability.
  if (auto cls = asClassType) {
    auto d = cls->decorator();
    shouldAddNilableQuestionMark = d.isNilable();
    if (d.isBorrowed()) {
      ss << "borrowed ";
    } else if (d.isUnmanaged()) {
      ss << "unmanaged ";
    } else if (d.isManaged()) {
      auto m = cls->manager();
      CHPL_ASSERT(m);
      // Just print the manager type name (they're all builtins for now).
      ss << typeToString(context, cls->manager()) << " ";
    }
  }

  ss << ct->name().c_str();

  if (shouldAddNilableQuestionMark) ss << "?";

  // Recursively print substitutions.
  if (!ct->substitutions().empty()) {
    auto sortedSubs = ct->sortedSubstitutions();
    ss << "(";
    for (size_t i = 0; i < sortedSubs.size(); i++) {
      auto& qt = sortedSubs[i].second;
      ss << typeToString(context, qt.type());
      const bool last = (i+1) == sortedSubs.size();
      if (!last) ss << ", ";
    }
    ss << ")";
  }
}

static std::string typeToString(Context* context, const Type* t) {
  std::stringstream ss;

  // TODO: Should stringify be able to handle everything?
  const bool canSimpleStringify = t->isPrimitiveType() ||
                                  t->isBuiltinType() ||
                                  t->isStringType() ||
                                  t->isBytesType() ||
                                  t->isEnumType() ||
                                  t->isAnyType();

  if (canSimpleStringify) {
    t->stringify(ss, CHPL_SYNTAX);

  } else if (t->isRecordType() && !t->isUserRecordType()) {
    CHPL_UNIMPL("Record-wrapped language types");

  } else if (auto ct = t->getCompositeType()) {
    doRegularCompositeTypeToString(context, ct, t->toClassType(), ss);

  } else {
    CHPL_UNIMPL("Unimplemented type-to-string");
  }

  auto ret = ss.str();
  return ret;
}

static QualifiedType
primTypeToString(Context* context, const CallInfo& ci) {
  if (ci.numActuals() < 1) return QualifiedType();
  std::string eval;
  if (auto t = ci.actual(0).type().type()) {
    eval = typeToString(context, t);
  }
  return QualifiedType::makeParamString(context, eval);
}

static QualifiedType
primSimpleTypeName(Context* context, const CallInfo& ci) {
  if (ci.numActuals() < 1) return QualifiedType();
  std::string eval;
  if (auto t = ci.actual(0).type().type()) {
    const Type* root = t;
    if (auto ct = t->toCompositeType()) {
      if (auto ins = ct->instantiatedFromCompositeType()) root = ins;
    }
    eval = typeToString(context, root);
  }
  return QualifiedType::makeParamString(context, eval);
}

CallResolutionResult resolvePrimCall(ResolutionContext* rc,
                                     const PrimCall* call,
                                     const CallInfo& ci,
                                     const Scope* inScope,
                                     const PoiScope* inPoiScope) {
  Context* context = rc->context();
  bool allParam = true;
  for (const CallInfoActual& actual : ci.actuals()) {
    if (!actual.type().hasParamPtr()) {
      allParam = false;
      break;
    }
  }

  MostSpecificCandidates candidates;
  QualifiedType type;
  PoiInfo poi;

  // handle param folding
  auto prim = call->prim();
  if (Param::isParamOpFoldable(prim) && allParam) {
    if (ci.numActuals() == 2) {
      type = Param::fold(context, call, prim, ci.actual(0).type(), ci.actual(1).type());
    } else if (ci.numActuals() == 1) {
      type = Param::fold(context, call, prim, ci.actual(0).type(), QualifiedType());
    } else {
      CHPL_ASSERT(false && "unsupported param folding");
    }
    return CallResolutionResult(candidates,
                                /* rejectedPossibleIteratorCandidates */ false,
                                type, /* yielded type */ QualifiedType(),
                                poi, /* specially handled */ true);
  }

  // otherwise, handle each primitive individually
  using namespace uast::primtags;
  switch (prim) {
    /* resolution queries */
    case PRIM_IS_SUBTYPE:
    case PRIM_IS_INSTANTIATION_ALLOW_VALUES:
    case PRIM_IS_PROPER_SUBTYPE:
      type = primFamilyIsSubtype(context, call, ci);
      break;

    case PRIM_IS_BOUND:
      type = primIsBound(context, ci);
      break;

    case PRIM_IS_COERCIBLE:
      type = primIsCoercible(context, ci);
      break;

    case PRIM_TYPE_TO_STRING:
      type = primTypeToString(context, ci);
      break;

    case PRIM_HAS_LEADER:
      CHPL_UNIMPL("PRIM_HAS_LEADER");
      break;

    case PRIM_IS_TUPLE_TYPE:
      type = primIsTuple(context, ci);
      break;

    case PRIM_SIMPLE_TYPE_NAME:
      type = primSimpleTypeName(context, ci);
      break;

    case PRIM_NUM_FIELDS:
      type = primNumFields(context, ci);
      break;

    case PRIM_FIELD_NUM_TO_NAME:
      type = primFieldNumToName(context, ci);
      break;

    case PRIM_FIELD_NAME_TO_NUM:
      type = primFieldNameToNum(context, ci);
      break;

    case PRIM_FIELD_BY_NUM:
      type = primFieldByNum(context, ci);
      break;

    case PRIM_IS_COPYABLE:
    case PRIM_IS_CONST_COPYABLE:
    case PRIM_IS_ASSIGNABLE:
    case PRIM_IS_CONST_ASSIGNABLE:
      type = primFamilyCopyableAssignable(context, ci, prim);
      break;

    case PRIM_ITERATOR_RECORD_FIELD_VALUE_BY_FORMAL:
      CHPL_UNIMPL("PRIM_ITERATOR_RECORD_FIELD_VALUE_BY_FORMAL");
      break;

    case PRIM_IS_GENERIC_TYPE:
      type = primIsGenericType(context, ci);
      break;

    case PRIM_IS_CLASS_TYPE:
      type = primIsClassType(context, ci);
      break;

    case PRIM_IS_NILABLE_CLASS_TYPE:
      type = primIsNilableClassType(context, ci);
      break;

    case PRIM_IS_NON_NILABLE_CLASS_TYPE:
      type = primIsNonNilableClassType(context, ci);
      break;

    case PRIM_IS_RECORD_TYPE:
      type = primIsRecordType(context, ci);
      break;

    case PRIM_IS_FCF_TYPE:
      type = primIsFcfType(context, ci);
      break;

    case PRIM_IS_UNION_TYPE:
      type = primIsUnionType(context, ci);
      break;

    case PRIM_IS_EXTERN_UNION_TYPE:
      type = primIsExternUnionType(context, ci);
      break;

    case PRIM_IS_ATOMIC_TYPE:
      type = primIsAtomicType(context, ci);
      break;

    case PRIM_IS_REF_ITER_TYPE:
      type = primIsRefIterType(context, ci);
      break;

    case PRIM_IS_EXTERN_TYPE:
      type = primIsExternType(context, ci);
      break;

    case PRIM_IS_BORROWED_CLASS_TYPE:
      type = primIsBorrowedClassType(context, ci);
      break;

    case PRIM_IS_ABS_ENUM_TYPE:
      type = primIsAbsEnumType(context, ci);
      break;

    case PRIM_IS_POD:
      type = primIsPod(context, ci);
      break;

    case PRIM_HAS_DEFAULT_VALUE:
      CHPL_UNIMPL("various primitives");
      break;

    case PRIM_NEEDS_AUTO_DESTROY:
      type = primNeedsAutoDestroy(context, ci);
      break;

    case PRIM_CALL_RESOLVES:
    case PRIM_CALL_AND_FN_RESOLVES:
    case PRIM_METHOD_CALL_AND_FN_RESOLVES:
    case PRIM_METHOD_CALL_RESOLVES: {
        bool forMethod = prim == PRIM_METHOD_CALL_RESOLVES ||
                         prim == PRIM_METHOD_CALL_AND_FN_RESOLVES;
        bool resolveFn = prim == PRIM_CALL_AND_FN_RESOLVES ||
                         prim == PRIM_METHOD_CALL_AND_FN_RESOLVES;

        auto inScopes = CallScopeInfo::forNormalCall(inScope, inPoiScope);
        type = primCallResolves(rc, ci, forMethod, resolveFn, call, inScopes);
      }
      break;

    case PRIM_RESOLVES:
      CHPL_UNIMPL("various primitives");
      break;

    case PRIM_IMPLEMENTS_INTERFACE:
      type = primImplementsInterface(context, call, ci, inScope, inPoiScope);
      break;

    case PRIM_IS_STAR_TUPLE_TYPE:
      if (ci.numActuals() == 1) {
        bool result = false;
        if (auto t = ci.actual(0).type().type())
          if (auto tt = t->toTupleType())
            result = tt->isStarTuple();

        type = QualifiedType::makeParamBool(context, result);
      }
      break;

    /* cast-like things */
    case PRIM_CAST:
    case PRIM_DYNAMIC_CAST:
      type = primCast(context, ci);
      break;

    case PRIM_TO_LEADER:
    case PRIM_TO_FOLLOWER:
    case PRIM_TO_STANDALONE:
      CHPL_UNIMPL("iterator casting  primitives");
      break;

    case PRIM_CAST_TO_VOID_STAR:
      if (ci.numActuals() == 1) {
        type = QualifiedType(ci.actual(0).type().kind(),
                             CPtrType::getCVoidPtrType(context));
      }
      break;

    case PRIM_CAST_TO_TYPE:
      // Note: the implementation isn't the same in production, but seems to
      // match what we do in Dyno for primCast.
      type = primCast(context, ci);
      break;

    case PRIM_REAL_TO_INT:
      type = primRealToInt(context, ci);
      break;

    case PRIM_OBJECT_TO_INT:
      type = primObjectToInt(context, ci);

    case PRIM_COERCE:
      CHPL_UNIMPL("coerce primitive");
      break;

    case PRIM_TO_UNMANAGED_CLASS_CHECKED:
    case PRIM_TO_UNMANAGED_CLASS:
      type = primToUnmanagedClass(context, call, ci,
                                  /* checked */ prim == PRIM_TO_UNMANAGED_CLASS_CHECKED);
      break;

    case PRIM_TO_BORROWED_CLASS_CHECKED:
    case PRIM_TO_BORROWED_CLASS:
      type = primToBorrowedClass(context, call, ci,
                                 /* checked */ prim == PRIM_TO_BORROWED_CLASS_CHECKED);
      break;

    case PRIM_TO_UNDECORATED_CLASS:
      type = primToUndecoratedClass(context, call, ci, /* checked */ false);
      break;

    case PRIM_TO_NILABLE_CLASS_CHECKED:
    case PRIM_TO_NILABLE_CLASS:
      type = primToNilableClass(context, call, ci,
                                /* checked */ prim == PRIM_TO_NILABLE_CLASS_CHECKED);
      break;

    case PRIM_TO_NON_NILABLE_CLASS:
      type = primToNonNilableClass(context, call, ci, /* checked */ false);
      break;

    case PRIM_UINT32_AS_REAL32:
      type = primNumericTransmute<UintParam, RealParam, uint32_t, float>(
          context, call, ci, UintType::get(context, 32), RealType::get(context, 32));
      break;

    case PRIM_UINT64_AS_REAL64:
      type = primNumericTransmute<UintParam, RealParam, uint64_t, double>(
          context, call, ci, UintType::get(context, 64), RealType::get(context, 64));
      break;

    case PRIM_REAL32_AS_UINT32:
      type = primNumericTransmute<RealParam, UintParam, float, uint32_t>(
          context, call, ci, RealType::get(context, 32), UintType::get(context, 32));
      break;

    case PRIM_REAL64_AS_UINT64:
      type = primNumericTransmute<RealParam, UintParam, double, uint64_t>(
          context, call, ci, RealType::get(context, 64), UintType::get(context, 64));
      break;

    /* string operations */
    case PRIM_STRING_COMPARE:
    case PRIM_STRING_CONTAINS:
    case PRIM_STRING_LENGTH_BYTES:
    {
      if (ci.numActuals() > 0) {
        UniqueString sParam;
        auto& actualType = ci.actual(0).type();
        if (toParamStringActual(actualType, sParam)||
            toParamBytesActual(actualType, sParam)) {
          const size_t s = sParam.length();
          type = QualifiedType::makeParamInt(context, s);
          break;
        } else if (actualType.type()->isStringType() ||
                   actualType.type()->isBytesType() ||
                   actualType.type()->isCStringType() ||
                   actualType.type()->isCPtrType()) {
          // for non-param string/bytes, the return type is just a default int
          type = QualifiedType(QualifiedType::CONST_VAR,
                               IntType::get(context, 0));
          break;
        }
      }
    }
    case PRIM_STRING_CONCAT:
    {
      if (ci.numActuals() == 2) {
        auto lhs = ci.actual(0).type();
        auto rhs = ci.actual(1).type();

        if (lhs.type() == rhs.type() &&
            lhs.isParam() && rhs.isParam() &&
            (lhs.type()->isStringType() || lhs.type()->isBytesType())) {
          auto lstr = lhs.param()->toStringParam()->value();
          auto rstr = rhs.param()->toStringParam()->value();
          auto concat = UniqueString::getConcat(context, lstr.c_str(), rstr.c_str());
          type = QualifiedType::makeParamString(context, concat);
        }
      }
      break;
    }
    case PRIM_STRING_LENGTH_CODEPOINTS:
    case PRIM_ASCII:
    case PRIM_STRING_ITEM:
    case PRIM_BYTES_ITEM:
    case PRIM_STRING_INDEX:
    case PRIM_STRING_COPY:
    case PRIM_STRING_SELECT:

    /* primitives that always return bool */
    case PRIM_EQUAL:
      if (ci.actual(0).type().isType() && ci.actual(1).type().isType()) {
        bool isEqual = ci.actual(0).type().type() == ci.actual(1).type().type();
        type = QualifiedType::makeParamBool(context, isEqual);
        break;
      }
    case PRIM_IS_WIDE_PTR:
    case PRIM_NOTEQUAL:
    case PRIM_LESSOREQUAL:
    case PRIM_GREATEROREQUAL:
    case PRIM_LESS:
    case PRIM_GREATER:
    case PRIM_UNARY_LNOT:
    case PRIM_TESTCID:
    case PRIM_LOGICAL_AND:
    case PRIM_LOGICAL_OR:
    case PRIM_GET_SERIAL:
    case PRIM_PTR_EQUAL:
    case PRIM_PTR_NOTEQUAL:
    case PRIM_BLOCK_C_FOR_LOOP:
      type = QualifiedType(QualifiedType::CONST_VAR,
                           BoolType::get(context));
      break;

    /* Primitives that return the type of the 1st operand.
       Could use a more complex rule (e.g. compute numeric
       size that can contain both actuals) but using the type
       of the 1st operand is sufficient if they are only ever
       called from within Chapel wrappers. */
    case PRIM_RETURN:
    case PRIM_THROW:
    case PRIM_TRY_EXPR:
    case PRIM_TRYBANG_EXPR:
    case PRIM_YIELD:
    case PRIM_UNARY_MINUS:
    case PRIM_UNARY_PLUS:
    case PRIM_UNARY_NOT:
    case PRIM_ADD:
    case PRIM_SUBTRACT:
    case PRIM_MULT:
    case PRIM_DIV:
    case PRIM_MOD:
    case PRIM_FMA:
    case PRIM_LSH:
    case PRIM_RSH:
    case PRIM_AND:
    case PRIM_OR:
    case PRIM_XOR:
    case PRIM_POW:
    case PRIM_MIN:
    case PRIM_MAX:
    case PRIM_STEAL:
    case PRIM_SQRT:
      if (ci.numActuals() > 0) {
        type = QualifiedType(QualifiedType::CONST_VAR,
                             ci.actual(0).type().type());
      }
      // Note: PRIM_SQRT primitive is only actually used for params,
      // so this code should probably assert that
      break;
    /* primitives that return default int */
    case PRIM_GET_UNION_ID:
    case PRIM_GET_REQUESTED_SUBLOC:
    case PRIM_GET_USER_LINE:
      type = QualifiedType(QualifiedType::CONST_VAR,
                           IntType::get(context, 0));
      break;
    /* primitives that return an int32 */
    case PRIM_GETCID:
    case PRIM_GET_USER_FILE:
    case PRIM_GPU_THREADIDX_X:
    case PRIM_GPU_THREADIDX_Y:
    case PRIM_GPU_THREADIDX_Z:
    case PRIM_GPU_BLOCKIDX_X:
    case PRIM_GPU_BLOCKIDX_Y:
    case PRIM_GPU_BLOCKIDX_Z:
    case PRIM_GPU_BLOCKDIM_X:
    case PRIM_GPU_BLOCKDIM_Y:
    case PRIM_GPU_BLOCKDIM_Z:
    case PRIM_GPU_GRIDDIM_X:
    case PRIM_GPU_GRIDDIM_Y:
    case PRIM_GPU_GRIDDIM_Z:
      type = QualifiedType(QualifiedType::CONST_VAR,
                           IntType::get(context, 32));
      break;
    /* primitives that return void */
    case PRIM_NOOP:
    case PRIM_MOVE:
    case PRIM_DEFAULT_INIT_VAR:
    case PRIM_NOINIT_INIT_VAR:
    case PRIM_INIT_FIELD:
    case PRIM_INIT_VAR:
    case PRIM_INIT_VAR_SPLIT_DECL:
    case PRIM_INIT_VAR_SPLIT_INIT:
    case PRIM_SPLIT_INIT_UPDATE_TYPE:
    case PRIM_INIT_REF_DECL:
    case PRIM_INIT_DONE:
    case PRIM_REDUCE:
    case PRIM_ASSIGN:
    case PRIM_ASSIGN_ELIDED_COPY:
    case PRIM_UNORDERED_ASSIGN:
    case PRIM_ADD_ASSIGN:
    case PRIM_SUBTRACT_ASSIGN:
    case PRIM_MULT_ASSIGN:
    case PRIM_DIV_ASSIGN:
    case PRIM_MOD_ASSIGN:
    case PRIM_LSH_ASSIGN:
    case PRIM_RSH_ASSIGN:
    case PRIM_AND_ASSIGN:
    case PRIM_OR_ASSIGN:
    case PRIM_XOR_ASSIGN:
    case PRIM_REDUCE_ASSIGN:
    case PRIM_SETCID:
    case PRIM_SET_UNION_ID:
    case PRIM_SET_MEMBER:
    case PRIM_CHECK_NIL:
    case PRIM_IF_VAR:
    case PRIM_LOCAL_CHECK:
    case PRIM_SET_END_COUNT:
    case PRIM_SET_DYNAMIC_END_COUNT:
    case PRIM_SET_SERIAL:
    case PRIM_ERROR:
    case PRIM_WARNING:
    case PRIM_WHEN:
    case PRIM_CALL_DESTRUCTOR:
    case PRIM_INT_ERROR:
    case PRIM_SLEEP:
    case PRIM_CHPL_EXIT_ANY:
    case PRIM_RT_ERROR:
    case PRIM_RT_WARNING:
    case PRIM_RT_GPU_HALT:
    case PRIM_NEW_PRIV_CLASS:
    case PRIM_SET_SVEC_MEMBER:
    case PRIM_ITERATOR_RECORD_SET_SHAPE:
    case PRIM_START_RMEM_FENCE:
    case PRIM_FINISH_RMEM_FENCE:
    case PRIM_ZERO_VARIABLE:
    case PRIM_REQUIRE:
    case PRIM_CHECK_ERROR:
    case PRIM_SET_ALIASING_ARRAY_ON_TYPE:
    case PRIM_INVARIANT_START:
    case PRIM_GET_TEST_BY_NAME:
    case PRIM_GET_TEST_BY_INDEX:
    case PRIM_ARRAY_SET:
    case PRIM_ARRAY_SET_FIRST:
    case PRIM_INIT_FIELDS:
    case PRIM_CHPL_COMM_GET:
    case PRIM_CHPL_COMM_PUT:
    case PRIM_CHPL_COMM_ARRAY_GET:
    case PRIM_CHPL_COMM_ARRAY_PUT:
    case PRIM_CHPL_COMM_REMOTE_PREFETCH:
    case PRIM_CHPL_COMM_GET_STRD:
    case PRIM_CHPL_COMM_PUT_STRD:
    case PRIM_ARRAY_SHIFT_BASE_POINTER:
    case PRIM_AUTO_DESTROY_RUNTIME_TYPE:
    case PRIM_CREATE_FN_TYPE:
    case PRIM_GPU_KERNEL_LAUNCH:
    case PRIM_GPU_SYNC_THREADS:
    case PRIM_GPU_ELIGIBLE:
    case PRIM_GPU_DEINIT_KERNEL_CFG:
    case PRIM_GPU_ARG:
    case PRIM_GPU_PID_OFFLOAD:
    case PRIM_GPU_ATTRIBUTE_BLOCK:
    case PRIM_GPU_PRIMITIVE_BLOCK:
    case PRIM_GPU_BLOCK_REDUCE:
    case PRIM_GPU_REDUCE_WRAPPER:
      type = QualifiedType(QualifiedType::CONST_VAR,
                           VoidType::get(context));
      break;

    case PRIM_GET_COMPILER_VAR: {
        auto chplenv = context->getChplEnv();
        auto varName = ci.actual(0).type().param()->toStringParam()->value().str();
        auto it = chplenv->find(varName);
        auto ret = (it != chplenv->end()) ? it->second : "";

        type = QualifiedType::makeParamString(context, ret);
      }
      break;
    /* primitives that return real parts from a complex */
    case PRIM_GET_REAL:
    case PRIM_GET_IMAG:
      // TODO: get the real/imag component from a param complex
      type = primComplexGetComponent(context, ci);
      break;
    /* other math primitives */
    case PRIM_ABS:
      type = primAbsGetType(context, ci);
      break;
    /* Getting the wide pointer address */
    case PRIM_WIDE_GET_ADDR:
      type = QualifiedType(QualifiedType::CONST_VAR,
                           CPtrType::getCVoidPtrType(context));
      break;
    /* primitives that return a c_string*/
    case PRIM_LOOKUP_FILENAME:
    case PRIM_CLASS_NAME_BY_ID:
    case PRIM_REF_TO_STRING:{
      type = QualifiedType(QualifiedType::CONST_VAR,
                           CStringType::get(context));
      break;
    }
    /* primitives that are not yet handled in dyno */
    case PRIM_ACTUALS_LIST:
    case PRIM_GET_MEMBER:
    case PRIM_GET_MEMBER_VALUE:
    case PRIM_NEW:
    case PRIM_NEW_WITH_ALLOCATOR:
    case PRIM_QUERY:
    case PRIM_QUERY_PARAM_FIELD:
    case PRIM_QUERY_TYPE_FIELD:
      CHPL_UNIMPL("misc primitives");
      break;

    case PRIM_ADDR_OF:
      type = primAddrOf(context, ci);
      break;

    case PRIM_DEREF:
    case PRIM_SET_REFERENCE:
    case PRIM_GET_END_COUNT:
    case PRIM_GET_DYNAMIC_END_COUNT:
      CHPL_UNIMPL("misc primitives");
      break;

    case PRIM_GPU_ALLOC_SHARED:
      type = primGpuAllocShared(context, ci);
      break;

    case PRIM_GPU_SET_BLOCKSIZE:
      type = primGpuSetBlockSize(context, ci);
      break;

    case PRIM_GPU_SET_ITERS_PER_THREAD:
      type = primGpuSetItersPerThread(context, ci);
      break;

    case PRIM_ASSERT_ON_GPU:
      type = primAssertOnGpu(context, ci);
      break;

    case PRIM_ASSERT_GPU_ELIGIBLE:
      type = QualifiedType(QualifiedType::CONST_VAR, VoidType::get(context));
      break;

    case PRIM_GPU_INIT_KERNEL_CFG:
    case PRIM_GPU_INIT_KERNEL_CFG_3D:
      type = QualifiedType(QualifiedType::CONST_VAR, CPtrType::getCVoidPtrType(context));
      break;

    case PRIM_SIZEOF_BUNDLE:
    case PRIM_SIZEOF_DDATA_ELEMENT:
      type = QualifiedType(QualifiedType::CONST_VAR,
                           IntType::get(context, 64));
      break;

    case PRIM_LIFETIME_OF:
      CHPL_UNIMPL("misc primitives");
      break;

    case PRIM_TYPEOF:
    case PRIM_STATIC_TYPEOF:
      type = primTypeof(context, prim, ci);
      break;

    case PRIM_SCALAR_PROMOTION_TYPE:
      type = primPromotionType(context, ci);
      break;
    case PRIM_STATIC_FIELD_TYPE:
      type = staticFieldType(context, ci);
      break;
    case PRIM_WIDE_GET_NODE: // NodeIdType is defined as int32
      type = QualifiedType(QualifiedType::CONST_VAR,
                           IntType::get(context, 32));
      break;
    case PRIM_ON_LOCALE_NUM:
      type = QualifiedType(QualifiedType::CONST_VAR,
                           CompositeType::getLocaleIDType(context));
      break;

    case PRIM_ARRAY_GET: {
        if (ci.numActuals() == 2 && ci.actual(0).type().hasTypePtr()) {
          auto index = ci.actual(1).type();
          if (index.hasTypePtr() && index.type()->isIntegralType()) {
            auto act = ci.actual(0).type();
            if (auto ptr = act.type()->toCPtrType()) {
              type = QualifiedType(QualifiedType::REF, ptr->eltType());
            }
          } else {
            context->error(call, "bad call to primitive \"%s\": second argument must be an integral type", primTagToName(prim));
          }
        }
      }
      break;

    case PRIM_GET_SVEC_MEMBER:
    case PRIM_GET_SVEC_MEMBER_VALUE:
        return primGetSvecMember(context, prim, ci);
        break;

    case PRIM_USED_MODULES_LIST:
    case PRIM_REFERENCED_MODULES_LIST:
    case PRIM_TUPLE_EXPAND:
    case PRIM_MAYBE_LOCAL_THIS:
    case PRIM_MAYBE_LOCAL_ARR_ELEM:
    case PRIM_MAYBE_AGGREGATE_ASSIGN:
    case PRIM_PROTO_SLICE_ASSIGN:
    case PRIM_BLOCK_PARAM_LOOP:
    case PRIM_BLOCK_WHILEDO_LOOP:
    case PRIM_BLOCK_DOWHILE_LOOP:
    case PRIM_BLOCK_FOR_LOOP:
    case PRIM_BLOCK_BEGIN:
    case PRIM_BLOCK_COBEGIN:
    case PRIM_BLOCK_COFORALL:
    case PRIM_BLOCK_ON:
    case PRIM_BLOCK_ELIDED_ON:
    case PRIM_BLOCK_BEGIN_ON:
    case PRIM_BLOCK_COBEGIN_ON:
    case PRIM_BLOCK_COFORALL_ON:
    case PRIM_BLOCK_LOCAL:
    case PRIM_BLOCK_UNLOCAL:
    case PRIM_LOGICAL_FOLDER:
    case PRIM_WIDE_MAKE:
    case PRIM_REGISTER_GLOBAL_VAR:
    case PRIM_BROADCAST_GLOBAL_VARS:
    case PRIM_PRIVATE_BROADCAST:
    case PRIM_CAPTURE_FN:
    case PRIM_CAPTURE_FN_TO_CLASS:
    case PRIM_RESOLUTION_POINT:
    case PRIM_FTABLE_CALL:
    case PRIM_VIRTUAL_METHOD_CALL:
    case PRIM_END_OF_STATEMENT:
    case PRIM_CURRENT_ERROR:
    case PRIM_GET_RUNTIME_TYPE_FIELD:
    case PRIM_GET_VISIBLE_SYMBOLS:
    case PRIM_STACK_ALLOCATE_CLASS:
    case PRIM_ZIP:
    case PRIM_NO_ALIAS_SET:
    case PRIM_COPIES_NO_ALIAS_SET:
    case PRIM_OPTIMIZATION_INFO:
    case PRIM_CREATE_THUNK:
    case PRIM_THUNK_RESULT:
    case PRIM_FORCE_THUNK:
    case PRIM_THUNK_RESULT_TYPE:
      CHPL_UNIMPL("misc primitives");
      break;

    case PRIM_WIDE_GET_LOCALE:
      type = QualifiedType(QualifiedType::CONST_VAR,
                           CompositeType::getLocaleIDType(context));
      break;

    case PRIM_GATHER_TESTS:
      type = primGatherTests(context, ci);
      break;

    case PRIM_VERSION_MAJOR:
      type = QualifiedType::makeParamInt(context, getMajorVersion());
      break;

    case PRIM_VERSION_MINOR:
      type = QualifiedType::makeParamInt(context, getMinorVersion());
      break;

    case PRIM_VERSION_UPDATE:
      type = QualifiedType::makeParamInt(context, getUpdateVersion());
      break;

    case PRIM_VERSION_SHA: {
      UniqueString versionHash;
      if (!getIsOfficialRelease()) {
        versionHash = UniqueString::get(context, getCommitHash());
      }

      type = QualifiedType::makeParamString(context, versionHash);
      break;
    }

    case PRIM_REF_DESERIALIZE:
    case PRIM_UNKNOWN:
    case PRIM_INNERMOST_CONTEXT:
    case PRIM_OUTER_CONTEXT:
    case PRIM_HOIST_TO_CONTEXT:
    case PRIM_STATIC_FUNCTION_VAR:
    case PRIM_STATIC_FUNCTION_VAR_VALIDATE_TYPE:
    case PRIM_STATIC_FUNCTION_VAR_WRAPPER:
    case NUM_KNOWN_PRIMS:
    case PRIM_BREAKPOINT:
    case PRIM_CONST_ARG_HASH:
    case PRIM_CHECK_CONST_ARG_HASH:
    case PRIM_TASK_PRIVATE_SVAR_CAPTURE:
      CHPL_UNIMPL("misc primitives");

    // no default to get a warning when new primitives are added
  }

  if (type.kind() == QualifiedType::UNKNOWN && !type.isErroneousType()) {
    context->error(call, "bad call to primitive \"%s\"", primTagToName(prim));
    type = QualifiedType(QualifiedType::UNKNOWN, ErroneousType::get(context));
  }

  return CallResolutionResult(candidates,
                              /* rejectedPossibleIteratorCandidates */ false,
                              type, /* yielded type */ QualifiedType(),
                              poi, /* specially handled */ true);
}


} // end namespace resolution
} // end namespace chpl<|MERGE_RESOLUTION|>--- conflicted
+++ resolved
@@ -281,7 +281,6 @@
   ResolutionContext rc(context);
   bool foundExisting;
   auto inScopes = CallScopeInfo::forNormalCall(inScope, inPoiScope);
-<<<<<<< HEAD
   auto implPoint = findOrImplementInterface(&rc, ift, type.type(), inScopes,
                                             astForErr->id(), foundExisting);
 
@@ -295,44 +294,7 @@
       returnValue = 2;
     }
   }
-  return makeParamInt(context, returnValue);
-}
-
-static QualifiedType computeDomainType(Context* context, const CallInfo& ci) {
-  if (ci.numActuals() == 3) {
-    auto type = DomainType::getRectangularType(context,
-                                          QualifiedType(),
-                                          ci.actual(0).type(),
-                                          ci.actual(1).type(),
-                                          ci.actual(2).type());
-    return QualifiedType(QualifiedType::TYPE, type);
-  } else if (ci.numActuals() == 2) {
-    auto type = DomainType::getAssociativeType(context,
-                                               ci.actual(0).type(),
-                                               ci.actual(1).type());
-    return QualifiedType(QualifiedType::TYPE, type);
-  } else {
-    CHPL_ASSERT(false && "unhandled domain type?");
-  }
-  return QualifiedType();
-=======
-  auto witness =
-    findMatchingImplementationPoint(&rc, instantiatedIft, inScopes);
-
-  if (witness) {
-    return QualifiedType::makeParamInt(context, 0);
-  }
-
-  // try automatically satisfy the interface if it's in the standard modules.
-  if (parsing::idIsInBundledModule(context, ift->id())) {
-    auto runResult = context->runAndTrackErrors([&](Context* context) {
-      return checkInterfaceConstraints(&rc, instantiatedIft, astForErr->id(), inScopes);
-    });
-    witness = runResult.result();
-  }
-
-  return QualifiedType::makeParamInt(context, witness ? 1 : 2);
->>>>>>> 76bd456c
+  return QualifiedType::makeParamInt(context, returnValue);
 }
 
 static QualifiedType primAddrOf(Context* context, const CallInfo& ci) {
