use Collectives;
use BlockDist;

config const numTasks = 31;
config const numRemoteTasks = numLocales*11;

proc localTest(b: barrier, numTasks) {
  const barSpace = 0..#numTasks;
  var A: [barSpace] int = -1;
  coforall t in barSpace do {
    A[t] = t;
    b.notify();
    if t!=barSpace.high {
      b.wait();
    } else {
      b.wait();
      writeln(A);
    }
  }
}

proc remoteTest(b: barrier, numRemoteTasks) {
  const barSpace = 0..#numRemoteTasks;
<<<<<<< HEAD
  var A: [{barSpace} dmapped new Block({barSpace})] int = barSpace;
  var B: [{barSpace} dmapped new Block({barSpace})] int = -1;
  coforall t in barSpace do on A.domain.dist.idxToLocale(t) {
=======
  var A: [{barSpace} dmapped new dmap(new Block({barSpace}))] int = barSpace;
  var B: [{barSpace} dmapped new dmap(new Block({barSpace}))] int = -1;
  coforall t in barSpace do on A.domain.distribution.idxToLocale(t) {
>>>>>>> 5f7971da
    B[t] = A[t];
    b.notify();
    if t!=barSpace.high {
      b.wait();
    } else {
      b.wait();
      writeln(B);
    }
  }
}


var b = new barrier(numTasks);
localTest(b, numTasks);

b.reset(numRemoteTasks);
remoteTest(b, numRemoteTasks);<|MERGE_RESOLUTION|>--- conflicted
+++ resolved
@@ -21,15 +21,9 @@
 
 proc remoteTest(b: barrier, numRemoteTasks) {
   const barSpace = 0..#numRemoteTasks;
-<<<<<<< HEAD
   var A: [{barSpace} dmapped new Block({barSpace})] int = barSpace;
   var B: [{barSpace} dmapped new Block({barSpace})] int = -1;
-  coforall t in barSpace do on A.domain.dist.idxToLocale(t) {
-=======
-  var A: [{barSpace} dmapped new dmap(new Block({barSpace}))] int = barSpace;
-  var B: [{barSpace} dmapped new dmap(new Block({barSpace}))] int = -1;
   coforall t in barSpace do on A.domain.distribution.idxToLocale(t) {
->>>>>>> 5f7971da
     B[t] = A[t];
     b.notify();
     if t!=barSpace.high {
