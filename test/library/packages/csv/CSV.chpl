--- conflicted
+++ resolved
@@ -87,11 +87,7 @@
           continue;
         const vals = line.split(sep);
         for param i in 0..t.size-1 {
-<<<<<<< HEAD
-          r(i+1) = vals[i]: t(i+1);
-=======
-          r(i) = vals[i+1]: t(i);
->>>>>>> 53da522a
+          r(i) = vals[i]: t(i);
         }
         if skipHeader {
           skipHeader = false;
