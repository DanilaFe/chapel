--- conflicted
+++ resolved
@@ -59,15 +59,9 @@
       var A: [1..myData.size, 1..myData[1].size-1] real;
       var labels: [1..myData.size] string;
 
-<<<<<<< HEAD
-      for i in 1..myData.numElements {
+      for i in 1..myData.size {
         for param j in 0..myData[1].size-2 {
           A[i,j+1] = myData[i][j];
-=======
-      for i in 1..myData.size {
-        for param j in 1..myData[1].size-1 {
-          A[i,j] = myData[i][j];
->>>>>>> fff56b98
         }
         labels[i] = myData[i][myData[1].size-1];
       }
