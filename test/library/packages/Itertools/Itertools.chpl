--- conflicted
+++ resolved
@@ -184,15 +184,11 @@
 
     const workingIters = followThis(0);
 
-    const offset = if isTuple(arg) then 0 else 1;
+    const offset = if isTuple(arg) || isString(arg) || isBytes(arg) then 0 else 1;
 
     if isString(arg) || isArray(arg) || isTuple(arg) then
       for idx in workingIters do
-<<<<<<< HEAD
-        yield arg[(idx % arg.size) + (isArray(arg) || isTuple(arg)):int];
-=======
         yield arg[(idx % arg.size) + offset];
->>>>>>> dc7e72d9
     else {
       var tempObject: [1..#arg.size] arg.low.type;
 
