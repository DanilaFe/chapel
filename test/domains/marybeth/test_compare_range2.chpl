--- conflicted
+++ resolved
@@ -17,11 +17,7 @@
       A = 1.0;
     }
     else {
-<<<<<<< HEAD
-      var minRange = if (D.dim(0).length < D.dim(1).length) then D.dim(0) else D.dim(1); 
-=======
-      var minRange = if (D.dim(1).size < D.dim(2).size) then D.dim(1) else D.dim(2); 
->>>>>>> fff56b98
+      var minRange = if (D.dim(0).size < D.dim(1).size) then D.dim(0) else D.dim(1); 
       for i in minRange {
         A(i,i) = 1.0;
       }
