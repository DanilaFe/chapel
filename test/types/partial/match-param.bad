--- conflicted
+++ resolved
@@ -3,11 +3,6 @@
 $CHPL_HOME/modules/internal/String.chpl:413: note: this candidate did not match: ==(x: ?t, y: int)
 $CHPL_HOME/modules/internal/String.chpl:413: note: because where clause evaluated to false
 match-param.chpl:1: note: candidates are: ==(_arg1: R, _arg2: R)
-<<<<<<< HEAD
 $CHPL_HOME/modules/standard/CommDiagnostics.chpl:188: note:                 ==(_arg1: chpl_commDiagnostics, _arg2: chpl_commDiagnostics)
-note: and 107 other candidates, use --print-all-candidates to see them
-=======
-$CHPL_HOME/modules/internal/ChapelBase.chpl:124: note:                 ==(a: _nilType, b: _nilType)
 note: and N other candidates, use --print-all-candidates to see them
->>>>>>> febffad7
 match-param.chpl:1: Function 'foo' instantiated as: foo(x: R(int(64),100))