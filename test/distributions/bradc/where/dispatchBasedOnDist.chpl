use BlockDist, CyclicDist;

var DBlk: domain(1) dmapped blockDist(boundingBox={1..10}) = {1..10};
var DCyc: domain(1) dmapped Cyclic(startIdx=1) = {1..10};

var ABlk: [DBlk] real;
var ACyc: [DCyc] real;

<<<<<<< HEAD
proc domproc(D: domain(?)) where isSubtype(D.distribution.type, Block) {
=======
proc domproc(D: domain) where isSubtype(D.distribution.type, blockDist) {
>>>>>>> a1901aea
  writeln("In the domproc() for Block");
}

proc domproc(D: domain(?)) where isSubtype(D.distribution.type, Cyclic) {
  writeln("In the domproc() for Cyclic");
}

proc arrproc(A: []) where isBlockArr(A) {
  writeln("In the arrproc() for Block");
}

proc arrproc(A: []) where isSubtype(A.domain.distribution.type, Cyclic) {
  writeln("In the arrproc() for Cyclic");
}

proc isBlockArr(A) param {
  return isSubtype(A.domain.distribution.type, blockDist);
}

domproc(DBlk);
domproc(DCyc);

arrproc(ABlk);
arrproc(ACyc);<|MERGE_RESOLUTION|>--- conflicted
+++ resolved
@@ -6,11 +6,7 @@
 var ABlk: [DBlk] real;
 var ACyc: [DCyc] real;
 
-<<<<<<< HEAD
-proc domproc(D: domain(?)) where isSubtype(D.distribution.type, Block) {
-=======
-proc domproc(D: domain) where isSubtype(D.distribution.type, blockDist) {
->>>>>>> a1901aea
+proc domproc(D: domain(?)) where isSubtype(D.distribution.type, blockDist) {
   writeln("In the domproc() for Block");
 }
 
