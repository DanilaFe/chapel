use CompressedSparseLayout;

config const useCS = false;

const D = {1..10, 1..10};
const D2 = D by 2;
var SDdefault: sparse subdomain(D2);
<<<<<<< HEAD
var SDCS: sparse subdomain(D2) dmapped new cs();
=======
var SDCS: sparse subdomain(D2) dmapped new csrLayout();
>>>>>>> 892b7e79

if useCS then
  foo(SDCS);
else
  foo(SDdefault);

proc foo(ref SD) {
  SD += (1,1);
  SD += (5,3);

  var A: [SD] real;

  for ij in SD do
    writeln("A[",ij,"] = ", A[ij]);

  SD += (2,4);

  for ij in SD do
    writeln("A[",ij,"] = ", A[ij]);
}<|MERGE_RESOLUTION|>--- conflicted
+++ resolved
@@ -5,11 +5,7 @@
 const D = {1..10, 1..10};
 const D2 = D by 2;
 var SDdefault: sparse subdomain(D2);
-<<<<<<< HEAD
-var SDCS: sparse subdomain(D2) dmapped new cs();
-=======
 var SDCS: sparse subdomain(D2) dmapped new csrLayout();
->>>>>>> 892b7e79
 
 if useCS then
   foo(SDCS);
