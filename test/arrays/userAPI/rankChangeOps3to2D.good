rank change slice (dims 1-2)
----------------
eltType is: real(64)
idxType is: int(64)
rank is: 2

size is: 16
numElements is: 16
shape is: (4, 4)

X is:
1.0 2.0 3.0 4.0
5.0 6.0 7.0 8.0
9.0 10.0 11.0 12.0
13.0 14.0 15.0 16.0

<<<<<<< HEAD
X's representation:
Rank Change view
----------
of domain:
ranges = (1..4, 1..4)
on array:
off=(0, 1, 1)
blk=(24, 4, 1)
str=(1, 1, 1)
origin=0
factoredOffs=5
noinit_data=false
where the dims are collapsed as follows:
(false, false, true)
and the missing indices are:
(0, 0, 2)
----------

=======
>>>>>>> d1bdb46a
X is:
1.1 2.1 3.1 4.1
5.1 6.1 7.1 8.1
9.1 10.1 11.1 12.1
13.1 14.1 15.1 16.1

X is:
1.2 2.2 3.2 4.2
5.2 6.2 7.2 8.2
9.2 10.2 11.2 12.2
13.2 14.2 15.2 16.2

low element is: 1.2
high element is: 16.2

X is:
1.3 2.3 3.3 4.3
5.3 6.3 7.3 8.3
9.3 10.3 11.3 12.3
13.3 14.3 15.3 16.3

X is:
1.4 2.4 3.4 4.4
5.4 6.4 7.4 8.4
9.4 10.4 11.4 12.4
13.4 14.4 15.4 16.4

low element is: 1.4
high element is: 16.4

X is:
1.5 2.5 3.5 4.5
5.5 6.5 7.5 8.5
9.5 10.5 11.5 12.5
13.5 14.5 15.5 16.5

X is:
1.6 2.6 3.6 4.6
5.6 6.6 7.6 8.6
9.6 10.6 11.6 12.6
13.6 14.6 15.6 16.6

X is:
1.7 2.7 3.7 4.7
5.7 6.7 7.7 8.7
9.7 10.7 11.7 12.7
13.7 14.7 15.7 16.7

X is:
1.8 2.8 3.8 4.8
5.8 6.8 7.8 8.8
9.8 10.8 11.8 12.8
13.8 14.8 15.8 16.8

local subdomain: {1..4, 1..4}
local subdomains:
{1..4, 1..4}

is empty: false
head: 1.8
tail: 16.8
find last: (true, (4, 4))
count last: 1
equals same: true
equals diff: false

slice by {2..3, 3..4}:
7.8 8.8
11.8 12.8
rank change 1: 1.8 2.8 3.8 4.8
rank change 2: 8.8 12.8
reindexed X[(0, 1)] = 1.8
reindexed X[(0, 3)] = 2.8
reindexed X[(0, 5)] = 3.8
reindexed X[(0, 7)] = 4.8
reindexed X[(1, 1)] = 5.8
reindexed X[(1, 3)] = 6.8
reindexed X[(1, 5)] = 7.8
reindexed X[(1, 7)] = 8.8
reindexed X[(2, 1)] = 9.8
reindexed X[(2, 3)] = 10.8
reindexed X[(2, 5)] = 11.8
reindexed X[(2, 7)] = 12.8
reindexed X[(3, 1)] = 13.8
reindexed X[(3, 3)] = 14.8
reindexed X[(3, 5)] = 15.8
reindexed X[(3, 7)] = 16.8

rank change slice (dims 2-3)
----------------
eltType is: real(64)
idxType is: int(64)
rank is: 2

size is: 16
numElements is: 16
shape is: (4, 4)

X is:
1.0 2.0 3.0 4.0
5.0 6.0 7.0 8.0
9.0 10.0 11.0 12.0
13.0 14.0 15.0 16.0

<<<<<<< HEAD
X's representation:
Rank Change view
----------
of domain:
ranges = (1..4, 1..4)
on array:
off=(0, 1, 1)
blk=(24, 4, 1)
str=(1, 1, 1)
origin=0
factoredOffs=5
noinit_data=false
where the dims are collapsed as follows:
(true, false, false)
and the missing indices are:
(5, 0, 0)
----------

=======
>>>>>>> d1bdb46a
X is:
1.1 2.1 3.1 4.1
5.1 6.1 7.1 8.1
9.1 10.1 11.1 12.1
13.1 14.1 15.1 16.1

X is:
1.2 2.2 3.2 4.2
5.2 6.2 7.2 8.2
9.2 10.2 11.2 12.2
13.2 14.2 15.2 16.2

low element is: 1.2
high element is: 16.2

X is:
1.3 2.3 3.3 4.3
5.3 6.3 7.3 8.3
9.3 10.3 11.3 12.3
13.3 14.3 15.3 16.3

X is:
1.4 2.4 3.4 4.4
5.4 6.4 7.4 8.4
9.4 10.4 11.4 12.4
13.4 14.4 15.4 16.4

low element is: 1.4
high element is: 16.4

X is:
1.5 2.5 3.5 4.5
5.5 6.5 7.5 8.5
9.5 10.5 11.5 12.5
13.5 14.5 15.5 16.5

X is:
1.6 2.6 3.6 4.6
5.6 6.6 7.6 8.6
9.6 10.6 11.6 12.6
13.6 14.6 15.6 16.6

X is:
1.7 2.7 3.7 4.7
5.7 6.7 7.7 8.7
9.7 10.7 11.7 12.7
13.7 14.7 15.7 16.7

X is:
1.8 2.8 3.8 4.8
5.8 6.8 7.8 8.8
9.8 10.8 11.8 12.8
13.8 14.8 15.8 16.8

local subdomain: {1..4, 1..4}
local subdomains:
{1..4, 1..4}

is empty: false
head: 1.8
tail: 16.8
find last: (true, (4, 4))
count last: 1
equals same: true
equals diff: false

slice by {2..3, 3..4}:
7.8 8.8
11.8 12.8
rank change 1: 1.8 2.8 3.8 4.8
rank change 2: 8.8 12.8
reindexed X[(0, 1)] = 1.8
reindexed X[(0, 3)] = 2.8
reindexed X[(0, 5)] = 3.8
reindexed X[(0, 7)] = 4.8
reindexed X[(1, 1)] = 5.8
reindexed X[(1, 3)] = 6.8
reindexed X[(1, 5)] = 7.8
reindexed X[(1, 7)] = 8.8
reindexed X[(2, 1)] = 9.8
reindexed X[(2, 3)] = 10.8
reindexed X[(2, 5)] = 11.8
reindexed X[(2, 7)] = 12.8
reindexed X[(3, 1)] = 13.8
reindexed X[(3, 3)] = 14.8
reindexed X[(3, 5)] = 15.8
reindexed X[(3, 7)] = 16.8

rank change slice (dims 1&3)
----------------
eltType is: real(64)
idxType is: int(64)
rank is: 2

size is: 16
numElements is: 16
shape is: (4, 4)

X is:
1.0 2.0 3.0 4.0
5.0 6.0 7.0 8.0
9.0 10.0 11.0 12.0
13.0 14.0 15.0 16.0

<<<<<<< HEAD
X's representation:
Rank Change view
----------
of domain:
ranges = (1..4, 1..4)
on array:
off=(0, 1, 1)
blk=(24, 4, 1)
str=(1, 1, 1)
origin=0
factoredOffs=5
noinit_data=false
where the dims are collapsed as follows:
(false, true, false)
and the missing indices are:
(0, 3, 0)
----------

=======
>>>>>>> d1bdb46a
X is:
1.1 2.1 3.1 4.1
5.1 6.1 7.1 8.1
9.1 10.1 11.1 12.1
13.1 14.1 15.1 16.1

X is:
1.2 2.2 3.2 4.2
5.2 6.2 7.2 8.2
9.2 10.2 11.2 12.2
13.2 14.2 15.2 16.2

low element is: 1.2
high element is: 16.2

X is:
1.3 2.3 3.3 4.3
5.3 6.3 7.3 8.3
9.3 10.3 11.3 12.3
13.3 14.3 15.3 16.3

X is:
1.4 2.4 3.4 4.4
5.4 6.4 7.4 8.4
9.4 10.4 11.4 12.4
13.4 14.4 15.4 16.4

low element is: 1.4
high element is: 16.4

X is:
1.5 2.5 3.5 4.5
5.5 6.5 7.5 8.5
9.5 10.5 11.5 12.5
13.5 14.5 15.5 16.5

X is:
1.6 2.6 3.6 4.6
5.6 6.6 7.6 8.6
9.6 10.6 11.6 12.6
13.6 14.6 15.6 16.6

X is:
1.7 2.7 3.7 4.7
5.7 6.7 7.7 8.7
9.7 10.7 11.7 12.7
13.7 14.7 15.7 16.7

X is:
1.8 2.8 3.8 4.8
5.8 6.8 7.8 8.8
9.8 10.8 11.8 12.8
13.8 14.8 15.8 16.8

local subdomain: {1..4, 1..4}
local subdomains:
{1..4, 1..4}

is empty: false
head: 1.8
tail: 16.8
find last: (true, (4, 4))
count last: 1
equals same: true
equals diff: false

slice by {2..3, 3..4}:
7.8 8.8
11.8 12.8
rank change 1: 1.8 2.8 3.8 4.8
rank change 2: 8.8 12.8
reindexed X[(0, 1)] = 1.8
reindexed X[(0, 3)] = 2.8
reindexed X[(0, 5)] = 3.8
reindexed X[(0, 7)] = 4.8
reindexed X[(1, 1)] = 5.8
reindexed X[(1, 3)] = 6.8
reindexed X[(1, 5)] = 7.8
reindexed X[(1, 7)] = 8.8
reindexed X[(2, 1)] = 9.8
reindexed X[(2, 3)] = 10.8
reindexed X[(2, 5)] = 11.8
reindexed X[(2, 7)] = 12.8
reindexed X[(3, 1)] = 13.8
reindexed X[(3, 3)] = 14.8
reindexed X[(3, 5)] = 15.8
reindexed X[(3, 7)] = 16.8
<|MERGE_RESOLUTION|>--- conflicted
+++ resolved
@@ -14,27 +14,6 @@
 9.0 10.0 11.0 12.0
 13.0 14.0 15.0 16.0
 
-<<<<<<< HEAD
-X's representation:
-Rank Change view
-----------
-of domain:
-ranges = (1..4, 1..4)
-on array:
-off=(0, 1, 1)
-blk=(24, 4, 1)
-str=(1, 1, 1)
-origin=0
-factoredOffs=5
-noinit_data=false
-where the dims are collapsed as follows:
-(false, false, true)
-and the missing indices are:
-(0, 0, 2)
-----------
-
-=======
->>>>>>> d1bdb46a
 X is:
 1.1 2.1 3.1 4.1
 5.1 6.1 7.1 8.1
@@ -139,27 +118,6 @@
 9.0 10.0 11.0 12.0
 13.0 14.0 15.0 16.0
 
-<<<<<<< HEAD
-X's representation:
-Rank Change view
-----------
-of domain:
-ranges = (1..4, 1..4)
-on array:
-off=(0, 1, 1)
-blk=(24, 4, 1)
-str=(1, 1, 1)
-origin=0
-factoredOffs=5
-noinit_data=false
-where the dims are collapsed as follows:
-(true, false, false)
-and the missing indices are:
-(5, 0, 0)
-----------
-
-=======
->>>>>>> d1bdb46a
 X is:
 1.1 2.1 3.1 4.1
 5.1 6.1 7.1 8.1
@@ -264,27 +222,6 @@
 9.0 10.0 11.0 12.0
 13.0 14.0 15.0 16.0
 
-<<<<<<< HEAD
-X's representation:
-Rank Change view
-----------
-of domain:
-ranges = (1..4, 1..4)
-on array:
-off=(0, 1, 1)
-blk=(24, 4, 1)
-str=(1, 1, 1)
-origin=0
-factoredOffs=5
-noinit_data=false
-where the dims are collapsed as follows:
-(false, true, false)
-and the missing indices are:
-(0, 3, 0)
-----------
-
-=======
->>>>>>> d1bdb46a
 X is:
 1.1 2.1 3.1 4.1
 5.1 6.1 7.1 8.1
