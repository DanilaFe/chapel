use BitOps;
use Random;
use Time;


// problem size configs
config const logN = 6;

// pseudo-random input configs
config const deterministic = false,
             seed = 314159265;

// verification configs
config const epsilon = 2.0 ** -51.0,
             threshold = 16.0;

// boolean configs
config const printTiming = true;
config const printError = true;

proc main() {
  // compute problem size
  const N = 1 << logN;

  // twiddle domain and arrays
  const TwiddleDom = {0..#N/4};
  var Twiddles: [TwiddleDom] complex;

  computeTwiddles(Twiddles);
  Twiddles = bitReverseShuffle(Twiddles);

  // problem domain and arrays
  const ProblemDom: domain(1) = {0..#N};
  var Z, z: [ProblemDom] complex;
  var realtemp, imagtemp: [ProblemDom] real;

  // generate pseudo-random input
  if deterministic then
    fillRandom(z, seed);
  else
    fillRandom(z);

  // conjugate input, storing result to work array
  Z = conjg(z);


  // TIMED SECTION
  var startTime = getCurrentTime();

  Z = bitReverseShuffle(Z);
  dfft(Z, Twiddles);

  var execTime = getCurrentTime() - startTime;

  verifyResults(z, Z, execTime, Twiddles);
}


proc computeTwiddles(W) {
  const n = W.size;
  const delta = 2.0 * atan(1.0) / n;

  W(0) = 1.0;
  W(n/2) = let cosDeltaN = cos(delta * n/2)
            in (cosDeltaN, cosDeltaN):complex;
  forall i in 1..n/2-1 {
    const x = cos(delta*i);
    const y = sin(delta*i);
    W(i)     = (x, y):complex;
    W(n - i) = (y, x):complex;
  }
}


// Check what the NSA supports for bit reversal
// rename this?
proc bitReverseShuffle(W: [?WD]) {
  const n = WD.size;
  const reverse = log2(n);
  var V: [WD] W.eltType;  // BLC: rename this field?
  /* BLC: could we do this as a permutation instead?
  var P: [WD] index(WD) = [i in WD] i;
  bitReverse(P);
  V(P) = W;
  */
  forall i in WD {  // BLC: could this be a uint domain?
    // BLC: what does this bitReverse function do with high-order bits?
    // BLC: could this be rewritten as one line?
    var ndx = bitReverse(i:uint(64), numBits=reverse);
    V(ndx:int) = W(i); // BLC: unfortunate cast
  }
  // BLC: W = V would be preferable
  return V;
}


// reverses numBits low-order bits of val
proc bitReverse(val: ?valType, numBits = 64) {
  param mask: uint(64) = 0x0102040810204080;
  const valReverse64 = bitMatMultOr(mask, bitMatMultOr(val:uint(64), mask));
  const valReverse = rotl(valReverse64, numBits);
  return valReverse: valType;
}


proc dfft(A: [?AD] complex, W) {
  
  var l = 1;
  var lasti:int;
  var m, m2: int;

<<<<<<< HEAD
  const n = AD.dim(0).length;
=======
  const n = AD.dim(1).size;
>>>>>>> fff56b98

  for i in 2..logN by 2 {
    m = l << 2;
    m2 = 2*m;
    if (m2 > n) then break;
    forall k in 0..#n by m2 {
      var k1 = k/m2;
      var wk2 = W[k1];
      var wk1 = W[2*k1];
      var wk3 = (wk1.re - 2 * wk2.im * wk1.im,
                 2 * wk2.im * wk1.re - wk1.im):complex;
      for j in k..#l {
        butterfly(wk1, wk2, wk3, A[j..j+3*l by l]);
      }

      wk1 = W[2*k1+1];
      wk3 = (wk1.re - 2 * wk2.re * wk1.im,
             2 * wk2.re * wk1.re - wk1.im):complex;

      for j in k+m..#l {
        butterfly(wk1, (-wk2.im, wk2.re):complex, wk3, A[j..j+3*l by l]);
      }
    }
    l *= 4;
    lasti = i;
  }

  if ((l << 2) == n) {
    forall j in 0..#l {
      butterfly(1.0, 1.0, 1.0, A[j..j+3*l by l]);
    }
  } else {
    forall j in 0..#l {
      var a = A(j);
      var b = A(j+l);
      A(j) = a + b;
      A(j+l) = a - b;
    }
  }
}


proc verifyResults(z, Z, execTime, Twiddles) {
  const N = Z.size;

  // BLC: This line wants /(complex,real) to be implemented directly:
  Z = conjg(Z) / N;

  Z = bitReverseShuffle(Z);
  dfft(Z, Twiddles);

  // BLC: need to check this against written spec
  var maxerr = max reduce sqrt((z.re - Z.re)**2 + (z.im - Z.im)**2);

  maxerr = maxerr / logN / epsilon;

  write(if (maxerr < threshold) then "SUCCESS" else "FAILURE");
  if (printError) then writeln(", error = ", maxerr);
  writeln();
  writeln("N      = ", N);
  if (printTiming) {
    writeln(", error = ", maxerr);
    writeln("Time   = ", execTime);
    const gflop = 5.0 * N * logN / 1000000000.0;
    writeln("GFlops = ", gflop / execTime);
  }
}

proc butterfly(wk1: complex, wk2: complex, wk3: complex, 
              inout A:[?D] complex) {
  const i1 = D.low,
        i2 = i1 + D.stride,
        i3 = i2 + D.stride,
        i4 = i3 + D.stride;
  var x0 = A[i1] + A[i2];
  var x1 = A[i1] - A[i2];
  var x2 = A[i3] + A[i4];
  var x3 = A[i3] - A[i4];

  A[i1] = x0 + x2;
  x0 -= x2;
  A[i3] = wk2 * x0;
  x0 = (x1.re - x3.im, x1.im + x3.re):complex;
  A[i2] = wk1 * x0;
  x0 = (x1.re + x3.im, x1.im - x3.re):complex;
  A[i4] = wk3 * x0;
}<|MERGE_RESOLUTION|>--- conflicted
+++ resolved
@@ -109,11 +109,7 @@
   var lasti:int;
   var m, m2: int;
 
-<<<<<<< HEAD
-  const n = AD.dim(0).length;
-=======
-  const n = AD.dim(1).size;
->>>>>>> fff56b98
+  const n = AD.dim(0).size;
 
   for i in 2..logN by 2 {
     m = l << 2;
