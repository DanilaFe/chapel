//This code is based on the XMT version of the Graph5000 benchmark submitted by
//John Feo <john.feo@pnl.gov> and Kristi Maschhoff <kristyn@cray.com> in 2010.

module Scalable_Graph_Generator
{
   use Graph500_defs;

// A Chapel implementation of the Scalable Graph Generator
// for the Graph500 Benchmark

// The scalable data generator constructs a list of edge tuples containing
// vertex identifiers. Each edge is undirected with its endpoints given in
// the tuple as StartVertex and EndVertex.

// I am currently leveraging some of the code from the Chapel implementation
// of the RMAT Graph generator developed by John Lewis for SSCA2 but
// eventually will try to more closely follow the XMT implementation of the
// ScalableGraphGenerator.c used for the 2010 Graph500 submission

// Here I will use a similar data structure as the SSCA2 code and have Edges
// be a colelction of records, with each record a vertex pair

// These are now defined in defs.chpl
//  record directed_vertex_pair {
//    var start = 1: int;
//    var end   = 1: int;
//  }
//
//  proc +(l: directed_vertex_pair, r: directed_vertex_pair)
//      return new directed_vertex_pair (l.start + r.start, l.end + r.end);

  // ============================
  // Quadrant selection algorithm
  // ============================

  proc assign_quadrant ( u: real, a: real, b: real, c: real, d : real,
                        bit : int ) : directed_vertex_pair
    {
      var start_inc = 0;
      var end_inc   = 0;
      var edge : directed_vertex_pair;

      if u <= a then
        {}
      else if u <= a + b then
        { end_inc = 1;}
      else if u <= a + b + c then
        { start_inc = 1;}
      else
        { start_inc = 1; end_inc = 1;};

      edge.start = bit * start_inc;
      edge.end   = bit * end_inc;
      return ( edge );
    }


  // ====================================
  // Main RMAT Graph Generation Procedure
  // ====================================~

// Note that we include the inquiry of the domain type for edges so we can use
// this to allocate additional arrays using the same distribution

  proc Scalable_Data_Generator ( scale :int, n_vertices : int,
                                n_raw_edges : int, ref Edges:[?ArrD] )

    {
      use BlockDist;
      use Graph500_defs;
      use Random;
      use Time;

      // Random Numbers return in the range [0.0, 1.0)
      var Rand_Gen = if REPRODUCIBLE_PROBLEMS then
                       new randomStream (real, seed = 0556707007)
                     else
                       new randomStream (real);

      const vertex_range = 1..n_vertices;

// Graph500 settings for RMAT parameters
        const a: real = 0.57;
        const b: real = 0.19;
        const c: real = 0.19;
        const d: real = 0.05;

// SSCA2 settings for RMAT parameters
//        const a: real = 0.55;
//        const b: real = 0.10;
//        const c: real = 0.10;
//        const d: real = 0.25;

        const N_SHUFFLE = scale*n_vertices;
        const Half_N_SHUFFLE = scale*n_vertices/2;

//      const ab: real = a+b;
//            abc: real = a+b+c;

      var   Noisy_a     : [ArrD] real,
            Noisy_b     : [ArrD] real,
            Noisy_c     : [ArrD] real,
            Noisy_d     : [ArrD] real,
            norm        : [ArrD] real;


      var   Unif_Random  : [ArrD] real;
      var   Unif_Random2 : [ArrD] real;

      var   Edge_lock   : [ArrD] sync bool = true;

      var   graph_gen_time: stopwatch;


// Initialize records in Edges

   Edges.start = 1;
   Edges.end = 1;


// Step 0: Construct permutation array
      graph_gen_time.clear();
      graph_gen_time.start();

      var permutation : [vertex_range] sync int = vertex_range;
// Note: need to be very careful with sync variables as a writeln
// invokes a read, which then sets to empty

   for i in 1..scale do {
      var   skip : real;
<<<<<<< HEAD
      Rand_Gen.fillRandom ( Unif_Random );
      skip = Rand_Gen.next ();
      Rand_Gen.fillRandom ( Unif_Random2 );
=======
      Rand_Gen.fill ( Unif_Random );
      skip = Rand_Gen.getNext ();
      Rand_Gen.fill ( Unif_Random2 );
>>>>>>> 4d9f2904

   forall j in ArrD do
     {

//     Choose two locations at random
       var ndx1 = floor (1 + Unif_Random (j) * n_vertices) : int;
       var ndx2 = floor (1 + Unif_Random2(j) * n_vertices) : int;

//     If the locations are not the same, then swap
       if (ndx1 != ndx2){

//       If the first location is greater than the second, swap. Insures
//       that the locations are locked in order, preventing deadlock
         if (ndx1 > ndx2) {ndx1 <=> ndx2;};

//       Lock locations in permutation array

         var label1 = permutation (ndx1).readFE () : int;
         var label2 = permutation (ndx2).readFE () : int;

//       Swap labels

         permutation (ndx1).writeEF (label2);
         permutation (ndx2).writeEF (label1);
       }
     }
   }

      graph_gen_time.stop();

     if ENABLE_PRINTOUTS then
      writeln("Time for SDG: Construct Perm Array  = ", graph_gen_time.elapsed());

// Step 1: Construct edges
      graph_gen_time.clear();
      graph_gen_time.start();

// Approach A: Leverage Lewis code using assign_quadrant, but this looks
//             to have multiple trips through the full list of edges

  if RMAT_WITH_NOISE then {
      var bit = 1 << scale;

      for depth in 1..scale do {
          bit >>= 1;
          var   skip : real;

          // randomize the coefficients, tweaking them by numbers in [-.05, .05)
<<<<<<< HEAD

          skip = Rand_Gen.next ();
          Rand_Gen.fillRandom (Unif_Random);
          Noisy_a = a * (0.95 + 0.1 * Unif_Random);

          skip = Rand_Gen.next ();
          Rand_Gen.fillRandom (Unif_Random);
          Noisy_b = b * (0.95 + 0.1 * Unif_Random);

          skip = Rand_Gen.next ();
          Rand_Gen.fillRandom (Unif_Random);
          Noisy_c = c * (0.95 + 0.1 * Unif_Random);

          skip = Rand_Gen.next ();
          Rand_Gen.fillRandom (Unif_Random);
=======
          skip = Rand_Gen.getNext ();
          Rand_Gen.fill (Unif_Random);
          Noisy_a = a * (0.95 + 0.1 * Unif_Random);

          skip = Rand_Gen.getNext ();
          Rand_Gen.fill (Unif_Random);
          Noisy_b = b * (0.95 + 0.1 * Unif_Random);

          skip = Rand_Gen.getNext ();
          Rand_Gen.fill (Unif_Random);
          Noisy_c = c * (0.95 + 0.1 * Unif_Random);

          skip = Rand_Gen.getNext ();
          Rand_Gen.fill (Unif_Random);
>>>>>>> 4d9f2904
          Noisy_d = d * (0.95 + 0.1 * Unif_Random);

          norm     = 1.0 / (Noisy_a + Noisy_b + Noisy_c + Noisy_d);

          Noisy_a *= norm;
          Noisy_b *= norm;
          Noisy_c *= norm;
          Noisy_d *= norm;

<<<<<<< HEAD
          skip = Rand_Gen.next ();
          Rand_Gen.fillRandom (Unif_Random);

=======
          skip = Rand_Gen.getNext ();
          Rand_Gen.fill (Unif_Random);
>>>>>>> 4d9f2904

          Edges += assign_quadrant ( Unif_Random, Noisy_a, Noisy_b,
                                     Noisy_c, Noisy_d, bit );
      }
   }
   else
   {

//    Use faster code with does not include noise

      var bit = 1 << scale;

      for depth in 1..scale do {
          bit >>= 1;
          var   skip : real;

<<<<<<< HEAD
          skip = Rand_Gen.next ();
          Rand_Gen.fillRandom (Unif_Random);
=======
          skip = Rand_Gen.getNext ();
          Rand_Gen.fill (Unif_Random);
>>>>>>> 4d9f2904

          forall e in ArrD do {
            var start_inc = 0;
            var end_inc   = 0;
            var u = Unif_Random[e];

            if u <= a then {

            } else if u <= a + b then {
              end_inc = 1;

	    } else if u <= a + b + c then {
              start_inc = 1;

            } else {
              start_inc = 1; end_inc = 1;
	    }

            Edges(e).start += bit * start_inc;
            Edges(e).end   += bit * end_inc;
          }
     }
   }

      graph_gen_time.stop();

     if ENABLE_PRINTOUTS then
      writeln("Time for SDG: Construct Edges  = ", graph_gen_time.elapsed());

// Permute labels
   graph_gen_time.clear();
   graph_gen_time.start();

   forall e in ArrD do {
      Edges(e).start = permutation (Edges(e).start).readFF();
      Edges(e).end   = permutation (Edges(e).end  ).readFF();
   }

   graph_gen_time.stop();

  if ENABLE_PRINTOUTS then
   writeln("Time for SDG: Permute labels  = ", graph_gen_time.elapsed());

// Step 2: Shuffle edges
   if RMAT_WITH_SHUFFLE then {
   graph_gen_time.clear();
   graph_gen_time.start();

//   Sample specification only applies edgefactor*N swaps
//   for i in 1..scale do {
      var   skip : real;
<<<<<<< HEAD
      Rand_Gen.fillRandom ( Unif_Random );
      skip = Rand_Gen.next ();
      Rand_Gen.fillRandom ( Unif_Random2 );
=======
      Rand_Gen.fill ( Unif_Random );
      skip = Rand_Gen.getNext ();
      Rand_Gen.fill ( Unif_Random2 );
>>>>>>> 4d9f2904

     forall j in ArrD do
     {

//     Choose two locations at random
       var ndx1 = floor (1 + Unif_Random (j) * n_vertices) : int;
       var ndx2 = floor (1 + Unif_Random2 (j) * n_vertices) : int;

//     If the locations are not the same, then swap
       if (ndx1 != ndx2){

//       If the first location is greater than the second, swap. Insures
//       that the locations are locked in order, preventing deadlock
         if (ndx1 > ndx2) {ndx1 <=> ndx2; };

//       Lock Edge Pairs

         Edge_lock (ndx1).readFE();
         Edge_lock (ndx2).readFE();

         var label1 = Edges (ndx1).start : int;
         var label2 = Edges (ndx1).end : int;
         var label3 = Edges (ndx2).start : int;
         var label4 = Edges (ndx2).end : int;

//       Swap Edge Pairs

         Edges (ndx1).start = label3;
         Edges (ndx1).end = label4;
         Edges (ndx2).start = label1;
         Edges (ndx2).end = label2;
         Edge_lock (ndx1).writeEF(true);
         Edge_lock (ndx2).writeEF(true);
       }
//     };
     }

     graph_gen_time.stop();

    if ENABLE_PRINTOUTS then
     writeln("Time for SDG: Shuffle Edges  = ", graph_gen_time.elapsed());
     }

//   writeln("Upon exit, Edges is:\n", Edges, "\n");

}
}<|MERGE_RESOLUTION|>--- conflicted
+++ resolved
@@ -128,15 +128,9 @@
 
    for i in 1..scale do {
       var   skip : real;
-<<<<<<< HEAD
-      Rand_Gen.fillRandom ( Unif_Random );
+      Rand_Gen.fill ( Unif_Random );
       skip = Rand_Gen.next ();
-      Rand_Gen.fillRandom ( Unif_Random2 );
-=======
-      Rand_Gen.fill ( Unif_Random );
-      skip = Rand_Gen.getNext ();
       Rand_Gen.fill ( Unif_Random2 );
->>>>>>> 4d9f2904
 
    forall j in ArrD do
      {
@@ -185,38 +179,20 @@
           var   skip : real;
 
           // randomize the coefficients, tweaking them by numbers in [-.05, .05)
-<<<<<<< HEAD
-
-          skip = Rand_Gen.next ();
-          Rand_Gen.fillRandom (Unif_Random);
+          skip = Rand_Gen.next ();
+          Rand_Gen.fill (Unif_Random);
           Noisy_a = a * (0.95 + 0.1 * Unif_Random);
 
           skip = Rand_Gen.next ();
-          Rand_Gen.fillRandom (Unif_Random);
+          Rand_Gen.fill (Unif_Random);
           Noisy_b = b * (0.95 + 0.1 * Unif_Random);
 
           skip = Rand_Gen.next ();
-          Rand_Gen.fillRandom (Unif_Random);
+          Rand_Gen.fill (Unif_Random);
           Noisy_c = c * (0.95 + 0.1 * Unif_Random);
 
           skip = Rand_Gen.next ();
-          Rand_Gen.fillRandom (Unif_Random);
-=======
-          skip = Rand_Gen.getNext ();
-          Rand_Gen.fill (Unif_Random);
-          Noisy_a = a * (0.95 + 0.1 * Unif_Random);
-
-          skip = Rand_Gen.getNext ();
-          Rand_Gen.fill (Unif_Random);
-          Noisy_b = b * (0.95 + 0.1 * Unif_Random);
-
-          skip = Rand_Gen.getNext ();
-          Rand_Gen.fill (Unif_Random);
-          Noisy_c = c * (0.95 + 0.1 * Unif_Random);
-
-          skip = Rand_Gen.getNext ();
-          Rand_Gen.fill (Unif_Random);
->>>>>>> 4d9f2904
+          Rand_Gen.fill (Unif_Random);
           Noisy_d = d * (0.95 + 0.1 * Unif_Random);
 
           norm     = 1.0 / (Noisy_a + Noisy_b + Noisy_c + Noisy_d);
@@ -226,14 +202,8 @@
           Noisy_c *= norm;
           Noisy_d *= norm;
 
-<<<<<<< HEAD
-          skip = Rand_Gen.next ();
-          Rand_Gen.fillRandom (Unif_Random);
-
-=======
-          skip = Rand_Gen.getNext ();
-          Rand_Gen.fill (Unif_Random);
->>>>>>> 4d9f2904
+          skip = Rand_Gen.next ();
+          Rand_Gen.fill (Unif_Random);
 
           Edges += assign_quadrant ( Unif_Random, Noisy_a, Noisy_b,
                                      Noisy_c, Noisy_d, bit );
@@ -250,13 +220,8 @@
           bit >>= 1;
           var   skip : real;
 
-<<<<<<< HEAD
-          skip = Rand_Gen.next ();
-          Rand_Gen.fillRandom (Unif_Random);
-=======
-          skip = Rand_Gen.getNext ();
-          Rand_Gen.fill (Unif_Random);
->>>>>>> 4d9f2904
+          skip = Rand_Gen.next ();
+          Rand_Gen.fill (Unif_Random);
 
           forall e in ArrD do {
             var start_inc = 0;
@@ -308,15 +273,9 @@
 //   Sample specification only applies edgefactor*N swaps
 //   for i in 1..scale do {
       var   skip : real;
-<<<<<<< HEAD
-      Rand_Gen.fillRandom ( Unif_Random );
+      Rand_Gen.fill ( Unif_Random );
       skip = Rand_Gen.next ();
-      Rand_Gen.fillRandom ( Unif_Random2 );
-=======
-      Rand_Gen.fill ( Unif_Random );
-      skip = Rand_Gen.getNext ();
       Rand_Gen.fill ( Unif_Random2 );
->>>>>>> 4d9f2904
 
      forall j in ArrD do
      {
