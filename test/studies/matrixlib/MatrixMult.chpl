proc *(A:[?D1],B:[?D2]) {
  var x = A(D1.low)*B(D2.low);
  var C:[D1.dim(0),D2.dim(1)] x.type;

<<<<<<< HEAD
  if (D1.dim(1).length != D2.dim(0).length) then
=======
  if (D1.dim(2).size != D2.dim(1).size) then
>>>>>>> fff56b98
    halt("Matrix multiplication with incompatible matrices");

  for (i,j,k1,k2) in MMIterator(D1, D2) {
    C(i,j) += A(i,k1)*B(k2,j);
  }

  iter MMIterator(D1,D2) {
    for j in D2.dim(1) do 
      for (k1,k2) in zip(D1.dim(1),D2.dim(0)) do 
        for i in D1.dim(0) do 
          yield (i,j,k1,k2);
  }
  return C;
}
<|MERGE_RESOLUTION|>--- conflicted
+++ resolved
@@ -2,11 +2,7 @@
   var x = A(D1.low)*B(D2.low);
   var C:[D1.dim(0),D2.dim(1)] x.type;
 
-<<<<<<< HEAD
-  if (D1.dim(1).length != D2.dim(0).length) then
-=======
-  if (D1.dim(2).size != D2.dim(1).size) then
->>>>>>> fff56b98
+  if (D1.dim(1).size != D2.dim(0).size) then
     halt("Matrix multiplication with incompatible matrices");
 
   for (i,j,k1,k2) in MMIterator(D1, D2) {
