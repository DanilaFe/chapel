//
// This test is pulled from intern ii02 in the codes written in the
// Summer of 2011 to measure increase in productivity using Chapel
// versus C/MPI. It is a pared down version of the Locally Self-consistent
// Multiple Scattering (LSMS) application.
//

use BlockDist, Time;

config const debug = false;
config const perfTest = false;
config const reportFrequency = 1025;
config const displayLIZ = false;
config const serialForall = true;

config const span = 5;

const span_x = span,
	  span_y = span,
	  span_z = span,
	  spanTuple = (span, span, span);

config const atomSpacing = 5.000, //spacing in X, Y, and Z
			 lizRadius   = 7.110, //radius of LIZ sphere
			 nIterations = 1024;

const reductionFactor = 1000.0;

param nExtent = 13;
type  AtomMatrix = nExtent*real;

const GridDom  = {0..#span_x, 0..#span_y, 0..#span_z};
const GridDist = GridDom dmapped Block(GridDom);

const LocalesDist = {0..#numLocales} dmapped Block({0..#numLocales});

class Cache {
	var space: sparse subdomain(GridDom);
	var atoms: [space] AtomMatrix;
}

proc main() {
	var t: Timer;

	writeln("[[ LSMS ]]");
	writeln("Problem size = [", span_x, ", ", span_y, ", ", span_z, "]");

	//parameters for each atom 
	var atoms: [GridDist] AtomMatrix;

	//list of atoms in LIZ for each atom
	var lizDoms: [GridDist] sparse subdomain(GridDom);
	//list of atoms accessed by local atoms, for each locale
	var caches: [LocalesDist] Cache;
	forall cache in caches {
		cache = new Cache();
	}

	//compute LIZ and caches
        serial serialForall do // TODO: enable 'forall' in parallel
	forall (a, liz) in zip(GridDist, lizDoms) {
		for ac in GridDom do if a != ac {
			local {
				var dist = atomSpacing * sqrt( + reduce ([d in 1..3] circularDistance(a[d],ac[d],spanTuple[d])**2));
				if dist <= lizRadius {
					liz += ac;
					caches[here.id].space += ac;
				}
			}
		}
	}
	if displayLIZ then writeln("LIZ counts: ", [liz in lizDoms] liz.numIndices);

	//initialize atom values
	forall (i, atom) in zip(GridDist, atoms) {
		local for param e in 1..nExtent do atom[e] = GridDist.indexOrder(i);
	}
	
	t.start();

	for itr in 0..#nIterations {
		if itr % reportFrequency == 0 && reportFrequency <= nIterations {
			writef("step ####\n", itr);
		}
		//load data into caches
		forall cache in caches {
			forall i in cache.space {
				cache.atoms[i] = atoms[i]; //local and remote loads
			}
		}
		//add up neighbors' contributions
		forall (a, liz) in zip(GridDist, lizDoms) {
			local {
				var total: AtomMatrix;
				for ac in liz {
					/*TODO this does a binary search to find the atom in the cache
					  try to find a way to loop through cache? or store the location */
					total += caches[here.id].atoms[ac];
				}
				for param e in 1..nExtent {
					atoms[a][e] += total[e] / reductionFactor;
				}
			}
		}
		if itr == 0 || itr == nIterations-1 {
			checkExpected(itr, atoms);
		}
	}

	t.stop();

	writeln("Success!");
	if perfTest then writeln("Chapel time = ", t.elapsed(), " s");
}

proc checkExpected(itr: int, atoms: [?AtomDom] AtomMatrix) {

	proc check(atom: AtomMatrix, expected): bool {
		const tolerance = max(expected * 1e-9, 0.1);

		var pass = true;
		for param e in 1..nExtent {
			if abs(atom[e] - expected) > tolerance then pass = false;
		}
<<<<<<< HEAD
		if debug then writeln( format("%11.9r",atom[1]), " ~=~ ", 
							   format("%11.9r",expected)); 
=======
		if debug then writef( "%11.9r ~=~ %11.9r\n", 
                                      atom[1], expected);

>>>>>>> 609f3286
		return pass;
	}

	if span != 5 {
		writeln("span != 5, expected value check disabled...");
		return;
	}
	if itr > 0 && nIterations != 1024 {
	writeln("nIterations != 1024, expected value check disabled...");
		return;
	}

	const first = AtomDom.low,
		  last  = AtomDom.high;

	var pass: bool;
	if itr == 0 {
		pass = check(atoms[first], 0.775) 
			&& check(atoms[last],  125.5);
	} else {
		pass = check(atoms[first], 5320018409.9) 
			&& check(atoms[last],  5324998555.3);
	}
	if !pass {
		writeln("Computed values do not match expected values at step ", itr);
		exit(1);
	}
}

proc circularDistance(a, b, size: int) {
	if a < b {
		return min(a+size-b, b-a);
	} else {
		return min(a-b, b-a+size);
	}
}

proc compactWriteArray(arr: [?D], fmtStr = "#") where D.rank == 3 {
	for j in D.dim[2] {
		for i in D.dim[1] {
                  for a in arr[i,j,..] do writef(fmtStr, a);
                  if i < D.dim[1].high then write("   ");
		}
		writeln();
	}
}<|MERGE_RESOLUTION|>--- conflicted
+++ resolved
@@ -122,14 +122,9 @@
 		for param e in 1..nExtent {
 			if abs(atom[e] - expected) > tolerance then pass = false;
 		}
-<<<<<<< HEAD
-		if debug then writeln( format("%11.9r",atom[1]), " ~=~ ", 
-							   format("%11.9r",expected)); 
-=======
 		if debug then writef( "%11.9r ~=~ %11.9r\n", 
                                       atom[1], expected);
 
->>>>>>> 609f3286
 		return pass;
 	}
 
