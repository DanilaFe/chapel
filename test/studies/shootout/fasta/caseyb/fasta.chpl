--- conflicted
+++ resolved
@@ -114,13 +114,8 @@
 // Repeat sequence "alu" for n characters
 proc repeatMake(desc : string, alu : string, n : int) {
   stdout.write(desc);
-<<<<<<< HEAD
-  var r : int = alu.length;
+  var r : int = alu.size;
   var s : string = alu + alu + alu[0..(n%r-1)];
-=======
-  var r : int = alu.size;
-  var s : string = alu + alu + alu[1..n%r];
->>>>>>> 67f2aea2
   var j : int;
 
   for i in 0..(n / LINE_LENGTH)-1 {
