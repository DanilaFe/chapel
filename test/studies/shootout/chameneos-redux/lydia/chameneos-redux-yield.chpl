extern proc chpl_task_yield();

/*  - The Chameneos game is as follows:
      A population of n chameneos gathers at a common meeting place, where
      m meetings will take place (n and m may be distinct).  At any time, only
      one meeting may take place between exactly two chameneos, and each
      chameneos may be either blue, red, or yellow.  During a meeting, the
      chameneos exchange information about the other chameneos' color, so that
      after the meeting it can change its own color to the complement of its
      original color and the other chameneos' color.  (The complement is
      respective to two colors, its own and its partner's, such that if both
      colors are the same, no change, otherwise each chameneos changes to the
      color you and your partner both are not.)

    - (description of benchmark: http://benchmarksgame.alioth.debian.org/u32q/performance.php?test=chameneosredux */

config const numMeetings = 6000000;  // number of meetings to take place
config const numChameneos1 = 3;  // size of population 1
config const numChameneos2 = 10; // size of population 2
param numColors = 3;
enum Color {blue=0, red=1, yellow=2};
enum Digit {zero=0, one, two, three, four,
            five, six, seven, eight, nine};
config param CHAMENEOS_IDX_MASK = 0xFF;
config param MEET_COUNT_SHIFT = 8;

class MeetingPlace {
  var state : atomic int;

  /* constructor for MeetingPlace, sets the
     number of meetings to take place */
  proc init() {
    this.complete();
    state.write(numMeetings << MEET_COUNT_SHIFT);
  }

  /* reset must be called after meet,
     to reset numMeetings for a subsequent call of meet */
  proc reset() {
    state.write(numMeetings << MEET_COUNT_SHIFT);
  }
}



/* getComplement returns the complement of this and another color:
   if this and the other color are of the same value, return own value
   otherwise return the color that is neither this or the other color */
inline proc getComplement(myColor : Color, otherColor : Color) {
  select myColor {
    when otherColor do return myColor;
    when Color.blue {
      if (otherColor == Color.red) then return Color.yellow;
      else
        // otherColor == Color.yellow, because first when statement
        // eliminates Color.blue
        return Color.red;
    }
    when Color.red {
      if (otherColor == Color.blue) then return Color.yellow;
      else
        // otherColor == Color.yellow, because first when statement
        // eliminates Color.red
        return Color.blue;
    }
    otherwise {
      if (otherColor == Color.blue) then return Color.red;
      else
        // otherColor == Color.red, because first when statement
        // eliminates Color.yellow
        return Color.blue;
    }
  }
}

class Chameneos {
  var id: int;
  var color : Color;
  var meetings : int;
  var meetingsWithSelf : int;
  var meetingCompleted : atomic bool;

  /* start tells a Chameneos to go to a given MeetingPlace, where it may meet
     with another Chameneos.  If it does, it will get the other's color and
     use this color and its own to compute the color both will have after the
     meeting has ended, setting both of their colors to this value. */
  proc start(population : [] owned Chameneos, meetingPlace: MeetingPlace) {
    var stateTemp, peer_idx, xchg: int;

    stateTemp = meetingPlace.state.read(memoryOrder.acquire);

    while (true) {
      peer_idx = stateTemp & CHAMENEOS_IDX_MASK;
      if (peer_idx) {
        xchg = stateTemp - peer_idx - (1 << MEET_COUNT_SHIFT);
      } else if (stateTemp) {
        xchg = stateTemp | id;
      } else {
        break;
      }
      if (meetingPlace.state.compareAndSwap(stateTemp, xchg, memoryOrder.acqRel)) {
        if (peer_idx) {
          runMeeting(population, peer_idx);
        } else {
          // Attend meeting

          // Gives slightly better performance than waitFor, but is not "nicer"
          while (!meetingCompleted.read(memoryOrder.acquire)) {
            chpl_task_yield();
          }

          meetingCompleted.write(false, memoryOrder.release);
          stateTemp = meetingPlace.state.read(memoryOrder.acquire);
        }
      } else {
        stateTemp = meetingPlace.state.read(memoryOrder.acquire);
      }
    }
  }

  /* Given the id of its peer, finds and updates the data of its peer and
     itself */
  proc runMeeting (population : [] owned Chameneos, peer_idx) {
    var is_same : int;
    var newColor : Color;
    if (id == peer_idx) {
      is_same = 1;
    }
    const peer = population[peer_idx:int(32)].borrow();
    newColor = getComplement(color, peer.color);
    peer.color = newColor;
    peer.meetings += 1;
    peer.meetingsWithSelf += is_same;
    peer.meetingCompleted.write(true, memoryOrder.release);
    
    color = newColor;
    meetings += 1;
    meetingsWithSelf += is_same;
  }
}

/* printColorChanges prints the result of getComplement for all possible
   pairs of colors */
proc printColorChanges() {
  const colors : [1..numColors] Color = (Color.blue, Color.red, Color.yellow);
  for color1 in colors {
    for color2 in colors {
      writeln(color1, " + ", color2, " -> ", getComplement(color1, color2));
    }
  }
  writeln();
}

/* populate takes an parameter of type int, size, and returns a population of
   chameneos of that size. if population size is set to 10, will use preset
   array of colors  */
proc populate (size : int) {
  const colorsDefault10  = (Color.blue, Color.red, Color.yellow, Color.red,
                            Color.yellow, Color.blue, Color.red, Color.yellow,
                            Color.red, Color.blue);
  const D : domain(1, int) = {1..size};

  const population =
    for i in D do
      let ithColor = if size == 10 then colorsDefault10(i)
                                   else ((i-1) % numColors):Color
        in new owned Chameneos(i, ithColor);

  return population;
}

/* run takes a population of Chameneos and a MeetingPlace, then allows the
   Chameneos to meet. It then prints out the number of times each Chameneos
   met another Chameneos, spells out the number of times it met with itself,
   then spells out the total number of times all the Chameneos met
   another Chameneos. */
proc run(population : [] owned Chameneos, meetingPlace : MeetingPlace) {
  for i in population {
    write(" ", i.color);
  }
  writeln();

  coforall i in population {
    i.start(population, meetingPlace);
  }

  meetingPlace.reset();
}

proc printInfo(population : [] owned Chameneos) {
  for i in population {
    write(i.meetings);
    spellInt(i.meetingsWithSelf);
  }
  const totalMeetings = + reduce (population.meetings);
  spellInt(totalMeetings);
  writeln();
}

/* spellInt takes an integer, and spells each of its digits out in English */
proc spellInt(n : int) {
  var s : string = n:string;
<<<<<<< HEAD
  for i in 0..#s.length {
=======
  for i in 1..s.size {
>>>>>>> 67f2aea2
    write(" ", (s[i]:int):Digit);
  }
  writeln();
}

proc main() {
  if (numChameneos1 < 2 || numChameneos2 < 2 || numMeetings < 0) {
    writeln("Please specify numChameneos1 and numChameneos2 of at least 2, and numMeetings of at least 0.");
  } else  {
    printColorChanges();

    const forest : MeetingPlace = new MeetingPlace();

    const population1 = populate(numChameneos1);
    const population2 = populate(numChameneos2);

    run(population1, forest);
    printInfo(population1);

    run(population2, forest);
    printInfo(population2);
  }
}<|MERGE_RESOLUTION|>--- conflicted
+++ resolved
@@ -200,11 +200,7 @@
 /* spellInt takes an integer, and spells each of its digits out in English */
 proc spellInt(n : int) {
   var s : string = n:string;
-<<<<<<< HEAD
-  for i in 0..#s.length {
-=======
-  for i in 1..s.size {
->>>>>>> 67f2aea2
+  for i in 0..<s.size {
     write(" ", (s[i]:int):Digit);
   }
   writeln();
