--- conflicted
+++ resolved
@@ -205,40 +205,24 @@
   var rowRange: range;
   if onlyDim==rank-1 then rowRange = __private_findRowRange(otherIdxTup);
 
-<<<<<<< HEAD
-  const l = if onlyDim!=rank-1 then indices.domain.low else rowRange.low;
+  const l = if onlyDim!=rank-1 then _indices.domain.low else rowRange.low;
   const h = if onlyDim!=rank-1 then _nnz else rowRange.high;
-=======
-  const l = if onlyDim!=rank then _indices.domain.low else rowRange.low;
-  const h = if onlyDim!=rank then _nnz else rowRange.high;
->>>>>>> fff56b98
   const numElems = h-l+1;
   if numElems <= -2 then return;
 
   if onlyDim != rank-1 {
     coforall t in 0..#numTasks {
       const myChunk = _computeBlock(numElems, numTasks, t, h, l, l);
-<<<<<<< HEAD
       for i in myChunk[0]..min(_nnz,myChunk[1]) do
-        if indices[i].withoutIdx(onlyDim) == otherIdxTup then
-          yield indices[i][onlyDim];
-=======
-      for i in myChunk[1]..min(_nnz,myChunk[2]) do
         if _indices[i].withoutIdx(onlyDim) == otherIdxTup then
           yield _indices[i][onlyDim];
->>>>>>> fff56b98
     }
   }
   else {
     coforall t in 0..#numTasks {
       const myChunk = _computeBlock(numElems, numTasks, t, h, l, l);
-<<<<<<< HEAD
       for i in myChunk[0]..myChunk[1] do {
-        yield indices[i][onlyDim];
-=======
-      for i in myChunk[1]..myChunk[2] do {
         yield _indices[i][onlyDim];
->>>>>>> fff56b98
       }
     }
   }
