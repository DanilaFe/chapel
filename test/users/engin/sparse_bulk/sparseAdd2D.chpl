use CompressedSparseLayout;

config const N = 16;

const FullDom = {0..#N, 0..#N};

enum layoutTypes {coo, csr, csc};
config param layoutType = layoutTypes.coo;

<<<<<<< HEAD
var csrDom: sparse subdomain(FullDom) dmapped new cs(compressRows=true);
var cscDom: sparse subdomain(FullDom) dmapped new cs(compressRows=false);
=======
var csrDom: sparse subdomain(FullDom) dmapped new csrLayout();
var cscDom: sparse subdomain(FullDom) dmapped new cscLayout();
>>>>>>> 892b7e79
var cooDom: sparse subdomain(FullDom);

var FullSparseDom = if layoutType == layoutTypes.csr then 
                      csrDom
                    else if layoutType == layoutTypes.csc then
                      cscDom
                    else
                      cooDom;

var FullSparseArr: [FullSparseDom] int;

//define a hardcoded DefaultSparse subdomain for second quadrant
const SecondQuadrant = {0..#N/2, 0..#N/2};
var SparseSQ: sparse subdomain(SecondQuadrant);

//create diagonal indices
var diagIndArr1 : [{0..#N}] 2*int;
for i in SecondQuadrant.dim(0) {
  diagIndArr1[i*2] = (i, i);
  diagIndArr1[i*2+1] = (i, N/2-1-i);
}

SparseSQ += diagIndArr1;

//define a hardcoded CSR subdomain for second quadrant
const FourthQuadrant = {N/2..N-1, N/2..N-1};
<<<<<<< HEAD
var SparseFQ: sparse subdomain(FourthQuadrant) dmapped new cs();
=======
var SparseFQ: sparse subdomain(FourthQuadrant) dmapped new csrLayout();
>>>>>>> 892b7e79

//create diagonal indices
var diagIndArr2 : [{0..#N}] 2*int;
for i in FourthQuadrant.dim(0) {
  diagIndArr2[(i-N/2)*2] = (i, i);
  diagIndArr2[(i-N/2)*2+1] = (i, N-1-(i-N/2));
}

SparseFQ += diagIndArr2;

FullSparseDom += SparseSQ;
FullSparseArr=1;

for i in FullDom.dim(0) {
  for j in FullDom.dim(1) {
    write(FullSparseArr[i, j]," ");
  }
  writeln();
}

FullSparseDom += SparseFQ;
FullSparseArr=2;

for i in FullDom.dim(0) {
  for j in FullDom.dim(1) {
    write(FullSparseArr[i, j]," ");
  }
  writeln();
}<|MERGE_RESOLUTION|>--- conflicted
+++ resolved
@@ -7,13 +7,8 @@
 enum layoutTypes {coo, csr, csc};
 config param layoutType = layoutTypes.coo;
 
-<<<<<<< HEAD
-var csrDom: sparse subdomain(FullDom) dmapped new cs(compressRows=true);
-var cscDom: sparse subdomain(FullDom) dmapped new cs(compressRows=false);
-=======
 var csrDom: sparse subdomain(FullDom) dmapped new csrLayout();
 var cscDom: sparse subdomain(FullDom) dmapped new cscLayout();
->>>>>>> 892b7e79
 var cooDom: sparse subdomain(FullDom);
 
 var FullSparseDom = if layoutType == layoutTypes.csr then 
@@ -40,11 +35,7 @@
 
 //define a hardcoded CSR subdomain for second quadrant
 const FourthQuadrant = {N/2..N-1, N/2..N-1};
-<<<<<<< HEAD
-var SparseFQ: sparse subdomain(FourthQuadrant) dmapped new cs();
-=======
 var SparseFQ: sparse subdomain(FourthQuadrant) dmapped new csrLayout();
->>>>>>> 892b7e79
 
 //create diagonal indices
 var diagIndArr2 : [{0..#N}] 2*int;
