// Wrapper for FFTW version 3.
module FFTW {

  use SysCTypes;

  // Define the various planner flags
  // See Sec. 4.3.2 of FFTW manual "Planner Flags"
  extern const FFTW_FORWARD : c_int;
  extern const FFTW_BACKWARD : c_int;
  extern const FFTW_ESTIMATE : c_uint;
  extern const FFTW_MEASURE : c_uint;
  extern const FFTW_PATIENT : c_uint;
  extern const FFTW_EXHAUSTIVE : c_uint;
  extern const FFTW_WISDOM_ONLY : c_uint;
  extern const FFTW_DESTROY_INPUT : c_uint;
  extern const FFTW_PRESERVE_INPUT : c_uint;
  extern const FFTW_UNALIGNED : c_uint;

  // Define types
  // NOTE : Ideally, this should be mapped to complex(128), but I seem to run into 
  // casting issues in the C code. This is a simple workaround for now - although ugly.
  // Also note that if one used complex types, then one would need to include complex.h at the command line
  extern type fftw_complex = 2*real(64); // 4.1.1
  extern type fftw_plan; // opaque type
  type _cxptr = c_ptr(2*c_double);
  type _rptr = c_ptr(c_double);

<<<<<<< HEAD
  // Planner functions
  // Complex : 4.3.1
  // NOTE : We pass in arrays using ref 
  proc plan_dft(dims, ref in1 : fftw_complex, ref out1 : fftw_complex, sign : c_int, flags :c_uint) : fftw_plan
    where (isHomogeneousTuple(dims))
    {
      extern proc fftw_plan_dft(rank : c_int, const ref n : c_int, in1 : _cxptr, out1 : _cxptr, sign : c_int, flags : c_uint) : fftw_plan;
      // Make sure types are correct
      param ndim : c_int = dims.size;
      return fftw_plan_dft(ndim, dims(1), c_ptrTo(in1) : _cxptr, c_ptrTo(out1) : _cxptr, sign, flags);
    }
=======
	// Planner functions
	// Complex : 4.3.1
	// NOTE : We pass in arrays using ref 
	proc plan_dft(in1 : [] fftw_complex, out1 : [] fftw_complex, sign : c_int, flags :c_uint) : fftw_plan
	{
                param rank = in1.rank: c_int;

                var dims: rank*c_int;
                for param i in 1..rank do
                  dims(i) = in1.domain.dim(i).size: c_int;

		extern proc fftw_plan_dft(rank: c_int, 
                                          n,  // BLC: having trouble being specific
                                          in1: [] fftw_complex, 
                                          out1: [] fftw_complex, 
                                          sign : c_int, flags : c_uint) : fftw_plan;

		return fftw_plan_dft(rank, dims, in1, out1, sign, flags);
	}
>>>>>>> 31ccd6bf

  // Real-to-complex and complex-to-real plans
  // We handle these with a type parameter to let the user pass in an appropriately sized
  // real array for the complex part, most usually when doing an in-place transform.
  proc plan_dft_r2c(dims, ref in1 : ?t, ref out1 : ?tt, flags : c_uint) : fftw_plan 
    where ((t.type==real(64)) || (t.type==fftw_complex)) && ((tt.type==real(64)) || (tt.type==fftw_complex)) && (isHomogeneousTuple(dims))
    {
      //-- define the extern proc
      extern proc fftw_plan_dft_r2c(rank : c_int, const ref n : c_int,  in1 : _rptr,  out1 : _cxptr, flags : c_uint) : fftw_plan;
      // Make sure types are correct
      param ndim : c_int = dims.size;
      return fftw_plan_dft_r2c(ndim,dims(1),c_ptrTo(in1) : c_ptr(c_double), c_ptrTo(out1) : _cxptr, flags);
    }
  proc plan_dft_c2r(dims, ref in1 : ?t, ref out1 : ?tt, flags : c_uint) : fftw_plan 
    where ((t.type==real(64)) || (t.type==fftw_complex)) && ((tt.type==real(64)) || (tt.type==fftw_complex)) && (isHomogeneousTuple(dims))
    {
      //-- define the extern proc
      extern proc fftw_plan_dft_c2r(rank : c_int, const ref n : c_int, in1 : _cxptr,  out1 : _rptr, flags : c_uint) : fftw_plan;
      // Make sure types are correct
      param ndim : c_int = dims.size;
      return fftw_plan_dft_c2r(ndim, dims(1),c_ptrTo(in1) : _cxptr, c_ptrTo(out1) : c_ptr(c_double), flags);
    }





  // Using plans 
  proc execute(const plan : fftw_plan) {
    extern proc fftw_execute(const plan : fftw_plan);
    fftw_execute(plan);
  }
  proc destroy_plan(plan : fftw_plan) {
    extern proc fftw_destroy_plan(plan : fftw_plan);
    fftw_destroy_plan(plan);
  }
  proc cleanup() {
    extern proc fftw_cleanup();
    cleanup();
  }


  // Utilities -- not in FFTW
  proc abs((r,c) : fftw_complex) : real(64) {
    return sqrt(r*r + c*c);
  }

  proc re((r,c) : fftw_complex) : real(64) {
    return r;
  }
  proc im((r,c) : fftw_complex) : real(64) {
    return c;
  }


}<|MERGE_RESOLUTION|>--- conflicted
+++ resolved
@@ -25,39 +25,25 @@
   type _cxptr = c_ptr(2*c_double);
   type _rptr = c_ptr(c_double);
 
-<<<<<<< HEAD
   // Planner functions
   // Complex : 4.3.1
   // NOTE : We pass in arrays using ref 
-  proc plan_dft(dims, ref in1 : fftw_complex, ref out1 : fftw_complex, sign : c_int, flags :c_uint) : fftw_plan
-    where (isHomogeneousTuple(dims))
-    {
-      extern proc fftw_plan_dft(rank : c_int, const ref n : c_int, in1 : _cxptr, out1 : _cxptr, sign : c_int, flags : c_uint) : fftw_plan;
-      // Make sure types are correct
-      param ndim : c_int = dims.size;
-      return fftw_plan_dft(ndim, dims(1), c_ptrTo(in1) : _cxptr, c_ptrTo(out1) : _cxptr, sign, flags);
-    }
-=======
-	// Planner functions
-	// Complex : 4.3.1
-	// NOTE : We pass in arrays using ref 
-	proc plan_dft(in1 : [] fftw_complex, out1 : [] fftw_complex, sign : c_int, flags :c_uint) : fftw_plan
-	{
-                param rank = in1.rank: c_int;
+  proc plan_dft(in1 : [] fftw_complex, out1 : [] fftw_complex, sign : c_int, flags :c_uint) : fftw_plan
+  {
+    param rank = in1.rank: c_int;
 
-                var dims: rank*c_int;
-                for param i in 1..rank do
-                  dims(i) = in1.domain.dim(i).size: c_int;
+    var dims: rank*c_int;
+    for param i in 1..rank do
+      dims(i) = in1.domain.dim(i).size: c_int;
 
-		extern proc fftw_plan_dft(rank: c_int, 
-                                          n,  // BLC: having trouble being specific
-                                          in1: [] fftw_complex, 
-                                          out1: [] fftw_complex, 
-                                          sign : c_int, flags : c_uint) : fftw_plan;
+    extern proc fftw_plan_dft(rank: c_int, 
+        n,  // BLC: having trouble being specific
+        in1: [] fftw_complex, 
+        out1: [] fftw_complex, 
+        sign : c_int, flags : c_uint) : fftw_plan;
 
-		return fftw_plan_dft(rank, dims, in1, out1, sign, flags);
-	}
->>>>>>> 31ccd6bf
+    return fftw_plan_dft(rank, dims, in1, out1, sign, flags);
+  }
 
   // Real-to-complex and complex-to-real plans
   // We handle these with a type parameter to let the user pass in an appropriately sized
