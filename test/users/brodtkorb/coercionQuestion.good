--- conflicted
+++ resolved
@@ -27,12 +27,4 @@
 $CHPL_HOME/modules/internal/ChapelBase.chpl:: note:                 <=(param a, param b)
 $CHPL_HOME/modules/internal/ChapelBase.chpl:: note:                 <=(param a, param b)
 $CHPL_HOME/modules/internal/ChapelBase.chpl:: note:                 <=(param a, param b)
-<<<<<<< HEAD
-$CHPL_HOME/modules/internal/ChapelBase.chpl:: note:                 <=(param a, param b)
-$CHPL_HOME/modules/internal/CString.chpl:: note:                 <=(a: c_string, b: c_string)
-$CHPL_HOME/modules/internal/String.chpl:: note:                 <=(param a: string, param b: string)
-$CHPL_HOME/modules/internal/String.chpl:: note:                 <=(a: string, b: string)
-$CHPL_HOME/modules/internal/ChapelTuple.chpl:: note:                 <=(a: _tuple, b: _tuple)
-=======
-$CHPL_HOME/modules/internal/ChapelBase.chpl:: note:                 <=(param a, param b)
->>>>>>> daa7230d
+$CHPL_HOME/modules/internal/ChapelBase.chpl:: note:                 <=(param a, param b)