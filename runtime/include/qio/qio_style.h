/*
 * Copyright 2004-2015 Cray Inc.
 * Other additional copyright holders may be indicated within.
 * 
 * The entirety of this work is licensed under the Apache License,
 * Version 2.0 (the "License"); you may not use this file except
 * in compliance with the License.
 * 
 * You may obtain a copy of the License at
 * 
 *     http://www.apache.org/licenses/LICENSE-2.0
 * 
 * Unless required by applicable law or agreed to in writing, software
 * distributed under the License is distributed on an "AS IS" BASIS,
 * WITHOUT WARRANTIES OR CONDITIONS OF ANY KIND, either express or implied.
 * See the License for the specific language governing permissions and
 * limitations under the License.
 */

#ifndef _QIO_STYLE_H_
#define _QIO_STYLE_H_

#include "sys_basic.h"
#include "qbuffer.h"

#include <limits.h>
#include <stdint.h>

#define QIO_NATIVE 1
#define QIO_BIG 2
#define QIO_LITTLE 3

typedef uint8_t style_char_t;


#define QIO_STYLE_ELEMENT_STRING 1
#define QIO_STYLE_ELEMENT_COMPLEX 2
#define QIO_STYLE_ELEMENT_ARRAY 3
#define QIO_STYLE_ELEMENT_AGGREGATE 4
#define QIO_STYLE_ELEMENT_TUPLE 5
#define QIO_STYLE_ELEMENT_BYTE_ORDER 6
#define QIO_STYLE_ELEMENT_IS_NATIVE_BYTE_ORDER 7


#define QIO_STRING_FORMAT_WORD 0
#define QIO_STRING_FORMAT_BASIC 1
#define QIO_STRING_FORMAT_CHPL 2
#define QIO_STRING_FORMAT_JSON 3
#define QIO_STRING_FORMAT_TOEND 4
#define QIO_STRING_FORMAT_TOEOF 5

#define QIO_COMPLEX_FORMAT_READ_ANY 0
#define QIO_COMPLEX_FORMAT_READ_STRICT 0x10

#define QIO_COMPLEX_FORMAT_ABI 0x0
#define QIO_COMPLEX_FORMAT_PARENS 0x1
#define QIO_COMPLEX_FORMAT_PART 0xf

#define QIO_ARRAY_FORMAT_SPACE 0
#define QIO_ARRAY_FORMAT_CHPL 1
#define QIO_ARRAY_FORMAT_JSON 2

#define QIO_AGGREGATE_FORMAT_BRACES 0
#define QIO_AGGREGATE_FORMAT_CHPL 1
#define QIO_AGGREGATE_FORMAT_JSON 2

#define QIO_TUPLE_FORMAT_CHPL 0
#define QIO_TUPLE_FORMAT_SPACE 1
#define QIO_TUPLE_FORMAT_JSON 2


#define QIO_STRSTYLE_VLEN (-10)
#define QIO_STRSTYLE_NULL_TERMINATED (-0x0100)

typedef struct qio_style_s {
  uint8_t binary;
  // binary style choices:
  uint8_t byteorder; // QIO_NATIVE, QIO_BIG, or QIO_LITTLE.
  // string binary style:
  // -1 -- 1 byte of length before
  // -2 -- 2 bytes of length before
  // -4 -- 4 bytes of length before
  // -8 -- 8 bytes of length before
  // -10 -- variable byte length before (hi-bit 1 means more, little endian)
  // -0x01XX -- read until terminator XX is read
  //  + -- nonzero positive -- read exactly this length.
  //  0 means write as is, read path cannot work
  int64_t str_style;

  // text style choices
  uint32_t min_width_columns; // minimum field width; default is 0.
                      // For floating point and integer printing,
                      //   min_width_columns == min # of characters == min # of bytes
                      //    (since those only print printable ASCII)
                      // For string printing, min_width is in
                      //   *screen positions*. If you want to print
                      //   a specific number of bytes, use binary I/O.
  uint32_t max_width_columns; // maxiumum field width in screen positions; default is UINT32_MAX.
                              // (used when printing)
  uint32_t max_width_characters; // maxiumum field width in characters; default is UINT32_MAX.
                                 // (used when scanning)
  uint32_t max_width_bytes; // maxiumum field width in bytes; default is UINT32_MAX.
                            // (used when scanning)


  // string_start, string_end, string_format ignored for binary
  // string_start/string_end only used with format>=1 when printing
  // string_end is used when scanning format==0.
  style_char_t string_start;
  style_char_t string_end;
      /* QIO_STRING_FORMAT_WORD  string is as-is; reading reads until whitespace.
       QIO_STRING_FORMAT_BASIC only escape string_end and \ with \
       QIO_STRING_FORMAT_CHPL  escape string_end \ ' " \n with \
                               and nonprinting characters c = 0xXY with \xXY
       QIO_STRING_FORMAT_JSON  escape string_end " and \ with \,
                               and nonprinting characters c = \uABCD
       QIO_STRING_FORMAT_TOEND string is as-is; reading reads until string_end;
                               returned string includes string_end.
       QIO_STRING_FORMAT_TOEOF string is as-is; reading reads until EOF;
                               returned string includes string_end.
     */
  uint8_t string_format;

  // numeric scanning/printing choices
  uint8_t base; // 0 is %i; other valid values are 2 8 10 16
  style_char_t point_char; // normally '.'
  style_char_t exponent_char; // normally 'e'; used for base <= 10
  style_char_t other_exponent_char; // normally 'p' or '@'; used for base > 10
  style_char_t positive_char; // normally '+'
  style_char_t negative_char; // normally '-'
  style_char_t i_char; // normally 'i', suffix for imaginary numbers
  uint8_t prefix_base; // read/write integral values preceeded by base prefix 0x 0b
                    // (if not base 10). When scanning, the base prefix is
                    // always allowed if base==0 (ie determine base from #).
                    // prefix_base does not apply to floating-point values
                    // when printing (ie base 16 values always start 0x).
                    // When scanning, prefix_base == 0 will prohibit
                    // hexadecimal floating point values.

  // numeric printing choices
  style_char_t pad_char; // pad with this character.; should be ' ' or '0'
                 // (but don't use '0' when leftjustify=1)
  uint8_t showplus; // 0 == nothing before positive numbers
                 // 1 == write positive numbers preceeded by positive_char
                 // 2 == write positive numbers preceeded by pad_char
  uint8_t uppercase; // numeric stuff is uppercase
  uint8_t leftjustify; // 1 == left, 0 == right

<<<<<<< HEAD
  // floating point options
  uint8_t showpoint; // integer floating point values include a decimal point
                     // with some level of precision (maybe just . or maybe .00000 for %g)
                     // this setting has no impact on numbers printed with an exponent
                     // this setting does impact integers printed with %n
  uint8_t showpointzero;  // integer floating point values get a .0
                          // if they would otherwise have be printed without a .0
                          // this setting has no impact on numbers printed with an exponent.
                          // this setting does not impact integers printed with %n

=======
  // more numeric options that make the most sense for floating point but
  // also apply to integers. Thes only apply to printing (not reading).
  uint8_t showpoint; // floating point values with no fractional portion
                     // will get a decimal point
                     // with some level of precision (maybe just . or maybe
                     // .00000 for %g). This applies also to integers.
                     // when reading, this number has no impact on floating
                     // point values, but for integers it causes any \.0*
                     // to be consumed after the number.

  uint8_t showpointzero;  // floating point values with no fractional portion
                          // get a .0 if they would otherwise have be printed
                          // without a .0
                          // Since this setting exists to distinguish
                          // printed floating point values from printed
                          // integers, it does not apply to integers. You could
                          // use precision = 1 for that.

  // numeric printing and scanning choice
>>>>>>> 7b4b1c57
  int32_t precision; // for floating point, number after decimal point.
                     // or number of significant digits in realfmt 2.
                     // for integers, this is always the number
                     // of .000 zeros to print
                     // when reading, this number has no impact on floating
                     // point values, but for integers it causes any \.0*
                     // to be consumed after the number when precision > 0.

  // realfmt does not apply to integers.
  uint8_t realfmt; //0 -> print with %g; 1 -> print with %f; 2 -> print with %e

  // Other data type choices
  //
  // complex numbers: one of
  // QIO_COMPLEX_FORMAT_ABI    -- a + bi like Chapel
  // QIO_COMPLEX_FORMAT_PARENS -- (a,b) like C++
  // and optionally | in:
  // QIO_COMPLEX_FORMAT_READ_STRICT -- do not accept the other format when reading
  uint8_t complex_style;

  // arrays (not directly supported by QIO but used in Chapel)
  // QIO_ARRAY_FORMAT_SPACE space in 1st dimensions, \n in later dims
  // QIO_ARRAY_FORMAT_CHPL make it look like an anonymous array [1,3,4]
  // QIO_ARRAY_FORMAT_JSON make it look like a JSON array [1,2]
  uint8_t array_style;

  // aggregates (not directly supported by QIO but used in Chapel)
  // (includes records, classes, unions)
  // QIO_AGGREGATE_FORMAT_BRACES record/union:(a=1) class:{a=1}
  // QIO_AGGREGATE_FORMAT_CHPL call chpl constructor: new Something(a=1)
  // QIO_AGGREGATE_FORMAT_JSON show JSON object: {a:1, b:2}
  uint8_t aggregate_style;

  // tuples (not directly supported by QIO but used in Chapel)
  // QIO_TUPLE_FORMAT_SPACE space separates all values
  // QIO_TUPLE_FORMAT_CHPL make it look like (a,b,c)
  // QIO_TUPLE_FORMAT_JSON make it look like a JSON array [1,2]
  uint8_t tuple_style;
} qio_style_t;

typedef qio_style_t _qio_style_ptr_t;
typedef qio_style_t* qio_style_ptr_t;

// Chapel compiler does not allow type alias to rename type
// and have constructor, new, methods, etc;
// so we redefine it here to include...
#ifdef _chplrt_H_
typedef qio_style_t iostyle;
#endif


static inline
void qio_style_init_default(qio_style_t* s)
{
  memset(s, 0, sizeof(qio_style_t));

  s->binary = 0;
  s->byteorder = QIO_NATIVE;
  s->str_style = -10;

  s->min_width_columns = 0;
  s->max_width_columns = UINT32_MAX;
  s->max_width_characters = UINT32_MAX;
  s->max_width_bytes = UINT32_MAX;

  s->string_start = '\"';
  s->string_end = '\"';
  s->string_format = 0;

  s->base = 0;
  s->point_char = '.';
  s->exponent_char = 'e';
  s->other_exponent_char = 'p';

  s->positive_char = '+';
  s->negative_char = '-';
  s->i_char = 'i';

  s->prefix_base = 1;
  s->pad_char = ' ';
  s->showplus = 0;
  s->uppercase = 0;
  s->leftjustify = 0;

  s->showpoint = 0;
  s->showpointzero = 1;
  s->precision = -1; // use default printf values; usually 6 but more for base 16

  s->realfmt = 0;

  s->complex_style = 0;

  s->array_style = 0;
  s->aggregate_style = 0;
  s->tuple_style = 0;
}

static inline
qio_style_t qio_style_default(void)
{
  qio_style_t s;
  qio_style_init_default(&s);
  return s;
}

static inline
void qio_style_copy(qio_style_t* dst, const qio_style_t* src)
{
  qio_memcpy(dst, src, sizeof(qio_style_t));
}

static inline
qio_style_t* qio_style_dup(const qio_style_t* src)
{
  qio_style_t* ret = (qio_style_t*) qio_malloc(sizeof(qio_style_t));
  if( src ) qio_style_copy(ret, src);
  else qio_style_init_default(ret);
  return ret;
}

static inline
void qio_style_free(qio_style_t* style)
{
  qio_free(style);
}

#endif<|MERGE_RESOLUTION|>--- conflicted
+++ resolved
@@ -146,18 +146,6 @@
   uint8_t uppercase; // numeric stuff is uppercase
   uint8_t leftjustify; // 1 == left, 0 == right
 
-<<<<<<< HEAD
-  // floating point options
-  uint8_t showpoint; // integer floating point values include a decimal point
-                     // with some level of precision (maybe just . or maybe .00000 for %g)
-                     // this setting has no impact on numbers printed with an exponent
-                     // this setting does impact integers printed with %n
-  uint8_t showpointzero;  // integer floating point values get a .0
-                          // if they would otherwise have be printed without a .0
-                          // this setting has no impact on numbers printed with an exponent.
-                          // this setting does not impact integers printed with %n
-
-=======
   // more numeric options that make the most sense for floating point but
   // also apply to integers. Thes only apply to printing (not reading).
   uint8_t showpoint; // floating point values with no fractional portion
@@ -175,9 +163,10 @@
                           // printed floating point values from printed
                           // integers, it does not apply to integers. You could
                           // use precision = 1 for that.
+                          // Also, it has no impact on numbers printed with
+                          // an exponent for the same reason.
 
   // numeric printing and scanning choice
->>>>>>> 7b4b1c57
   int32_t precision; // for floating point, number after decimal point.
                      // or number of significant digits in realfmt 2.
                      // for integers, this is always the number
