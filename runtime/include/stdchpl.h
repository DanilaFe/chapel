--- conflicted
+++ resolved
@@ -37,10 +37,7 @@
 
 #include "chplgmp.h"
 
-<<<<<<< HEAD
-=======
 #include "chpl-comm-compiler-macros.h"
 #include "chpl-wide-ptr-fns.h"
 
->>>>>>> 6bcbeda7
 #endif