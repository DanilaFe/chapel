/*
 * Copyright 2004-2016 Cray Inc.
 * Other additional copyright holders may be indicated within.
 * 
 * The entirety of this work is licensed under the Apache License,
 * Version 2.0 (the "License"); you may not use this file except
 * in compliance with the License.
 * 
 * You may obtain a copy of the License at
 * 
 *     http://www.apache.org/licenses/LICENSE-2.0
 * 
 * Unless required by applicable law or agreed to in writing, software
 * distributed under the License is distributed on an "AS IS" BASIS,
 * WITHOUT WARRANTIES OR CONDITIONS OF ANY KIND, either express or implied.
 * See the License for the specific language governing permissions and
 * limitations under the License.
 */

//
// MassiveThreads implementation of Chapel tasking interface
//

#include "chplrt.h"
#include "chpl_rt_utils_static.h"
#include "chplcgfns.h"
#include "chpl-comm.h"
#include "chplexit.h"
#include "chpl-locale-model.h"
#include "chpl-mem.h"
#include "chpl-tasks.h"
#include "chpl-tasks-callbacks-internal.h"
#include "chplsys.h"
#include "chpl-linefile-support.h"
#include "error.h"
#include <stdio.h>
#include <string.h>
#include <signal.h>
#include <assert.h>
#include <inttypes.h>
#include <errno.h>
#include <sys/time.h>
#include <sys/mman.h>
#include <unistd.h>
#include <math.h>

/* MYTH_IS_PTHREAD defined in tasks-massivethreads.h */

#include <sys/syscall.h>
#if MYTH_IS_PTHREAD
#include <pthread.h>
#else
#include <myth/myth.h>
#endif

#ifndef LAUNCHER

#include <stdint.h>
#include "chplcgfns.h"
#include "chpltypes.h"
#include "chpl-tasks-prvdata.h"

<<<<<<< HEAD
typedef struct {
  // A task which acquires pthread_mutex_lock must not migrate to
  // another worker thread.
  int in_mutex_flag;
} thread_local_data;

static int tasking_layer_active = 0;
static int worker_in_cs_beforeinit = 0;
static thread_local_data* s_tld;

// task-private data of comm task
static const chpl_task_bundle_t s_def_chpl_data=
             { .requestedSubloc = c_sublocid_any_val };

// task-private data of main task
static chpl_task_bundle_t s_main_chpl_data =
             { .requestedSubloc = c_sublocid_any_val };

static inline chpl_task_bundle_t* getTaskPrivateData(void) {
  if (tasking_layer_active){
    // Why is this check here?
    if (myth_wsapi_get_hint_size(myth_self()) >= sizeof(chpl_task_bundle_t)){
      return (chpl_task_bundle_t*)myth_wsapi_get_hint_ptr(myth_self());
=======
#ifdef CHPL_TASKS_MODEL_H
#include CHPL_TASKS_MODEL_H
#endif


//
// Some function declarations here may be protected like this:
//   #ifdef CHPL_TASK_func_IMPL_DECL
//   declaration of func() here
//   #endif
// In these cases the implementation-specific .h file can provide the
// declaration of func() itself and then set CHPL_TASK_func_IMPL_DECL
// to say that it has done so.  Typically this is done for functions
// that benefit by being declared static inline, for performance.  At
// present we only support this for a few functions.  We can add more
// as needed.
//

static int chpl_myth_debug_set(void) {
  static int chpl_myth_debug = -1;
  if (chpl_myth_debug == -1) {
    char * s = getenv("CHPL_MYTH_DEBUG");
    if (s) {
      chpl_myth_debug = atoi(s);
    } else {
      chpl_myth_debug = 0;
>>>>>>> 09faf576
    }
  }
  return chpl_myth_debug;
}

static pid_t gettid(void) {
  return syscall(SYS_gettid);
}

static FILE * log_fp = 0;
static FILE * ensure_log_fp(void) {
  if (log_fp == 0) {
    char filename[100];
    sprintf(filename, "log.%d", chpl_nodeID);
    log_fp = fopen(filename, "wb");
    assert(log_fp);
  }
  return log_fp;
}

static int enter__(const char * function_name) {
  if (chpl_myth_debug_set()) {
    fprintf(ensure_log_fp(), "%d:%d: enter       %s:\n", getpid(), gettid(), function_name);
    fflush(ensure_log_fp());
  }
  return 0;
}
#define enter_() enter__(__func__)

static int return_from__(const char * function_name) {
  if (chpl_myth_debug_set()) {
    fprintf(ensure_log_fp(), "%d:%d: return_from %s:\n", getpid(), gettid(), function_name);
    fflush(ensure_log_fp());
  }
  return 0;
}
#define return_from_() return_from__(__func__)

// Sync variables

#if MYTH_IS_PTHREAD
#include <sched.h>

typedef pthread_key_t myth_key_t;

typedef struct {
  size_t default_stack_size;
} myth_globalattr_t;

int myth_globalattr_init(myth_globalattr_t * attr) {
  attr->default_stack_size = 1 << 17;
  return 0;
}

int myth_globalattr_set_stacksize(myth_globalattr_t * attr, size_t css) {
  attr->default_stack_size = css;
  return 0;
}

int myth_globalattr_get_stacksize(myth_globalattr_t * attr, size_t * css) {
  *css = (1 << 17);
  return 0;
}

void myth_init_ex(myth_globalattr_t * a) {
  (void)a;
}

int myth_key_create(myth_key_t *key, void (*destructor)(void*)) {
  return pthread_key_create(key, destructor);
}

void myth_fini(void) {
}

typedef void * (*myth_func_t)(void *);
typedef pthread_t myth_thread_t;

myth_thread_t myth_create(myth_func_t fn, void * arg) {
  myth_thread_t tid;
  pthread_create(&tid, 0, fn, arg);
  return tid;
}

myth_thread_t myth_self(void) {
  return pthread_self();
}

void myth_yield() {
  sched_yield();
}

void * myth_getspecific(myth_key_t key) {
  return pthread_getspecific(key);
}

int myth_setspecific(myth_key_t key, void * state) {
  return pthread_setspecific(key, state);
}

uint32_t myth_get_num_workers() {
  return 10;
}

typedef struct myth_felockattr { } myth_felockattr_t;

static inline int myth_felock_init_body(myth_felock_t * fe,
                                        const myth_felockattr_t * attr) {
  (void)attr;
  pthread_mutex_init(fe->mutex, 0);
  pthread_cond_init(&fe->cond[0], 0);
  pthread_cond_init(&fe->cond[1], 0);
  fe->status = 0;
  return 0;
}

static inline int myth_felock_destroy_body(myth_felock_t * fe) {
  pthread_mutex_destroy(fe->mutex);
  pthread_cond_destroy(&fe->cond[0]);
  pthread_cond_destroy(&fe->cond[1]);
  return 0;
}

static inline int myth_felock_lock_body(myth_felock_t * fe) {
  return pthread_mutex_lock(fe->mutex);
}

static inline int myth_felock_unlock_body(myth_felock_t * fe) {
  return pthread_mutex_unlock(fe->mutex);
}

static inline int myth_felock_wait_and_lock_body(myth_felock_t * fe, 
                                                 int status_to_wait) {
  pthread_mutex_lock(fe->mutex);
  while (fe->status != status_to_wait) {
    pthread_cond_wait(&fe->cond[status_to_wait], fe->mutex);
  }
  return 0;
}

static inline int myth_felock_mark_and_signal_body(myth_felock_t * fe,
                                                   int status_to_signal) {
  fe->status = status_to_signal;
  pthread_cond_signal(&fe->cond[status_to_signal]);
  return pthread_mutex_unlock(fe->mutex);
}

<<<<<<< HEAD
void chpl_sync_waitFullAndLock(chpl_sync_aux_t *s, int32_t lineno,
    int32_t filename) {
  assert(!is_worker_in_cs());
  {
    //wait until F/E bit is empty, and acquire lock
    myth_felock_wait_lock(s->lock, 1);
  }
}

void chpl_sync_waitEmptyAndLock(chpl_sync_aux_t *s, int32_t lineno,
    int32_t filename) {
  assert(!is_worker_in_cs());
  {
    myth_felock_wait_lock(s->lock, 0);
  }
=======
static inline int myth_felock_status_body(myth_felock_t * fe) {
  return fe->status;
}

int myth_felock_init(myth_felock_t * fe, const myth_felockattr_t * attr) {
  return myth_felock_init_body(fe, attr);
>>>>>>> 09faf576
}

int myth_felock_destroy(myth_felock_t * fe) {
  return myth_felock_destroy_body(fe);
}

int myth_felock_lock(myth_felock_t * fe) {
  return myth_felock_lock_body(fe);
}

int myth_felock_unlock(myth_felock_t * fe) {
  return myth_felock_unlock_body(fe);
}

int myth_felock_wait_and_lock(myth_felock_t * fe, int status_to_wait) {
  return myth_felock_wait_and_lock_body(fe, status_to_wait);
}

int myth_felock_mark_and_signal(myth_felock_t * fe, int status_to_signal) {
  return myth_felock_mark_and_signal_body(fe, status_to_signal);
}

int myth_felock_status(myth_felock_t * fe) {
  return myth_felock_status_body(fe);
}

#else  /* MYTH_IS_PTHREAD */

#if 0
pthread_t pthread_self(void) {
  //printf("pthread_self\n");
  pthread_t x = (pthread_t)myth_self();
  //printf("pthread_self -> %lx\n", x);
  return x;
}
#endif

#endif

void chpl_sync_lock(chpl_sync_aux_t * s) {
  enter_();
  myth_felock_lock(s->felock);
  return_from_();
}

void chpl_sync_unlock(chpl_sync_aux_t * s) {
  enter_();
  myth_felock_unlock(s->felock);
  return_from_();
}

void chpl_sync_waitFullAndLock(chpl_sync_aux_t * s,
                               int32_t lineno, int32_t filename) {
  enter_();
  myth_felock_wait_and_lock(s->felock, 1);
  return_from_();
}

void chpl_sync_waitEmptyAndLock(chpl_sync_aux_t * s,
                                int32_t lineno, int32_t filename) {
  enter_();
  myth_felock_wait_and_lock(s->felock, 0);
  return_from_();
}

<<<<<<< HEAD
static void* task_wrapper(void* a) {
  chpl_task_bundle_t* bundle = getTaskPrivateData();

  if (bundle->countRunning)
    chpl_taskRunningCntInc(0, 0);
  (bundle->requested_fn)(bundle);
  if (bundle->countRunning)
    chpl_taskRunningCntDec(0, 0);
  return NULL;
=======
void chpl_sync_markAndSignalFull(chpl_sync_aux_t * s) {
  enter_();
  myth_felock_mark_and_signal(s->felock, 1);
  return_from_();
>>>>>>> 09faf576
}

void chpl_sync_markAndSignalEmpty(chpl_sync_aux_t * s) {
  enter_();
  myth_felock_mark_and_signal(s->felock, 0);
  return_from_();
}

chpl_bool chpl_sync_isFull(void * val_ptr, chpl_sync_aux_t * s) {
  chpl_bool x;
  enter_();
  x = myth_felock_status(s->felock);
  return_from_();
  return x;
}

void chpl_sync_initAux(chpl_sync_aux_t * s) {
  enter_();
  myth_felock_init(s->felock, 0);
  return_from_();
}

void chpl_sync_destroyAux(chpl_sync_aux_t * s) {
  enter_();
  myth_felock_destroy(s->felock);
  return_from_();
}


// Single variables (currently a synonym for syncs)

typedef chpl_sync_aux_t chpl_single_aux_t;


// Tasks

//
// chpl_task_init() is called by the main task on each locale to initialize
//   the tasking layer
//

/* the key used to set/get task specific serial state */
static myth_key_t myth_key_serial_state = -1;

void chpl_task_init(void) {
<<<<<<< HEAD
  //Initialize tasking layer
  //initializing change the number of workers
  int32_t numThreadsPerLocale;
  int numCommTasks = chpl_comm_numPollingTasks();
  char *env;
  int i;
  void *chpl_data_ptr=&s_main_chpl_data;
  size_t chpl_data_size=sizeof(chpl_task_bundle_t);

  //
  // This threading layer does not have any inherent limit on the number
  // of threads.  Its limit is the lesser of any limits imposed by the
  // comm layer and the user.
  //
  uint32_t lim;
  // Exit from MassiveThreads, if activated.
  myth_fini();
  // get process affinity mask
  get_process_affinity_info();
  // Default, number of CPU cores
  numThreadsPerLocale = get_cpu_num();
  // override by MYTH_WORKER_NUM
  env = getenv("MYTH_WORKER_NUM");
  if (env) {
    if ((lim = atoi(env)) > 0)
      numThreadsPerLocale = lim;
  }
  // override by CHPL_RT_NUM_THREADS_PER_LOCALE
  if ((lim=chpl_task_getenvNumThreadsPerLocale())>0)
    numThreadsPerLocale=lim;
  // limit by comm layer limit
  if ((lim=chpl_comm_getMaxThreads())>0){
    numThreadsPerLocale=(numThreadsPerLocale > lim)?lim:numThreadsPerLocale;
=======
  size_t css;
  int _ = enter_();
  myth_globalattr_t attr[1];
  int r = myth_globalattr_init(attr);
  (void)_; (void)r;
  assert(r == 0);
  /* set call stack size */
  css = chpl_task_getEnvCallStackSize();
  if (css) {
    myth_globalattr_set_stacksize(attr, css);
  } else {
    /* chpl_task_getDefaultCallStackSize() generally returns
       a too larger value. we do not use it.
       this essentially uses MassiveThreads default stack size */
#if 0
    css = chpl_task_getDefaultCallStackSize();
    myth_globalattr_set_stacksize(attr, css);
#endif
>>>>>>> 09faf576
  }
  myth_init_ex(attr);
  r = myth_key_create(&myth_key_serial_state, 0);
  assert(r == 0);
  (void)r;
  return_from_();
}

<<<<<<< HEAD
  s_num_workers = numThreadsPerLocale;
  if ((s_stack_size=chpl_task_getEnvCallStackSize())==0)
    s_stack_size=chpl_task_getDefaultCallStackSize();
  assert(s_stack_size > 0);
  assert(!is_worker_in_cs());
  s_tld = chpl_mem_allocMany(numThreadsPerLocale + numCommTasks,
      sizeof(thread_local_data), 0, 0, 0);
  for (i = 0; i < numThreadsPerLocale + numCommTasks; i++) {
    s_tld[i].in_mutex_flag = 0;
  }
  tasking_layer_active = 1;
  myth_init_withparam((int) (numThreadsPerLocale + numCommTasks), s_stack_size);
  // Assign task-private data to this main task
  s_main_chpl_data = s_def_chpl_data;
  myth_wsapi_set_hint(myth_self(),&chpl_data_ptr,&chpl_data_size);
=======
void chpl_task_exit(void) {
  // called by the main task
  enter_();
  myth_fini();
  return_from_();
>>>>>>> 09faf576
}

//
// Have the tasking layer create a dedicated task to help the
// communication layer by running function 'fn' with argument 'arg'.
// This task should be quite dedicated (e.g., get its own system
// thread) in order to be responsive and not be held up by other
// user-level tasks. returns 0 on success, nonzero on failure.
//
int chpl_task_createCommTask(chpl_fn_p fn, void* arg) {
<<<<<<< HEAD
  myth_thread_option opt;
  myth_thread_t th;
  //chpl_fn_p is defined as "typedef void (*chpl_fn_p)(void*);" in chpltypes.h at line 85.
  //Since return value is always ignored, this cast is legal unless the definition is changed.
  opt.stack_size = 0;
  opt.switch_immediately = 0;
  opt.custom_data_size = sizeof(chpl_task_bundle_t);
  opt.custom_data = (void*)&s_def_chpl_data;
  th = myth_create_ex((void*(*)(void*)) fn, NULL, &opt);
  assert(th);
  myth_detach(th);
  return 0;
}

void chpl_task_exit(void) {
  //Cleanup tasking layer
  assert(!is_worker_in_cs());
  myth_fini();
  tasking_layer_active = 0;
  chpl_mem_free(s_tld, 0, 0);
}

void chpl_task_callMain(void(*chpl_main)(void)) {
  //Call main function
=======
  // return chpl_thread_createCommThread(fn, arg);
  myth_create((myth_func_t)fn, arg);
  return 0;
}

//
// Have the tasking layer call the 'chpl_main' function pointer
// representing the entry point for the user's Chapel code.  This
// can either be done by invoking the function directly or by creating
// a task that evaluates the function.
//
void chpl_task_callMain(void (*chpl_main)(void)) {
  enter_();
>>>>>>> 09faf576
  chpl_main();
  return_from_();
}

//
// The following is an optional callback into the tasking layer from
// the main task indicating that the standard internal modules have
// been initialized.  It gives the tasking layer the ability to wait
// to make use of functionality in the internal modules (like the task
// tracking table) which are not yet available at the time of the call
// to chpl_task_callMain().
//
#ifndef CHPL_TASK_STD_MODULES_INITIALIZED
#define CHPL_TASK_STD_MODULES_INITIALIZED()
#endif

<<<<<<< HEAD
void chpl_task_stdModulesInitialized(void) {
  // It's not safe to call the module code to count the main task as
  // running until after the modules have been initialized.  That's
  // when this function is called, so now count the main task.
  canCountRunningTasks = true;
  chpl_taskRunningCntInc(0, 0);
}

void chpl_task_addToTaskList(chpl_fn_int_t fid,
    chpl_task_bundle_t* arg, size_t arg_size,
    c_sublocid_t subLoc,
    void **task_list, int32_t task_list_locale,
    chpl_bool is_begin_stmt, int lineno, int32_t filename) {
  //Create a new task directly
  myth_thread_option opt;
  myth_thread_t th;
  chpl_bool serial_state = getTaskPrivateData()->serial_state;
  chpl_task_prvData_t prv;

  memset(&prv, 0, sizeof(prv));
=======

typedef struct chpl_task_list* chpl_task_list_p;

/* TODO: eliminate global task ID */
static chpl_taskID_t g_chpl_task_id = 0;
static chpl_taskID_t get_next_task_id(void) {
  return __sync_fetch_and_add(&g_chpl_task_id, 1);
}
>>>>>>> 09faf576

typedef struct {
  chpl_fn_int_t fid;
  void * arg;
  chpl_bool is_executeOn;
  chpl_bool serial_state;
  int lineno;
  int32_t filename;
  chpl_taskID_t id;
  volatile int copied;
} myth_chpl_wrap_arg_t;

void chpl_task_setSerial(chpl_bool state);

static void * myth_chpl_wrap(void * _a) {
  //printf("myth_chpl_wrap got %p\n", _a);
  myth_chpl_wrap_arg_t * a = (myth_chpl_wrap_arg_t *)_a;
  chpl_fn_int_t fid = a->fid;
  void * arg = a->arg;
  int32_t filename = a->filename;
  int lineno = a->lineno;
  chpl_taskID_t id = a->id;
  chpl_bool is_executeOn = a->is_executeOn;
  chpl_bool serial_state = a->serial_state;
  //printf("myth_chpl_wrap has copied args\n");
  a->copied = 1;
  if (serial_state) {
    chpl_task_setSerial(serial_state);
  }
  chpl_task_do_callbacks(chpl_task_cb_event_kind_begin,
                         fid,
                         filename,
                         lineno,
                         id,
                         is_executeOn);
  chpl_ftable[fid](arg);
  chpl_task_do_callbacks(chpl_task_cb_event_kind_end,
                         fid,
                         filename,
                         lineno,
                         id,
                         is_executeOn);
  return 0;
}

void myth_chpl_create(chpl_fn_int_t fid, void * arg,
                      chpl_bool is_executeOn, chpl_bool serial_state,
                      int lineno, int32_t filename, 
                      chpl_taskID_t id);

void myth_chpl_create(chpl_fn_int_t fid, void * arg,
                      chpl_bool is_executeOn, chpl_bool serial_state,
                      int lineno, int32_t filename, 
                      chpl_taskID_t id) {
  myth_chpl_wrap_arg_t a = {
    .fid = fid,
    .arg = arg,
    .is_executeOn = is_executeOn,
    .serial_state = serial_state,
    .lineno = lineno,
    .filename = filename,
    .id = id,
    .copied = 0
  };
  //static myth_chpl_wrap_arg_t a;
  //a = a_;

  chpl_task_do_callbacks(chpl_task_cb_event_kind_create,
                         fid,
                         filename,
                         lineno,
                         id,
                         is_executeOn);
  //printf("passing %p to myth_chpl_wrap\n", &a);
  myth_create((myth_func_t)myth_chpl_wrap, (void *)&a);
  /* TODO: get rid of the embarrassing spin wait */
  while (a.copied == 0) { }
  //printf("release args %p\n", &a);
}

//
// Task list processing.  These are called by the compiler-emitted
// code for all parallel constructs.  addToTaskList() is called for
// each task and builds a list of all of them.  processTaskList()
// actually adds the tasks to the task pool.  executeTasksInList()
// makes sure all the tasks have at least started.  freeTaskList()
// just reclaims space associated with the list.
//
void chpl_task_addToTaskList(
         chpl_fn_int_t fid,      // function to call for task
         void* arg,              // argument to the function
         c_sublocid_t subloc,       // desired sublocale
         void** p_task_list_void,             // task list
         c_nodeid_t task_list_locale,         // locale (node) where task list resides
         chpl_bool is_begin_stmt,          // is begin{} stmt?  (vs. cobegin or coforall)
         int lineno,                // line at which function begins
         int32_t filename) { // name of file containing function
  enter_();
  if (chpl_task_getSerial()) {
    chpl_ftable[fid](arg);
  } else {
    myth_chpl_create(fid, arg,
                     /* is_executeOn = */ false,
                     /* serial_state = */ false,
                     lineno, filename, get_next_task_id());
  }
  return_from_();
}

void chpl_task_executeTasksInList(void** p_task_list_void) {
  enter_();
  return_from_();
}

//
// Call a function in a task.
//
void chpl_task_taskCallFTable(chpl_fn_int_t fid,          // function to call
                              void* arg,              // function arg
                              size_t arg_size,             // length of arg
                              c_sublocid_t subloc,       // desired sublocale
                              int lineno,                // line at which function begins
                              int32_t filename) {           // name of file containing function
  enter_();
  if (arg != NULL) {
    void *arg_copy = chpl_mem_allocMany(1, arg_size, CHPL_RT_MD_TASK_ARG, 0, 0);
    chpl_memcpy(arg_copy, arg, arg_size);
    if (chpl_task_getSerial()) {
      chpl_ftable[fid](arg_copy);
    } else {
      myth_chpl_create(fid, arg_copy,
                       /* is_executeOn = */ true,
                       /* serial_state = */ false,
                       lineno, filename, get_next_task_id());
    }
    //chpl_mem_free(arg_copy, 0, 0);
  } else {
    if (chpl_task_getSerial()) {
      chpl_ftable[fid](arg);
    } else {
      myth_chpl_create(fid, arg,
                       /* is_executeOn = */ true,
                       /* serial_state = */ false,
                       lineno, filename, get_next_task_id());
    }
  }
<<<<<<< HEAD

  arg->serial_state = serial_state;
  arg->countRunning = false;
  arg->is_executeOn = false;
  arg->requestedSubloc = subLoc;
  arg->requested_fn = chpl_ftable[fid];
  arg->prv = prv;

  //Create one task
  opt.stack_size = 0;
  opt.switch_immediately = (is_worker_in_cs())?0:1;
  // By storing the arguments in the custom_data pointer,
  // ask massivethreads to copy the data to the task stack.
  // Instead of using the task argument, task_wrapper will get
  // this task-local data and use it.
  opt.custom_data_size = arg_size;
  opt.custom_data = arg;
  th = myth_create_ex(task_wrapper, NULL, &opt);
  assert(th);
  myth_detach(th);
}

void chpl_task_executeTasksInList(void** task_list) {
  //Nothing to do because chpl_task_list is actually not used.
}

static inline
void taskCallBody(chpl_fn_p fp,
                  chpl_task_bundle_t* arg,
                  size_t arg_size,
                  c_sublocid_t subloc,
                  chpl_bool serial_state,
                  int lineno, int32_t filename)
{
  myth_thread_t th;
  myth_thread_option opt;
  chpl_task_prvData_t prv;

  memset(&prv, 0, sizeof(prv));

  arg->serial_state = serial_state;
  arg->countRunning = canCountRunningTasks;
  arg->is_executeOn = true;
  arg->requestedSubloc = subloc;
  arg->requested_fn = fp;
  arg->prv = prv;

  assert(subloc == 0 || subloc == c_sublocid_any);

  // Do the same as chpl_task_addToTaskList, except wrap the function
  opt.stack_size = 0;
  opt.switch_immediately = (is_worker_in_cs())?0:1;
  opt.custom_data_size = arg_size;
  opt.custom_data = arg;
  th = myth_create_ex(task_wrapper, NULL, &opt);
  assert(th);
  myth_detach(th);
}

void chpl_task_taskCall(chpl_fn_p fp,
                        chpl_task_bundle_t* arg,
                        size_t arg_size,
                        c_sublocid_t subloc,
                        int lineno,
                        int32_t fileno)
{
  taskCallBody(fp, arg, arg_size, subloc, false, lineno, fileno);
}


void chpl_task_startMovedTask(chpl_fn_p fp,
                              chpl_task_bundle_t* arg,
                              size_t arg_size,
                              c_sublocid_t subloc,
                              chpl_taskID_t id,
                              chpl_bool serial_state)
{
  assert(id == chpl_nullTaskID);
  taskCallBody(fp, arg, arg_size, subloc, serial_state, 0, 0);
}


=======
  return_from_();
}

//
// Launch a task that is the logical continuation of some other task,
// but on a different locale.  This is used to invoke the body of an
// "on" statement.
//
void chpl_task_startMovedTask(chpl_fn_int_t fid,          // function to call
                              chpl_fn_p fp,
                              void* arg,              // function arg
                              c_sublocid_t subloc,       // desired sublocale
                              chpl_taskID_t id,      // task identifier
                              chpl_bool serial_state) {         // serial state
  enter_();
  if (chpl_task_getSerial()) {
    assert(fp == chpl_ftable[fid]);
    fp(arg);
  } else {
    myth_chpl_create(fid, arg,
                     /* is_executeOn = */ true,
                     /* serial_state = */ false,
                     0, CHPL_FILE_IDX_UNKNOWN, id);
  }
  return_from_();
}

//
// Get and set the current task's sublocale.  Setting the sublocale
// will actually move the task, if the specified sublocale differs
// from the current one.
//
#ifndef CHPL_TASK_GETSUBLOC_IMPL_DECL
>>>>>>> 09faf576
c_sublocid_t chpl_task_getSubloc(void) {
  enter_();
  return_from_();
  return 0;
}
#endif

#ifndef CHPL_TASK_SETSUBLOC_IMPL_DECL
void chpl_task_setSubloc(c_sublocid_t subloc) {
  enter_();
  return_from_();
}
#endif

//
// Get the sublocale the caller specified at the time the task was created.
//
#ifndef CHPL_TASK_GETREQUESTEDSUBLOC_IMPL_DECL
c_sublocid_t chpl_task_getRequestedSubloc(void) {
  enter_();
  return_from_();
  return c_sublocid_any;
}
#endif

//
// Get ID.
//
chpl_taskID_t chpl_task_getId(void) {
  chpl_taskID_t tid;
  enter_();
  tid = (chpl_taskID_t)myth_self();
  return_from_();
  return tid;
}

//
// Yield.
//
void chpl_task_yield(void) {
  enter_();
  myth_yield();
  return_from_();
}

//
// Suspend.
//
static double cur_time(void) {
  struct timespec tp[1];
  clock_gettime(CLOCK_REALTIME, tp);
  return tp->tv_sec + tp->tv_nsec * 1.0e-9;
}

void chpl_task_sleep(double secs) {
  double t, end_t;
  enter_();
  t = cur_time();
  end_t = t + secs;
  while (t < end_t) {
    myth_yield();
    t = cur_time();
  }
  return_from_();
}

<<<<<<< HEAD
chpl_bool chpl_task_getSerial(void)
{
  //get dynamic serial state
  return getTaskPrivateData()->serial_state;
}

void chpl_task_setSerial(chpl_bool new_state) {
  //set dynamic serial state
  getTaskPrivateData()->serial_state = new_state;
=======
//
// Get and set dynamic serial state.
//
chpl_bool chpl_task_getSerial(void) {
  void * r;
  enter_();
  r = myth_getspecific(myth_key_serial_state);
  return_from_();
  return (chpl_bool)r;
}

void chpl_task_setSerial(chpl_bool state) {
  enter_();
  myth_setspecific(myth_key_serial_state, (void *)state);
  return_from_();
>>>>>>> 09faf576
}

// The type for task private data, chpl_task_prvData_t,
// is defined in chpl-tasks-prvdata.h in order to support
// proper initialization order with a task model .h

// Get pointer to task private data.
#ifndef CHPL_TASK_GET_PRVDATA_IMPL_DECL
chpl_task_prvData_t* chpl_task_getPrvData(void) {
  static chpl_task_prvData_t prvData[1] = { { .serial_state = false } };
  enter_();
  return_from_();
  return prvData;
}
#endif

//
// Can this tasking layer support remote caching?
//
// (In practice this answers: "Are tasks bound to specific pthreads
// or, if not, does the tasking layer make memory consistency calls
// whenever it might move a task from one pthread to another?"  Remote
// caching uses pthread-specific data (TLS) extensively, so it turns
// itself off when it's used with a tasking layer that can't support
// that.)
//
#ifndef CHPL_TASK_SUPPORTS_REMOTE_CACHE_IMPL_DECL
int chpl_task_supportsRemoteCache(void) {
  enter_();
  return_from_();
  return 0;
}
#endif

<<<<<<< HEAD
chpl_task_prvData_t* chpl_task_getPrvData(void) {
  return & getTaskPrivateData()->prv;
=======
//
// Returns the maximum width of parallelism the tasking layer expects
// to be able to provide on the calling (sub)locale.  With some
// exceptions for uncommon cases, this is the greatest parallel
// speedup a program should expect to achieve.  Running more active
// tasks than this will typically add overhead but not concurrency,
// and thus increase execution wall time rather than decrease it.
//
uint32_t chpl_task_getMaxPar(void) {
  uint32_t n;
  enter_();
  n = (uint32_t) chpl_getNumPhysicalCpus(true);
  return_from_();
  return n;
}

//
// Returns the number of sublocales the tasking layer knows about,
// within the span of hardware it is managing tasks on.
//
c_sublocid_t chpl_task_getNumSublocales(void) {
  return 0;
>>>>>>> 09faf576
}

//
// returns the value of the call stack size limit being used in
// practice; the value returned may potentially differ from one locale
// to the next
//
size_t chpl_task_getCallStackSize(void) {
  size_t size;
  int r = myth_globalattr_get_stacksize(0, &size);
  (void)r;
  assert(r == 0);
  return size;
}

//
// returns the number of tasks that are ready to run on the current locale,
// not including any that have already started running.
//
uint32_t chpl_task_getNumQueuedTasks(void) {
  return 0;
}

//
// returns the number of tasks that are running on the current locale,
// including any that may be blocked waiting for something.
// Note that the value returned could be larger than the limit on the maximum
// number of threads, since a thread could be "suspended," particularly if it
// is waiting at the end of a cobegin, e.g.  In this case, it could be
// executing a task inside the cobegin, so in effect the same thread would be
// executing more than one task.
//
uint32_t chpl_task_getNumRunningTasks(void) {
  chpl_internal_error("chpl_task_getNumRunningTasks() called");
  return 1;
}

//
// returns the number of tasks that are blocked waiting on a sync or single
// variable.
// Note that this information may only available if the program is run with
// the -b switch, which enables block reporting and deadlock detection.
// If this switch is not specified, -1 may be returned.
//
int32_t chpl_task_getNumBlockedTasks(void) {
  return 0;
}


// Threads

//
// returns the total number of threads that currently exist, whether running,
// blocked, or idle
//
uint32_t chpl_task_getNumThreads(void) {
  uint32_t n;
  enter_();
  n = myth_get_num_workers();
  return_from_();
  return n;
}

//
// returns the number of threads that are currently idle
//
uint32_t chpl_task_getNumIdleThreads(void) {
  return 0;
}


//
// This gets any per-locale thread count specified in the environment.
// It is common to all tasking implementations and so is implemented
// in runtime/src/chpl-tasks.c.
//
//int32_t chpl_task_getenvNumThreadsPerLocale(void) {
//
//}

//
// This returns any task call stack size specified in the environment.
// If the environment doesn't specify a call stack size, it returns 0.
// It is common to all tasking implementations and so is implemented
// in runtime/src/chpl-tasks.c.
//
//size_t chpl_task_getEnvCallStackSize(void) {
//
//}

//
// This returns the default task call stack size.
// It is common to all tasking implementations and so is implemented
// in runtime/src/chpl-tasks.c.
//
//size_t chpl_task_getDefaultCallStackSize(void) {
//
//}

//
// These are service functions provided to the runtime by the module
// code.
//

#include "chpl-tasks-callbacks.h"

#else // LAUNCHER

typedef void chpl_sync_aux_t;
typedef chpl_sync_aux_t chpl_single_aux_t;
#define chpl_task_exit()

#endif // LAUNCHER<|MERGE_RESOLUTION|>--- conflicted
+++ resolved
@@ -60,31 +60,6 @@
 #include "chpltypes.h"
 #include "chpl-tasks-prvdata.h"
 
-<<<<<<< HEAD
-typedef struct {
-  // A task which acquires pthread_mutex_lock must not migrate to
-  // another worker thread.
-  int in_mutex_flag;
-} thread_local_data;
-
-static int tasking_layer_active = 0;
-static int worker_in_cs_beforeinit = 0;
-static thread_local_data* s_tld;
-
-// task-private data of comm task
-static const chpl_task_bundle_t s_def_chpl_data=
-             { .requestedSubloc = c_sublocid_any_val };
-
-// task-private data of main task
-static chpl_task_bundle_t s_main_chpl_data =
-             { .requestedSubloc = c_sublocid_any_val };
-
-static inline chpl_task_bundle_t* getTaskPrivateData(void) {
-  if (tasking_layer_active){
-    // Why is this check here?
-    if (myth_wsapi_get_hint_size(myth_self()) >= sizeof(chpl_task_bundle_t)){
-      return (chpl_task_bundle_t*)myth_wsapi_get_hint_ptr(myth_self());
-=======
 #ifdef CHPL_TASKS_MODEL_H
 #include CHPL_TASKS_MODEL_H
 #endif
@@ -111,7 +86,6 @@
       chpl_myth_debug = atoi(s);
     } else {
       chpl_myth_debug = 0;
->>>>>>> 09faf576
     }
   }
   return chpl_myth_debug;
@@ -259,30 +233,12 @@
   return pthread_mutex_unlock(fe->mutex);
 }
 
-<<<<<<< HEAD
-void chpl_sync_waitFullAndLock(chpl_sync_aux_t *s, int32_t lineno,
-    int32_t filename) {
-  assert(!is_worker_in_cs());
-  {
-    //wait until F/E bit is empty, and acquire lock
-    myth_felock_wait_lock(s->lock, 1);
-  }
-}
-
-void chpl_sync_waitEmptyAndLock(chpl_sync_aux_t *s, int32_t lineno,
-    int32_t filename) {
-  assert(!is_worker_in_cs());
-  {
-    myth_felock_wait_lock(s->lock, 0);
-  }
-=======
 static inline int myth_felock_status_body(myth_felock_t * fe) {
   return fe->status;
 }
 
 int myth_felock_init(myth_felock_t * fe, const myth_felockattr_t * attr) {
   return myth_felock_init_body(fe, attr);
->>>>>>> 09faf576
 }
 
 int myth_felock_destroy(myth_felock_t * fe) {
@@ -348,22 +304,10 @@
   return_from_();
 }
 
-<<<<<<< HEAD
-static void* task_wrapper(void* a) {
-  chpl_task_bundle_t* bundle = getTaskPrivateData();
-
-  if (bundle->countRunning)
-    chpl_taskRunningCntInc(0, 0);
-  (bundle->requested_fn)(bundle);
-  if (bundle->countRunning)
-    chpl_taskRunningCntDec(0, 0);
-  return NULL;
-=======
 void chpl_sync_markAndSignalFull(chpl_sync_aux_t * s) {
   enter_();
   myth_felock_mark_and_signal(s->felock, 1);
   return_from_();
->>>>>>> 09faf576
 }
 
 void chpl_sync_markAndSignalEmpty(chpl_sync_aux_t * s) {
@@ -409,41 +353,6 @@
 static myth_key_t myth_key_serial_state = -1;
 
 void chpl_task_init(void) {
-<<<<<<< HEAD
-  //Initialize tasking layer
-  //initializing change the number of workers
-  int32_t numThreadsPerLocale;
-  int numCommTasks = chpl_comm_numPollingTasks();
-  char *env;
-  int i;
-  void *chpl_data_ptr=&s_main_chpl_data;
-  size_t chpl_data_size=sizeof(chpl_task_bundle_t);
-
-  //
-  // This threading layer does not have any inherent limit on the number
-  // of threads.  Its limit is the lesser of any limits imposed by the
-  // comm layer and the user.
-  //
-  uint32_t lim;
-  // Exit from MassiveThreads, if activated.
-  myth_fini();
-  // get process affinity mask
-  get_process_affinity_info();
-  // Default, number of CPU cores
-  numThreadsPerLocale = get_cpu_num();
-  // override by MYTH_WORKER_NUM
-  env = getenv("MYTH_WORKER_NUM");
-  if (env) {
-    if ((lim = atoi(env)) > 0)
-      numThreadsPerLocale = lim;
-  }
-  // override by CHPL_RT_NUM_THREADS_PER_LOCALE
-  if ((lim=chpl_task_getenvNumThreadsPerLocale())>0)
-    numThreadsPerLocale=lim;
-  // limit by comm layer limit
-  if ((lim=chpl_comm_getMaxThreads())>0){
-    numThreadsPerLocale=(numThreadsPerLocale > lim)?lim:numThreadsPerLocale;
-=======
   size_t css;
   int _ = enter_();
   myth_globalattr_t attr[1];
@@ -462,7 +371,6 @@
     css = chpl_task_getDefaultCallStackSize();
     myth_globalattr_set_stacksize(attr, css);
 #endif
->>>>>>> 09faf576
   }
   myth_init_ex(attr);
   r = myth_key_create(&myth_key_serial_state, 0);
@@ -471,29 +379,11 @@
   return_from_();
 }
 
-<<<<<<< HEAD
-  s_num_workers = numThreadsPerLocale;
-  if ((s_stack_size=chpl_task_getEnvCallStackSize())==0)
-    s_stack_size=chpl_task_getDefaultCallStackSize();
-  assert(s_stack_size > 0);
-  assert(!is_worker_in_cs());
-  s_tld = chpl_mem_allocMany(numThreadsPerLocale + numCommTasks,
-      sizeof(thread_local_data), 0, 0, 0);
-  for (i = 0; i < numThreadsPerLocale + numCommTasks; i++) {
-    s_tld[i].in_mutex_flag = 0;
-  }
-  tasking_layer_active = 1;
-  myth_init_withparam((int) (numThreadsPerLocale + numCommTasks), s_stack_size);
-  // Assign task-private data to this main task
-  s_main_chpl_data = s_def_chpl_data;
-  myth_wsapi_set_hint(myth_self(),&chpl_data_ptr,&chpl_data_size);
-=======
 void chpl_task_exit(void) {
   // called by the main task
   enter_();
   myth_fini();
   return_from_();
->>>>>>> 09faf576
 }
 
 //
@@ -504,32 +394,6 @@
 // user-level tasks. returns 0 on success, nonzero on failure.
 //
 int chpl_task_createCommTask(chpl_fn_p fn, void* arg) {
-<<<<<<< HEAD
-  myth_thread_option opt;
-  myth_thread_t th;
-  //chpl_fn_p is defined as "typedef void (*chpl_fn_p)(void*);" in chpltypes.h at line 85.
-  //Since return value is always ignored, this cast is legal unless the definition is changed.
-  opt.stack_size = 0;
-  opt.switch_immediately = 0;
-  opt.custom_data_size = sizeof(chpl_task_bundle_t);
-  opt.custom_data = (void*)&s_def_chpl_data;
-  th = myth_create_ex((void*(*)(void*)) fn, NULL, &opt);
-  assert(th);
-  myth_detach(th);
-  return 0;
-}
-
-void chpl_task_exit(void) {
-  //Cleanup tasking layer
-  assert(!is_worker_in_cs());
-  myth_fini();
-  tasking_layer_active = 0;
-  chpl_mem_free(s_tld, 0, 0);
-}
-
-void chpl_task_callMain(void(*chpl_main)(void)) {
-  //Call main function
-=======
   // return chpl_thread_createCommThread(fn, arg);
   myth_create((myth_func_t)fn, arg);
   return 0;
@@ -543,7 +407,6 @@
 //
 void chpl_task_callMain(void (*chpl_main)(void)) {
   enter_();
->>>>>>> 09faf576
   chpl_main();
   return_from_();
 }
@@ -560,28 +423,6 @@
 #define CHPL_TASK_STD_MODULES_INITIALIZED()
 #endif
 
-<<<<<<< HEAD
-void chpl_task_stdModulesInitialized(void) {
-  // It's not safe to call the module code to count the main task as
-  // running until after the modules have been initialized.  That's
-  // when this function is called, so now count the main task.
-  canCountRunningTasks = true;
-  chpl_taskRunningCntInc(0, 0);
-}
-
-void chpl_task_addToTaskList(chpl_fn_int_t fid,
-    chpl_task_bundle_t* arg, size_t arg_size,
-    c_sublocid_t subLoc,
-    void **task_list, int32_t task_list_locale,
-    chpl_bool is_begin_stmt, int lineno, int32_t filename) {
-  //Create a new task directly
-  myth_thread_option opt;
-  myth_thread_t th;
-  chpl_bool serial_state = getTaskPrivateData()->serial_state;
-  chpl_task_prvData_t prv;
-
-  memset(&prv, 0, sizeof(prv));
-=======
 
 typedef struct chpl_task_list* chpl_task_list_p;
 
@@ -590,7 +431,6 @@
 static chpl_taskID_t get_next_task_id(void) {
   return __sync_fetch_and_add(&g_chpl_task_id, 1);
 }
->>>>>>> 09faf576
 
 typedef struct {
   chpl_fn_int_t fid;
@@ -737,90 +577,6 @@
                        lineno, filename, get_next_task_id());
     }
   }
-<<<<<<< HEAD
-
-  arg->serial_state = serial_state;
-  arg->countRunning = false;
-  arg->is_executeOn = false;
-  arg->requestedSubloc = subLoc;
-  arg->requested_fn = chpl_ftable[fid];
-  arg->prv = prv;
-
-  //Create one task
-  opt.stack_size = 0;
-  opt.switch_immediately = (is_worker_in_cs())?0:1;
-  // By storing the arguments in the custom_data pointer,
-  // ask massivethreads to copy the data to the task stack.
-  // Instead of using the task argument, task_wrapper will get
-  // this task-local data and use it.
-  opt.custom_data_size = arg_size;
-  opt.custom_data = arg;
-  th = myth_create_ex(task_wrapper, NULL, &opt);
-  assert(th);
-  myth_detach(th);
-}
-
-void chpl_task_executeTasksInList(void** task_list) {
-  //Nothing to do because chpl_task_list is actually not used.
-}
-
-static inline
-void taskCallBody(chpl_fn_p fp,
-                  chpl_task_bundle_t* arg,
-                  size_t arg_size,
-                  c_sublocid_t subloc,
-                  chpl_bool serial_state,
-                  int lineno, int32_t filename)
-{
-  myth_thread_t th;
-  myth_thread_option opt;
-  chpl_task_prvData_t prv;
-
-  memset(&prv, 0, sizeof(prv));
-
-  arg->serial_state = serial_state;
-  arg->countRunning = canCountRunningTasks;
-  arg->is_executeOn = true;
-  arg->requestedSubloc = subloc;
-  arg->requested_fn = fp;
-  arg->prv = prv;
-
-  assert(subloc == 0 || subloc == c_sublocid_any);
-
-  // Do the same as chpl_task_addToTaskList, except wrap the function
-  opt.stack_size = 0;
-  opt.switch_immediately = (is_worker_in_cs())?0:1;
-  opt.custom_data_size = arg_size;
-  opt.custom_data = arg;
-  th = myth_create_ex(task_wrapper, NULL, &opt);
-  assert(th);
-  myth_detach(th);
-}
-
-void chpl_task_taskCall(chpl_fn_p fp,
-                        chpl_task_bundle_t* arg,
-                        size_t arg_size,
-                        c_sublocid_t subloc,
-                        int lineno,
-                        int32_t fileno)
-{
-  taskCallBody(fp, arg, arg_size, subloc, false, lineno, fileno);
-}
-
-
-void chpl_task_startMovedTask(chpl_fn_p fp,
-                              chpl_task_bundle_t* arg,
-                              size_t arg_size,
-                              c_sublocid_t subloc,
-                              chpl_taskID_t id,
-                              chpl_bool serial_state)
-{
-  assert(id == chpl_nullTaskID);
-  taskCallBody(fp, arg, arg_size, subloc, serial_state, 0, 0);
-}
-
-
-=======
   return_from_();
 }
 
@@ -854,7 +610,6 @@
 // from the current one.
 //
 #ifndef CHPL_TASK_GETSUBLOC_IMPL_DECL
->>>>>>> 09faf576
 c_sublocid_t chpl_task_getSubloc(void) {
   enter_();
   return_from_();
@@ -921,17 +676,6 @@
   return_from_();
 }
 
-<<<<<<< HEAD
-chpl_bool chpl_task_getSerial(void)
-{
-  //get dynamic serial state
-  return getTaskPrivateData()->serial_state;
-}
-
-void chpl_task_setSerial(chpl_bool new_state) {
-  //set dynamic serial state
-  getTaskPrivateData()->serial_state = new_state;
-=======
 //
 // Get and set dynamic serial state.
 //
@@ -947,7 +691,6 @@
   enter_();
   myth_setspecific(myth_key_serial_state, (void *)state);
   return_from_();
->>>>>>> 09faf576
 }
 
 // The type for task private data, chpl_task_prvData_t,
@@ -982,10 +725,6 @@
 }
 #endif
 
-<<<<<<< HEAD
-chpl_task_prvData_t* chpl_task_getPrvData(void) {
-  return & getTaskPrivateData()->prv;
-=======
 //
 // Returns the maximum width of parallelism the tasking layer expects
 // to be able to provide on the calling (sub)locale.  With some
@@ -1008,7 +747,6 @@
 //
 c_sublocid_t chpl_task_getNumSublocales(void) {
   return 0;
->>>>>>> 09faf576
 }
 
 //
