--- conflicted
+++ resolved
@@ -21,7 +21,6 @@
 #include "chpl-privatization.h"
 #include "chpl-mem.h"
 #include "chpl-tasks.h"
-extern int chpl_nodeID;
 
 static int64_t chpl_capPrivateObjects = 0;
 static chpl_sync_aux_t privatizationSync;
@@ -78,29 +77,19 @@
 
 
 void chpl_clearPrivatizedClass(int64_t i) {
-<<<<<<< HEAD
-  chpl_privateObjects[i] = NULL;
-=======
   chpl_sync_lock(&privatizationSync);
   chpl_privateObjects[i] = NULL;
   chpl_sync_unlock(&privatizationSync);
->>>>>>> e879b22d
 }
 
 // Used for to check for leaks of privatized classes
 int64_t chpl_numPrivatizedClasses(void) {
   int64_t ret = 0;
-<<<<<<< HEAD
-=======
   chpl_sync_lock(&privatizationSync);
->>>>>>> e879b22d
   for (int64_t i = 0; i < chpl_capPrivateObjects; i++) {
     if (chpl_privateObjects[i])
       ret++;
   }
-<<<<<<< HEAD
-=======
   chpl_sync_unlock(&privatizationSync);
->>>>>>> e879b22d
   return ret;
 }
