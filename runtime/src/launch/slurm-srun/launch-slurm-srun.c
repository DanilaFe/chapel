/*
 * Copyright 2020-2024 Hewlett Packard Enterprise Development LP
 * Copyright 2004-2019 Cray Inc.
 * Other additional copyright holders may be indicated within.
 *
 * The entirety of this work is licensed under the Apache License,
 * Version 2.0 (the "License"); you may not use this file except
 * in compliance with the License.
 *
 * You may obtain a copy of the License at
 *
 *     http://www.apache.org/licenses/LICENSE-2.0
 *
 * Unless required by applicable law or agreed to in writing, software
 * distributed under the License is distributed on an "AS IS" BASIS,
 * WITHOUT WARRANTIES OR CONDITIONS OF ANY KIND, either express or implied.
 * See the License for the specific language governing permissions and
 * limitations under the License.
 */

#include <libgen.h>
#include <stdio.h>
#include <stdlib.h>
#include <string.h>
#include <sys/types.h>
#include <sys/stat.h>
#include <unistd.h>
#include "chpllaunch.h"
#include "chpl-env.h"
#include "chpl-mem.h"
#include "chpltypes.h"
#include "error.h"

#define baseSBATCHFilename ".chpl-slurm-sbatch-"

#define CHPL_WALLTIME_FLAG "--walltime"
#define CHPL_GENERATE_SBATCH_SCRIPT "--generate-sbatch-script"
#define CHPL_NODELIST_FLAG "--nodelist"
#define CHPL_PARTITION_FLAG "--partition"
#define CHPL_EXCLUDE_FLAG "--exclude"
#define CHPL_GPUS_PER_NODE_FLAG "--gpus-per-node"


static char* debug = NULL;
static char* walltime = NULL;
static int generate_sbatch_script = 0;
static char* nodelist = NULL;
static char* partition = NULL;
static char* reservation = NULL;
static char* exclude = NULL;
static char* gpusPerNode = NULL;

char* slurmFilename = NULL;

// /tmp is always available on cray compute nodes (it's a memory mounted dir.)
// If we ever need this to run on non-cray machines, we should update this to
// look for the ISO/IEC 9945 env var options first, then P_tmpdir, then "/tmp"
static const char* getTmpDir(void) {
  return "/tmp";
}

// Check what version of slurm is on the system
// Returns 0 on success, 1 and prints an error message on failure
static int checkSlurmVersion(void) {
  const int buflen = 256;
  char versionBuf[buflen];
  char *argv[3];
  argv[0] = (char *) "sbatch";
  argv[1] = (char *) "--version";
  argv[2] = NULL;

  char* version = getenv("CHPL_LAUNCHER_SLURM_VERSION");
  if (version == NULL) {
    version = versionBuf;
    memset(version, 0, buflen);
    if (chpl_run_utility1K("sbatch", argv, version, buflen) <= 0) {
      chpl_error("Error trying to determine slurm version", 0, 0);
    }
  }
  if (!strstr(version, "slurm")) {
    printf("Error: This launcher is only compatible with native slurm\n");
    printf("Output of \"sbatch --version\" was: %s\n", version);
    return 1;
  }
  return 0;
}

static int nomultithread(int batch) {
  char* hint;
  if ((hint = getenv("SLURM_HINT")) && strcmp(hint, "nomultithread") == 0)
    return 1;
  if (batch && (hint = getenv("SBATCH_HINT")) && strcmp(hint, "nomultithread") == 0)
    return 1;
  return 0;
}


// Get the number of locales from the environment variable or if that is not
// set just use sinfo to get the number of cpus and divide by the number
// of locales per node.
static int getCoresPerLocale(int nomultithread, int32_t localesPerNode) {
  int numCores = -1;
  int threadsPerCore = -1;
  const int buflen = 1024;
  char buf[buflen];
  char orig[buflen];
  char partition_arg[128];
  char* argv[7];
  char reservationBuf[128];
  char* numCoresString = getenv("CHPL_LAUNCHER_CORES_PER_LOCALE");
  char* cpusPerTaskString = getenv("SLURM_CPUS_PER_TASK");

  if (numCoresString) {
    numCores = atoi(numCoresString);
    if (numCores > 0)
      return numCores;
    chpl_warning("CHPL_LAUNCHER_CORES_PER_LOCALE must be > 0.", 0, 0);
  }

  if (cpusPerTaskString) {
    numCores = atoi(cpusPerTaskString);
    return numCores;
  }

  // We need the information about the partition that srun/sbatch will
  // use.

  argv[0] = (char *)  "sinfo";            // use sinfo to get num cpus
  argv[1] = (char *)  "--exact";        // get exact otherwise you get 16+, etc
  argv[2] = (char *)  "--format=%c %Z %i"; // format for cpu/node,
                                           // threads/cpu, and reservation
                                           // (%c %Z %i)
  argv[3] = (char *)  "--sort=+c";      // sort by num cpu (lower to higher)
  argv[4] = (char *)  "--noheader";     // don't show header (hide "CPU" header)
  argv[5] = NULL;
  // Set the partition if it was specified
  if (partition) {
    snprintf(partition_arg, sizeof(partition_arg), "--partition=%s",
             partition);
    argv[5] = partition_arg;
    argv[6] = NULL;
  }

  // We may have to run sinfo twice -- once with %i and once without
  for (int i = 0; i < 2; i++) {
    memset(buf, 0, buflen);
    int rc = chpl_run_utility1K("sinfo", argv, buf, buflen);
    if ((rc == 0) && partition) {
      // if sinfo produced no output it might be because the partition does
      // not exist.
      char msg[2048];
      snprintf(msg, sizeof(msg),
               "'sinfo' produced no output. Verify that partition "
               "'%s' exists.", partition);

      chpl_error(msg, 0, 0);
    } else if (rc <= 0) {
        chpl_error("Error trying to determine number of cores per node", 0, 0);
    }

    if (strstr(buf, "Invalid node format specification: i")) {
      // older versions of sinfo don't support the %i format. Try again
      // without it. We won't be able to exclude reservations, but there's
      // not much we can do about that.
      argv[2] = (char *)  "--format=%c %Z";
    } else {
      // sinfo produced non-error output
      break;
    }
  }

  char *cursor = buf;
  char *line;
  strcpy(orig, buf);
  chpl_bool found = false;
  while ((line = strsep(&cursor, "\n")) != NULL) {
    if (*line != '\0') {
      int scanned = sscanf(line, "%d %d %127s", &numCores, &threadsPerCore,
                         reservationBuf);
      if (scanned == 2) {
        if (!reservation) {
          found = true;
          break;
        }
      } else if (scanned == 3) {
        if (reservation && (!strcmp(reservation, reservationBuf))) {
          found = true;
          break;
        }
      }
    }
  }
  if (!found) {
    char msg[2048];
    snprintf(msg, sizeof(msg),
            "unable to determine number of cores per locale; "
             "please set CHPL_LAUNCHER_CORES_PER_LOCALE\n"
             "Output of \"sinfo\" was:\n%s", orig);
    chpl_error(msg, 0, 0);
  }

  if (nomultithread) {
    if (localesPerNode == 1) {
      numCores /= threadsPerCore;
    } else {
      chpl_env_set("CHPL_RT_NO_MULTITHREAD", "true", 0);
    }
  }
  return numCores / localesPerNode;
}


static chpl_bool getSlurmDebug(chpl_bool batch) {
  chpl_bool result = false;
  const char *varName = (batch) ? "SBATCH_DEBUG" : "SLURM_DEBUG";
  char *debugString = getenv(varName);
  if (debugString) {
    result = (atoi(debugString) != 0) ? true : false;
  }
  return result;
}
<<<<<<< HEAD


#define MAX_COM_LEN (FILENAME_MAX + 128)
// create the command that will actually launch the program and
// create any files needed for the launch like the batch script
static char* chpl_launch_create_command(int argc, char* argv[],
                                        int32_t numLocales,
                                        int32_t numLocalesPerNode) {
=======
// create the command that will actually launch the program and 
// create any files needed for the launch like the batch script 
static char* chpl_launch_create_command(int argc, char* argv[], 
                                        int32_t numLocales) {
>>>>>>> 021170eb
  int i;
  int size;
  char* baseCommand=NULL;
  char* command;
  FILE* slurmFile;
  char* account = getenv("CHPL_LAUNCHER_ACCOUNT");
  char* constraint = getenv("CHPL_LAUNCHER_CONSTRAINT");
  char* outputfn = getenv("CHPL_LAUNCHER_SLURM_OUTPUT_FILENAME");
  char* errorfn = getenv("CHPL_LAUNCHER_SLURM_ERROR_FILENAME");
  char* nodeAccessEnv = getenv("CHPL_LAUNCHER_NODE_ACCESS");
  char* memEnv = getenv("CHPL_LAUNCHER_MEM");
  const char* nodeAccessStr = NULL;
  const char* memStr = NULL;
  char* basenamePtr = strrchr(argv[0], '/');
  pid_t mypid;
  char  jobName[128];

  // For programs with large amounts of output, a lot of time can be
  // spent syncing the stdout buffer to the output file. This can cause
  // tests to run extremely slow and can cause stdout and stderr to
  // become mixed in odd ways since stdout is buffered but stderr isn't.
  // To alleviate this problem (and to allow accurate external timings
  // of tests) this allows the output to be "buffered" to <tmpDir> and
  // copied once the job is done.
  //
  // Note that this should work even for multi-locale tests since all
  // the output is piped through a single node.
  //
  // The *NoFmt versions are the same as the regular version, except
  // that instead of using slurms output formatters, they use the
  // corresponding env var. e.g. you have to use '--output=%j.out to
  // have the output file be <jobid>.out, but when we copy the tmp file
  // to the real output file, the %j and other formatters aren't
  // available so we have to use the equivalent slurm env var
  // (SLURM_JOB_ID.) The env vars can't be used when specifying --output
  // because they haven't been initialized yet
  char* bufferStdout    = getenv("CHPL_LAUNCHER_SLURM_BUFFER_STDOUT");
  const char* tmpDir    = getTmpDir();
  char* stdoutFile         = NULL;
  char* stdoutFileNoFmt    = NULL;
  char* tmpStdoutFileNoFmt = NULL;

  // Note: if numLocalesPerNode > numLocales then some cores will go unused. This
  // is by design, as it allows for scalability testing by increasing the
  // number of locales per node. If the user wants a single locale to use all
  // of the cores they should set CHPL_RT_LOCALES_PER_NODE to 1 or not set it
  // at all.

  // command line walltime takes precedence over env var
  if (!walltime) {
    walltime = getenv("CHPL_LAUNCHER_WALLTIME");
  }

  // command line nodelist takes precedence over env var
  if (!nodelist) {
    nodelist = getenv("CHPL_LAUNCHER_NODELIST");
  }

  // command line partition takes precedence over Chapel env var
  if (!partition) {
    partition = getenv("CHPL_LAUNCHER_PARTITION");
  }

  // Chapel env var takes precedence over Slurm
  if (!partition) {
    partition = getenv("SLURM_PARTITION");
  }

  // job's partition trumps everything
  char *tmp = getenv("SLURM_JOB_PARTITION");
  if (tmp) {
    partition = tmp;
  }

  // command line exclude takes precedence over env var
  if (!exclude) {
    exclude = getenv("CHPL_LAUNCHER_EXCLUDE");
  }

  // command line gpus per node takes precedence over env var
  if (!gpusPerNode) {
    gpusPerNode = getenv("CHPL_LAUNCHER_GPUS_PER_NODE");
  }

  reservation = getenv("SLURM_RESERVATION");

  // request exclusive node access by default, but allow user to override
  if (nodeAccessEnv == NULL || strcmp(nodeAccessEnv, "exclusive") == 0) {
    nodeAccessStr = "exclusive";
  } else if (strcmp(nodeAccessEnv, "shared") == 0 ||
             strcmp(nodeAccessEnv, "share") == 0 ||
             strcmp(nodeAccessEnv, "oversubscribed") == 0  ||
             strcmp(nodeAccessEnv, "oversubscribe") == 0) {
    nodeAccessStr = "share";
  } else if (strcmp(nodeAccessEnv, "unset") == 0) {
    nodeAccessStr = NULL;
  } else {
    chpl_warning("unsupported 'CHPL_LAUNCHER_NODE_ACCESS' option", 0, 0);
    nodeAccessStr = "exclusive";
  }

  // request all memory by default ("0"), but allow user to override
  if (memEnv == NULL) {
    memStr = "0";
  } else if (strcmp(memEnv, "unset") == 0) {
    memStr = NULL;
  } else {
    memStr = memEnv;
  }

  if (basenamePtr == NULL) {
    basenamePtr = argv[0];
  } else {
    basenamePtr++;
  }

  chpl_launcher_get_job_name(basenamePtr, jobName, sizeof(jobName));

  chpl_compute_real_binary_name(argv[0]);

  if (debug) {
    mypid = 0;
  } else {
    mypid = getpid();
  }

  // Elliot, 12/02/14: TODO we have a bunch of similar commands to build up the
  // interactive and batch versions. It would be nicer to build up the commands
  // and postprocess depending on interactive vs batch. As in build up "--quiet
  // --nodes ..." and afterwards split on ' ' and then add #SBATCH and a
  // newline for batch mode and leave it as is for interactive"

  // if were running a batch job
  if (getenv("CHPL_LAUNCHER_USE_SBATCH") != NULL || generate_sbatch_script) {
    slurmFilename=(char *)chpl_mem_allocMany((strlen(baseSBATCHFilename) + 
                                            snprintf(NULL, 0, "%d", (int)mypid)
                                            + 1), sizeof(char), 
                          CHPL_RT_MD_FILENAME, -1, 0);
    // set the sbatch filename
    snprintf(slurmFilename, sizeof(slurmFilename), "%s%d", baseSBATCHFilename,
             (int)mypid);

    // open the batch file and create the header
    slurmFile = fopen(slurmFilename, "w");
    fprintf(slurmFile, "#!/bin/sh\n\n");

    // set the job name
    fprintf(slurmFile, "#SBATCH --job-name=%s\n", jobName);

    if (!getSlurmDebug(/*batch=*/true)) {
      // suppress informational messages, will still display errors
      fprintf(slurmFile, "#SBATCH --quiet\n");
    }

    int32_t numNodes = (numLocales + numLocalesPerNode - 1) / numLocalesPerNode;

    fprintf(slurmFile, "#SBATCH --nodes=%d\n", numNodes);
    fprintf(slurmFile, "#SBATCH --ntasks=%d\n", numLocales);
    int localesOnNode = (numLocales < numLocalesPerNode) ?
                        numLocales : numLocalesPerNode;
    int cpusPerTask = getCoresPerLocale(nomultithread(true), localesOnNode);
    fprintf(slurmFile, "#SBATCH --cpus-per-task=%d\n", cpusPerTask);

    // request specified node access
    if (nodeAccessStr != NULL)
      fprintf(slurmFile, "#SBATCH --%s\n", nodeAccessStr);

    // request specified amount of memory
    if (memStr != NULL)
      fprintf(slurmFile, "#SBATCH --mem=%s\n", memStr);

    // Set the walltime if it was specified
    if (walltime) {
      fprintf(slurmFile, "#SBATCH --time=%s\n", walltime);
    }

    // Set the nodelist if it was specified
    if (nodelist) {
      fprintf(slurmFile, "#SBATCH --nodelist=%s\n", nodelist);
    }

    // Set the partition if it was specified
    if (partition) {
      fprintf(slurmFile, "#SBATCH --partition=%s\n", partition);
    }

    // Set the exclude list if it was specified
    if (exclude) {
      fprintf(slurmFile, "#SBATCH --exclude=%s\n", exclude);
    }

    // Set the gpus per node if it was specified
    if (gpusPerNode) {
      fprintf(slurmFile, "#SBATCH --gpus-per-node=%s\n", gpusPerNode);
    }

    // If needed a constraint can be specified with the env var CHPL_LAUNCHER_CONSTRAINT
    if (constraint) {
      fprintf(slurmFile, "#SBATCH --constraint=%s\n", constraint);
    }

    // set the account name if one was provided
    if (account && strlen(account) > 0) {
      fprintf(slurmFile, "#SBATCH --account=%s\n", account);
    }

    // set the output file name to either the user specified
    // name or to the binaryName.<jobID>.out if none specified
    if (outputfn != NULL) {
<<<<<<< HEAD
      snprintf(stdoutFile, sizeof(stdoutFile), "%s", outputfn);
      snprintf(stdoutFileNoFmt, sizeof(stdoutFileNoFmt), "%s", outputfn);
    }
    else {
      snprintf(stdoutFile, sizeof(stdoutFile), "%s.%s.out", argv[0], "%j");
      snprintf(stdoutFileNoFmt, sizeof(stdoutFileNoFmt), "%s.%s.out", argv[0],
              "$SLURM_JOB_ID");
=======
      stdoutFile=(char *)chpl_mem_allocMany((strlen(outputfn) + 1), 
                        sizeof(char), CHPL_RT_MD_FILENAME, -1, 0);
      sprintf(stdoutFile,      "%s", outputfn);
      stdoutFileNoFmt=(char *)chpl_mem_allocMany((strlen(outputfn) + 1), 
                              sizeof(char), CHPL_RT_MD_FILENAME, -1, 0);
      sprintf(stdoutFileNoFmt, "%s", outputfn);
    }
    else {
      char* format="%s.%s.out";
      int stdoutFileLen = strlen(format) + strlen(argv[0])+ strlen("%j");
      stdoutFile=(char *)chpl_mem_allocMany(stdoutFileLen, sizeof(char), 
                          CHPL_RT_MD_FILENAME, -1, 0);
      sprintf(stdoutFile,      format, argv[0], "%j");
      char* tempArg = "$SLURM_JOB_ID";
      int stdoutFileNoFmtLen = strlen(format) + strlen(argv[0]) + strlen(tempArg);
      stdoutFileNoFmt=(char *)chpl_mem_allocMany(stdoutFileNoFmtLen, 
                              sizeof(char), CHPL_RT_MD_FILENAME, -1, 0);
      sprintf(stdoutFileNoFmt, format, argv[0], tempArg);
>>>>>>> 021170eb
    }
    // We have slurm use the real output file to capture slurm errors/timeouts
    // We only redirect the program output to the tmp file
    fprintf(slurmFile, "#SBATCH --output=%s\n", stdoutFile);

    if (errorfn != NULL) {
      fprintf(slurmFile, "#SBATCH --error=%s\n", errorfn);
    }

    // If we're buffering the output, set the temp output file name.
    // It's always <tmpDir>/binaryName.<jobID>.out.
    if (bufferStdout != NULL) {
<<<<<<< HEAD
      snprintf(tmpStdoutFileNoFmt, sizeof(tmpStdoutFileNoFmt),"%s/%s.%s.out",
               tmpDir, argv[0], "$SLURM_JOB_ID");
=======
      char* format = "%s/%s.%s.out";
      char* tempArg = "$SLURM_JOB_ID";
      int tmpStdoutFileNoFmtLen = strlen(format) + strlen(tmpDir) + 
                                    strlen(argv[0]) + strlen(tempArg);
      tmpStdoutFileNoFmt = (char *)chpl_mem_allocMany(tmpStdoutFileNoFmtLen, 
                                sizeof(char), CHPL_RT_MD_FILENAME, -1, 0);
      sprintf(tmpStdoutFileNoFmt, format, tmpDir, argv[0], tempArg);
>>>>>>> 021170eb
    }

    // add the srun command
    fprintf(slurmFile, "srun --kill-on-bad-exit  ");

    fprintf(slurmFile, "--cpus-per-task=%d ", cpusPerTask);

    if (numLocalesPerNode > 1) {
      fprintf(slurmFile, "--cpu-bind=none ");
    }
    // add the (possibly wrapped) binary name.
    fprintf(slurmFile, "%s %s ",
        chpl_get_real_binary_wrapper(), chpl_get_real_binary_name());


    // add any arguments passed to the launcher to the binary
    for (i=1; i<argc; i++) {
      fprintf(slurmFile, "'%s' ", argv[i]);
    }

    // buffer stdout to the tmp stdout file
    if (bufferStdout != NULL) {
      fprintf(slurmFile, "> %s", tmpStdoutFileNoFmt);
    }
    fprintf(slurmFile, "\n");

    // After the job is run, if we buffered stdout to <tmpDir>, we need
    // to copy the output to the actual output file. The <tmpDir> output
    // will only exist on one node, ignore failures on the other nodes
    if (bufferStdout != NULL) {
      fprintf(slurmFile, "cat %s >> %s\n", tmpStdoutFileNoFmt, stdoutFileNoFmt);
      fprintf(slurmFile, "rm  %s &> /dev/null\n", tmpStdoutFileNoFmt);
      //tmpStdoutFileNoFmt is only allocated memory if bufferStdout!=NULL
      //Hence free up inside this condition.
      chpl_mem_free(tmpStdoutFileNoFmt);
    }

    // close the batch file and change permissions
    fclose(slurmFile);
    chmod(slurmFilename, 0755);

    if (generate_sbatch_script) {
      fprintf(stdout, "SBATCH script written to '%s'\n", slurmFilename);
    }

    // the baseCommand is what will call the batch file
<<<<<<< HEAD
    // that was just created
    snprintf(baseCommand, sizeof(baseCommand), "sbatch %s\n", slurmFilename);
=======
    // that was just created 
    char* format = "sbatch %s\n";
    int baseCommandLen = strlen(slurmFilename) + strlen(format);
    baseCommand=(char *)chpl_mem_allocMany(baseCommandLen, sizeof(char), 
                        CHPL_RT_MD_COMMAND_BUFFER, -1, 0);
    sprintf(baseCommand, format, slurmFilename);
>>>>>>> 021170eb
  }
  // else we're running an interactive job
  else {
    char iCom[1024];
    int len;

    len = 0;

    // set the job name
    len += snprintf(iCom+len, sizeof(iCom)-len, "--job-name=%s ", jobName);
    if (!getSlurmDebug(/*batch=*/false)) {
      // suppress informational messages, will still display errors
      len += snprintf(iCom+len, sizeof(iCom)-len, "--quiet ");
    }

    // request the number of locales, with 1 task per node, and number of cores
    // cpus-per-task. We probably don't need --nodes and --ntasks specified
    // since 1 task-per-node with n --tasks implies -n nodes
    int32_t numNodes = (numLocales + numLocalesPerNode - 1) / numLocalesPerNode;

    len += snprintf(iCom+len, sizeof(iCom)-len, "--nodes=%d ",numNodes);
    len += snprintf(iCom+len, sizeof(iCom)-len, "--ntasks=%d ", numLocales);
    int localesOnNode = (numLocales < numLocalesPerNode) ?
                        numLocales : numLocalesPerNode;
    int cpusPerTask = getCoresPerLocale(nomultithread(false), localesOnNode);
    len += snprintf(iCom+len, sizeof(iCom)-len, "--cpus-per-task=%d ",
                    cpusPerTask);

    if (numLocalesPerNode > 1) {
      len += snprintf(iCom+len, sizeof(iCom)-len, "--cpu-bind=none ");
    }

    // request specified node access
    if (nodeAccessStr != NULL)
      len += snprintf(iCom+len, sizeof(iCom)-len, "--%s ", nodeAccessStr);

    // request specified amount of memory
    if (memStr != NULL)
      len += snprintf(iCom+len, sizeof(iCom)-len, "--mem=%s ", memStr);

    // kill the job if any program instance halts with non-zero exit status
    len += snprintf(iCom+len, sizeof(iCom)-len, "--kill-on-bad-exit ");

    // Set the walltime if it was specified
    if (walltime) {
      len += snprintf(iCom+len, sizeof(iCom)-len, "--time=%s ",walltime);
    }

    // Set the nodelist if it was specified
    if (nodelist) {
      len += snprintf(iCom+len, sizeof(iCom)-len, "--nodelist=%s ", nodelist);
    }

    // Set the partition if it was specified
    if (partition) {
      len += snprintf(iCom+len, sizeof(iCom)-len, "--partition=%s ",
                      partition);
    }

    // Set the exclude list if it was specified
    if (exclude) {
      len += snprintf(iCom+len, sizeof(iCom)-len, "--exclude=%s ", exclude);
    }

    // Set the gpus per node if it was specified
    if (gpusPerNode) {
      len += snprintf(iCom+len, sizeof(iCom)-len, "--gpus-per-node=%s ",
                      gpusPerNode);
    }

    // set any constraints
    if (constraint) {
      len += snprintf(iCom+len, sizeof(iCom)-len, "--constraint=%s ", constraint);
    }

    // set the account name if one was provided
    if (account && strlen(account) > 0) {
      len += snprintf(iCom+len, sizeof(iCom)-len, "--account=%s ", account);
    }

    // add the (possibly wrapped) binary name
    len += snprintf(iCom+len, sizeof(iCom)-len, "%s %s",
        chpl_get_real_binary_wrapper(), chpl_get_real_binary_name());

    // add any arguments passed to the launcher to the binary
    for (i=1; i<argc; i++) {
      len += snprintf(iCom+len, sizeof(iCom)-len, " %s", argv[i]);
    }
<<<<<<< HEAD

    // launch the job using srun
    snprintf(baseCommand, sizeof(baseCommand), "srun %s", iCom);
=======
    char* format = "srun %s ";
    int baseCommandLen = strlen(format) + len;
    baseCommand=(char *)chpl_mem_allocMany(baseCommandLen, sizeof(char), 
                        CHPL_RT_MD_COMMAND_BUFFER, -1, 0);
    // launch the job using srun
    sprintf(baseCommand, format, iCom);
>>>>>>> 021170eb
  }

  // copy baseCommand into command and return it
  size = strlen(baseCommand) + 1;
  command = chpl_mem_allocMany(size, sizeof(char), CHPL_RT_MD_COMMAND_BUFFER, -1, 0);
<<<<<<< HEAD
  snprintf(command, size * sizeof(char), "%s", baseCommand);
=======
  sprintf(command, "%s", baseCommand);
  //free dynamically allocated memory
  chpl_mem_free(baseCommand);
  chpl_mem_free(stdoutFile);
  chpl_mem_free(stdoutFileNoFmt);
>>>>>>> 021170eb
  if (strlen(command)+1 > size) {
    chpl_internal_error("buffer overflow");
  }

  return command;
}


static void genSBatchScript(int argc, char *argv[], int numLocales,
                            int numLocalesPerNode) {
  chpl_launch_create_command(argc, argv, numLocales, numLocalesPerNode);
}


// clean up the batch file
static void chpl_launch_cleanup(void) {
  // leave file around if dry run or we're debugging
  if (!chpl_doDryRun() && !debug) {
    // remove sbatch file unless it was explicitly generated by the user
    if (getenv("CHPL_LAUNCHER_USE_SBATCH") != NULL && !generate_sbatch_script) {
      if (unlink(slurmFilename)) {
        char* msg=(char *)chpl_mem_allocMany((strlen(slurmFilename) + 
                                            strlen(strerror(errno)) + 36), 
                        sizeof(char), CHPL_RT_MD_FILENAME, -1, 0);
        snprintf(msg, sizeof(msg), "Error removing temporary file '%s': %s",
                 slurmFilename, strerror(errno));
        chpl_warning(msg, 0, 0);
      }
    }
  }
}


int chpl_launch(int argc, char* argv[], int32_t numLocales,
                int32_t numLocalesPerNode) {
  int retcode;
  // check the slurm version before continuing
  if (checkSlurmVersion()) {
    return 1;
  }

  debug = getenv("CHPL_LAUNCHER_DEBUG");

  // generate a batch script and exit if user wanted to
  if (generate_sbatch_script) {
    genSBatchScript(argc, argv, numLocales, numLocalesPerNode);
    retcode = 0;
  }
  // otherwise generate the batch file or srun command and execute it
  else {
    char *cmd = chpl_launch_create_command(argc, argv, numLocales,
                                           numLocalesPerNode);
    retcode = chpl_launch_using_system(cmd, argv[0]);

    chpl_launch_cleanup();
  }
  chpl_mem_free(slurmFilename);
  return retcode;
}


// handle launcher args
int chpl_launch_handle_arg(int argc, char* argv[], int argNum,
                           int32_t lineno, int32_t filename) {
  // handle --walltime <walltime> or --walltime=<walltime>
  if (!strcmp(argv[argNum], CHPL_WALLTIME_FLAG)) {
    walltime = argv[argNum+1];
    return 2;
  } else if (!strncmp(argv[argNum], CHPL_WALLTIME_FLAG"=", strlen(CHPL_WALLTIME_FLAG))) {
    walltime = &(argv[argNum][strlen(CHPL_WALLTIME_FLAG)+1]);
    return 1;
  }

  // handle --nodelist <nodelist> or --nodelist=<nodelist>
  if (!strcmp(argv[argNum], CHPL_NODELIST_FLAG)) {
    nodelist = argv[argNum+1];
    return 2;
  } else if (!strncmp(argv[argNum], CHPL_NODELIST_FLAG"=", strlen(CHPL_NODELIST_FLAG))) {
    nodelist = &(argv[argNum][strlen(CHPL_NODELIST_FLAG)+1]);
    return 1;
  }

  // handle --partition <partition> or --partition=<partition>
  if (!strcmp(argv[argNum], CHPL_PARTITION_FLAG)) {
    partition = argv[argNum+1];
    return 2;
  } else if (!strncmp(argv[argNum], CHPL_PARTITION_FLAG"=", strlen(CHPL_PARTITION_FLAG))) {
    partition = &(argv[argNum][strlen(CHPL_PARTITION_FLAG)+1]);
    return 1;
  }

  // handle --exclude <nodes> or --exclude=<nodes>
  if (!strcmp(argv[argNum], CHPL_EXCLUDE_FLAG)) {
    exclude = argv[argNum+1];
    return 2;
  } else if (!strncmp(argv[argNum], CHPL_EXCLUDE_FLAG"=", strlen(CHPL_EXCLUDE_FLAG))) {
    exclude = &(argv[argNum][strlen(CHPL_EXCLUDE_FLAG)+1]);
    return 1;
  }

  // handle --gpus-per-node <gpus> or --gpus-per-node=<gpus>
  if (!strcmp(argv[argNum], CHPL_GPUS_PER_NODE_FLAG)) {
    gpusPerNode = argv[argNum+1];
    return 2;
  } else if (!strncmp(argv[argNum], CHPL_GPUS_PER_NODE_FLAG"=", strlen(CHPL_GPUS_PER_NODE_FLAG))) {
    gpusPerNode = &(argv[argNum][strlen(CHPL_GPUS_PER_NODE_FLAG)+1]);
    return 1;
  }

  // handle --generate-sbatch-script
  if (!strcmp(argv[argNum], CHPL_GENERATE_SBATCH_SCRIPT)) {
    generate_sbatch_script = 1;
    return 1;
  }

  // Elliot, 12/02/14: TODO we should have a core binding option here similar
  // to aprun's -cc to handle binding to cores / numa domains, etc For now you
  // can just set the SLURM_CPU_BIND env var

  return 0;
}


const argDescTuple_t* chpl_launch_get_help(void) {
  static const
    argDescTuple_t args[] =
    { { CHPL_GENERATE_SBATCH_SCRIPT,
        "generate an sbatch script and exit"
      },
      { CHPL_WALLTIME_FLAG " <HH:MM:SS>",
        "specify a wallclock time limit"
      },
      { "",
        "(or use $CHPL_LAUNCHER_WALLTIME)"
      },
      { CHPL_NODELIST_FLAG " <nodelist>",
        "specify a nodelist to use"
      },
      { "",
        "(or use $CHPL_LAUNCHER_NODELIST)"
      },
      { CHPL_PARTITION_FLAG " <partition>",
        "specify a partition to use"
      },
      { "",
        "(or use $CHPL_LAUNCHER_PARTITION)"
      },
      { CHPL_EXCLUDE_FLAG " <nodes>",
        "specify node(s) to exclude"
      },
      { "",
        "(or use $CHPL_LAUNCHER_EXCLUDE)"
      },
      { CHPL_GPUS_PER_NODE_FLAG " <gpus>",
        "specify number of gpus per node"
      },
      { "",
        "(or use $CHPL_LAUNCHER_GPUS_PER_NODE)"
      },
      { NULL, NULL },
    };
  return args;
}<|MERGE_RESOLUTION|>--- conflicted
+++ resolved
@@ -219,21 +219,13 @@
   }
   return result;
 }
-<<<<<<< HEAD
-
-
-#define MAX_COM_LEN (FILENAME_MAX + 128)
+
+
 // create the command that will actually launch the program and
 // create any files needed for the launch like the batch script
 static char* chpl_launch_create_command(int argc, char* argv[],
                                         int32_t numLocales,
                                         int32_t numLocalesPerNode) {
-=======
-// create the command that will actually launch the program and 
-// create any files needed for the launch like the batch script 
-static char* chpl_launch_create_command(int argc, char* argv[], 
-                                        int32_t numLocales) {
->>>>>>> 021170eb
   int i;
   int size;
   char* baseCommand=NULL;
@@ -443,34 +435,24 @@
     // set the output file name to either the user specified
     // name or to the binaryName.<jobID>.out if none specified
     if (outputfn != NULL) {
-<<<<<<< HEAD
-      snprintf(stdoutFile, sizeof(stdoutFile), "%s", outputfn);
-      snprintf(stdoutFileNoFmt, sizeof(stdoutFileNoFmt), "%s", outputfn);
-    }
-    else {
-      snprintf(stdoutFile, sizeof(stdoutFile), "%s.%s.out", argv[0], "%j");
-      snprintf(stdoutFileNoFmt, sizeof(stdoutFileNoFmt), "%s.%s.out", argv[0],
-              "$SLURM_JOB_ID");
-=======
       stdoutFile=(char *)chpl_mem_allocMany((strlen(outputfn) + 1), 
                         sizeof(char), CHPL_RT_MD_FILENAME, -1, 0);
-      sprintf(stdoutFile,      "%s", outputfn);
+      snprintf(stdoutFile,      FILENAME_MAX, "%s", outputfn);
       stdoutFileNoFmt=(char *)chpl_mem_allocMany((strlen(outputfn) + 1), 
                               sizeof(char), CHPL_RT_MD_FILENAME, -1, 0);
-      sprintf(stdoutFileNoFmt, "%s", outputfn);
+      snprintf(stdoutFileNoFmt, FILENAME_MAX, "%s", outputfn);
     }
     else {
       char* format="%s.%s.out";
       int stdoutFileLen = strlen(format) + strlen(argv[0])+ strlen("%j");
       stdoutFile=(char *)chpl_mem_allocMany(stdoutFileLen, sizeof(char), 
                           CHPL_RT_MD_FILENAME, -1, 0);
-      sprintf(stdoutFile,      format, argv[0], "%j");
+      snprintf(stdoutFile,      FILENAME_MAX, format, argv[0], "%j");
       char* tempArg = "$SLURM_JOB_ID";
       int stdoutFileNoFmtLen = strlen(format) + strlen(argv[0]) + strlen(tempArg);
       stdoutFileNoFmt=(char *)chpl_mem_allocMany(stdoutFileNoFmtLen, 
                               sizeof(char), CHPL_RT_MD_FILENAME, -1, 0);
-      sprintf(stdoutFileNoFmt, format, argv[0], tempArg);
->>>>>>> 021170eb
+      snprintf(stdoutFileNoFmt, FILENAME_MAX, format, argv[0], tempArg);
     }
     // We have slurm use the real output file to capture slurm errors/timeouts
     // We only redirect the program output to the tmp file
@@ -483,18 +465,13 @@
     // If we're buffering the output, set the temp output file name.
     // It's always <tmpDir>/binaryName.<jobID>.out.
     if (bufferStdout != NULL) {
-<<<<<<< HEAD
-      snprintf(tmpStdoutFileNoFmt, sizeof(tmpStdoutFileNoFmt),"%s/%s.%s.out",
-               tmpDir, argv[0], "$SLURM_JOB_ID");
-=======
       char* format = "%s/%s.%s.out";
       char* tempArg = "$SLURM_JOB_ID";
       int tmpStdoutFileNoFmtLen = strlen(format) + strlen(tmpDir) + 
                                     strlen(argv[0]) + strlen(tempArg);
       tmpStdoutFileNoFmt = (char *)chpl_mem_allocMany(tmpStdoutFileNoFmtLen, 
                                 sizeof(char), CHPL_RT_MD_FILENAME, -1, 0);
-      sprintf(tmpStdoutFileNoFmt, format, tmpDir, argv[0], tempArg);
->>>>>>> 021170eb
+      snprintf(tmpStdoutFileNoFmt, FILENAME_MAX, format, tmpDir, argv[0], tempArg);
     }
 
     // add the srun command
@@ -541,17 +518,12 @@
     }
 
     // the baseCommand is what will call the batch file
-<<<<<<< HEAD
-    // that was just created
-    snprintf(baseCommand, sizeof(baseCommand), "sbatch %s\n", slurmFilename);
-=======
     // that was just created 
     char* format = "sbatch %s\n";
     int baseCommandLen = strlen(slurmFilename) + strlen(format);
     baseCommand=(char *)chpl_mem_allocMany(baseCommandLen, sizeof(char), 
                         CHPL_RT_MD_COMMAND_BUFFER, -1, 0);
-    sprintf(baseCommand, format, slurmFilename);
->>>>>>> 021170eb
+    snprintf(baseCommand, FILENAME_MAX, format, slurmFilename);
   }
   // else we're running an interactive job
   else {
@@ -640,32 +612,19 @@
     for (i=1; i<argc; i++) {
       len += snprintf(iCom+len, sizeof(iCom)-len, " %s", argv[i]);
     }
-<<<<<<< HEAD
 
     // launch the job using srun
-    snprintf(baseCommand, sizeof(baseCommand), "srun %s", iCom);
-=======
-    char* format = "srun %s ";
-    int baseCommandLen = strlen(format) + len;
-    baseCommand=(char *)chpl_mem_allocMany(baseCommandLen, sizeof(char), 
-                        CHPL_RT_MD_COMMAND_BUFFER, -1, 0);
-    // launch the job using srun
-    sprintf(baseCommand, format, iCom);
->>>>>>> 021170eb
+    snprintf(baseCommand, FILENAME_MAX, format, iCom);
   }
 
   // copy baseCommand into command and return it
   size = strlen(baseCommand) + 1;
   command = chpl_mem_allocMany(size, sizeof(char), CHPL_RT_MD_COMMAND_BUFFER, -1, 0);
-<<<<<<< HEAD
-  snprintf(command, size * sizeof(char), "%s", baseCommand);
-=======
-  sprintf(command, "%s", baseCommand);
+  snprintf(command, FILENAME_MAX, "%s", baseCommand);
   //free dynamically allocated memory
   chpl_mem_free(baseCommand);
   chpl_mem_free(stdoutFile);
   chpl_mem_free(stdoutFileNoFmt);
->>>>>>> 021170eb
   if (strlen(command)+1 > size) {
     chpl_internal_error("buffer overflow");
   }
